/*
 * Copyright 2023 Adobe. All rights reserved.
 * This file is licensed to you under the Apache License, Version 2.0 (the "License");
 * you may not use this file except in compliance with the License. You may obtain a copy
 * of the License at http://www.apache.org/licenses/LICENSE-2.0
 *
 * Unless required by applicable law or agreed to in writing, software distributed under
 * the License is distributed on an "AS IS" BASIS, WITHOUT WARRANTIES OR REPRESENTATIONS
 * OF ANY KIND, either express or implied. See the License for the specific language
 * governing permissions and limitations under the License.
 */
import { Fragment, ReactNode } from 'react';

import { MARK_ID, SELECTED_GROUP, SELECTED_ITEM, SELECTED_SERIES, SERIES_ID } from '@constants';
import {
	Annotation,
	Area,
	Axis,
	AxisAnnotation,
	Bar,
	ChartPopover,
	ChartTooltip,
	Legend,
	Line,
	MetricRange,
	ReferenceLine,
	Scatter,
	ScatterPath,
	Title,
	Trendline,
	TrendlineAnnotation,
} from '@rsc';
import { Combo } from '@rsc/alpha';
import { Donut, DonutSummary, SegmentLabel } from '@rsc/rc';
import { View } from 'vega';

<<<<<<< HEAD
import {
	Area,
	Axis,
	AxisAnnotation,
	Bar,
	BigNumber,
	ChartPopover,
	ChartTooltip,
	Legend,
	Line,
	Scatter,
	Trendline,
} from '..';
import { Donut } from '../alpha';
=======
>>>>>>> 37ffc8be
import {
	AreaElement,
	AxisAnnotationChildElement,
	AxisAnnotationElement,
	AxisChildElement,
<<<<<<< HEAD
	BigNumberChildElement,
=======
	AxisElement,
	BarElement,
>>>>>>> 37ffc8be
	ChartChildElement,
	ChartElement,
	ChartTooltipElement,
	ChildElement,
	ComboElement,
	Datum,
	DonutElement,
	LegendElement,
	LineElement,
	MarkChildElement,
	RscElement,
	ScatterElement,
	TrendlineElement,
} from '../types';

type MappedElement = { name: string; element: ChartElement | RscElement };
type ElementCounts = {
	area: number;
	axis: number;
	axisAnnotation: number;
	bar: number;
	donut: number;
	legend: number;
	line: number;
	scatter: number;
	combo: number;
};

// coerces a value that could be a single value or an array of that value to an array
export function toArray<Child>(children: Child | Child[] | undefined): Child[] {
	if (children === undefined) return [];
	if (Array.isArray(children)) return children;
	return [children];
}

export const getElementDisplayName = (element: unknown): string => {
	if (
		!element ||
		typeof element !== 'object' ||
		!('type' in element && element.type) ||
		!(typeof element.type === 'object' || typeof element.type === 'function') ||
		!('displayName' in element.type) ||
		typeof element.type.displayName !== 'string'
	)
		return 'no-display-name';
	return element.type.displayName;
};

// removes all non-chart specific elements
export const sanitizeRscChartChildren = (children: unknown): ChartChildElement[] => {
	const chartChildDisplyNames = [
		Area.displayName,
		Axis.displayName,
		Bar.displayName,
		Donut.displayName,
		Legend.displayName,
		Line.displayName,
		Scatter.displayName,
		Title.displayName,
		Combo.displayName,
	] as string[];
	return toArray(children)
		.flat()
		.filter((child): child is ChartChildElement => chartChildDisplyNames.includes(getElementDisplayName(child)));
};

<<<<<<< HEAD
export const sanitizeBigNumberChildren = (
	children: Children<BigNumberChildElement> | undefined,
): BigNumberChildElement[] => {
	const sanitizedChildren = toArray(children)
		.flat()
		.filter((child): child is BigNumberChildElement => isChartChildElement(child));
	return sanitizedChildren.filter((c) => c.type == Line);
};

export const chartContainsBigNumber = (children: Children<ChartChildElement> | undefined): ChartChildElement[] => {
	const sanitizedChildren = sanitizeRscChartChildren(children);
	return sanitizedChildren.filter((child) => child.type == BigNumber);
};

export const sanitizeMarkChildren = (children: Children<MarkChildElement> | undefined): MarkChildElement[] => {
=======
export const sanitizeMarkChildren = (children: unknown): MarkChildElement[] => {
	const markChildDisplayNames = [
		Annotation.displayName,
		ChartTooltip.displayName,
		ChartPopover.displayName,
		ScatterPath.displayName,
		MetricRange.displayName,
		DonutSummary.displayName,
		SegmentLabel.displayName,
		Trendline.displayName,
	] as string[];

>>>>>>> 37ffc8be
	return toArray(children)
		.flat()
		.filter((child): child is MarkChildElement => markChildDisplayNames.includes(getElementDisplayName(child)));
};

export const sanitizeAxisChildren = (children: unknown): AxisChildElement[] => {
	const axisChildDisplayNames = [AxisAnnotation.displayName, ReferenceLine.displayName] as string[];
	return toArray(children)
		.flat()
		.filter((child): child is AxisChildElement => axisChildDisplayNames.includes(getElementDisplayName(child)));
};

<<<<<<< HEAD
export const sanitizeAxisAnnotationChildren = (
	children: Children<AxisAnnotationChildElement> | undefined,
): AxisAnnotationChildElement[] => {
=======
export const sanitizeAxisAnnotationChildren = (children: ReactNode): AxisAnnotationChildElement[] => {
	const axisAnnotationChildDisplayNames = [ChartTooltip.displayName, ChartPopover.displayName] as string[];

>>>>>>> 37ffc8be
	return toArray(children)
		.flat()
		.filter((child): child is AxisAnnotationChildElement =>
			axisAnnotationChildDisplayNames.includes(getElementDisplayName(child))
		);
};
<<<<<<< HEAD
export const sanitizeTrendlineChildren = (
	children: Children<ChartTooltipElement> | undefined,
): ChartTooltipElement[] => {
	return toArray(children)
		.flat()
		.filter((child): child is ChartTooltipElement => isMarkChildElement<ChartTooltipElement>(child));
};

const isChartChildElement = (child: ChildElement<ChartChildElement> | undefined): child is ChartChildElement => {
	const res = isRscComponent(child);
	return res;
};

const isMarkChildElement = <T extends MarkChildElement = MarkChildElement>(
	child: ChildElement<T> | undefined,
): child is T => {
	return isRscComponent(child);
};

const isRscElement = <T extends RscElement = RscElement>(child: ChildElement<T> | undefined): child is T => {
	return isRscComponent(child);
};

const isRscComponent = (child?: ChildElement<RscElement>): boolean => {
	return Boolean(
		child &&
			typeof child !== 'string' &&
			typeof child !== 'boolean' &&
			'type' in child &&
			child.type !== Fragment &&
			'displayName' in child.type,
	);
=======

export const sanitizeTrendlineChildren = (children: unknown): ChartTooltipElement[] => {
	const trendlineChildDisplayNames = [ChartTooltip.displayName, TrendlineAnnotation.displayName] as string[];
	return toArray(children)
		.flat()
		.filter((child): child is ChartTooltipElement =>
			trendlineChildDisplayNames.includes(getElementDisplayName(child))
		);
>>>>>>> 37ffc8be
};

// converts any string to the camelcase equivalent
export function toCamelCase(str: string) {
	const words = str.match(/[A-Z]{2,}(?=[A-Z][a-z]+\d*|\b)|[A-Z]?[a-z]+\d*|[A-Z]|\d+/g);
	if (words) {
		return words
			.map((word, i) => {
				if (i === 0) return word.toLowerCase();
				return word.charAt(0).toUpperCase() + word.slice(1).toLowerCase();
			})
			.join('');
	}
	return str;
}

/**
 * IMMUTABLE
 *
 * Adds the value to the target array if it doesn't exist, otherwise removes it
 * @param target
 * @param value
 * @returns
 */
export const toggleStringArrayValue = (target: string[], value: string): string[] => {
	if (target.includes(value)) {
		return target.filter((item) => item !== value);
	}
	return [...target, value];
};

// traverses the children to find the first element instance of the proivded type
export function getElement(
	element: ReactNode | (() => void),
	type:
		| typeof Axis
		| typeof Bar
		| typeof ChartPopover
		| typeof ChartTooltip
		| typeof Legend
		| typeof Line
		| typeof Scatter,
): ChartElement | RscElement | undefined {
	// if the element is undefined or 'type' doesn't exist on the element, stop searching
	if (!element || typeof element !== 'object' || !('type' in element) || element.type === Fragment) {
		return undefined;
	}

	// if the type matches, we found our element
	if (element.type === type) return element as ChartElement | RscElement;

	// if there aren't any more children to search, stop looking
	if (!('children' in element.props)) return undefined;

	for (const child of toArray(element.props.children)) {
		const desiredElement = getElement(child, type);
		// if an element was found, return it
		if (desiredElement) return desiredElement;
	}
	// no element matches found, give up all hope...
	return undefined;
}

/**
 * Traverses the mark elements finding all elements of the provided type and get the correct name for the element it is associated with
 * @param element
 * @param type
 * @returns
 */
export const getAllMarkElements = (
	target: unknown,
	source: typeof Area | typeof Bar | typeof Donut | typeof Line | typeof Scatter,
	elements: MappedElement[] = [],
	name: string = ''
): MappedElement[] => {
	if (
		!target ||
		typeof target !== 'object' ||
		!('type' in target && target.type) ||
		!(typeof target.type === 'object' || typeof target.type === 'function') ||
		!('displayName' in target.type) ||
		typeof target.type.displayName !== 'string'
	) {
		return elements;
	}
	// if the type matches, we found our element
	if (target.type === source) {
		return [...elements, { name, element: target as ChartElement | RscElement }];
	}

	// if there aren't any more children to search, stop looking
	if (!('props' in target) || typeof target.props !== 'object' || !target.props || !('children' in target.props))
		return elements;

	const elementCounts = initElementCounts();
	const desiredElements: MappedElement[] = [];
	for (const child of toArray(target.props.children)) {
		const childName = getElementName(child, elementCounts);
		desiredElements.push(...getAllMarkElements(child, source, elements, combineElementNames(name, childName)));
	}
	// no element matches found, give up all hope...
	return [...elements, ...desiredElements];
};

/**
 * Traverses the child elements finding all elements of the provided type and get the correct name for the element it is associated with
 * @param element
 * @param type
 * @returns
 */
export const getAllElements = (
	target: unknown,
	source:
		| typeof Axis
		| typeof Bar
		| typeof BigNumber
		| typeof ChartPopover
		| typeof ChartTooltip
		| typeof Legend
		| typeof Line
		| typeof Scatter,
	elements: MappedElement[] = [],
	name: string = '',
): MappedElement[] => {
	if (
		!target ||
		typeof target !== 'object' ||
		!('type' in target && target.type) ||
		!(typeof target.type === 'object' || typeof target.type === 'function') ||
		!('displayName' in target.type) ||
		typeof target.type.displayName !== 'string'
	) {
		return elements;
	}
	// if the type matches, we found our element
	if (target.type === source) return [...elements, { name, element: target as ChartElement | RscElement }];

	// if there aren't any more children to search, stop looking
	if (!('props' in target) || typeof target.props !== 'object' || !target.props || !('children' in target.props))
		return elements;

	const elementCounts = initElementCounts();
	const desiredElements: MappedElement[] = [];
	for (const child of toArray(target.props.children)) {
		const childName = getElementName(child, elementCounts);
		desiredElements.push(...getAllElements(child, source, elements, combineElementNames(name, childName)));
	}
	// no element matches found, give up all hope...
	return [...elements, ...desiredElements];
};

const getElementName = (element: unknown, elementCounts: ElementCounts) => {
	if (
		!element ||
		typeof element !== 'object' ||
		!('type' in element && element.type) ||
		!(typeof element.type === 'object' || typeof element.type === 'function') ||
		!('displayName' in element.type) ||
		typeof element.type.displayName !== 'string'
	)
		return '';
	// use displayName since it is the olny way to check alpha and beta components
	switch (element.type.displayName) {
		case Area.displayName:
			elementCounts.area++;
			return getComponentName(element as AreaElement, `area${elementCounts.area}`);
		case Axis.displayName:
			elementCounts.axis++;
			return getComponentName(element as AxisElement, `axis${elementCounts.axis}`);
		case AxisAnnotation.displayName:
			elementCounts.axisAnnotation++;
			return getComponentName(element as AxisAnnotationElement, `Annotation${elementCounts.axisAnnotation}`);
		case Bar.displayName:
			elementCounts.bar++;
			return getComponentName(element as BarElement, `bar${elementCounts.bar}`);
		case Donut.displayName:
			elementCounts.donut++;
			return getComponentName(element as DonutElement, `donut${elementCounts.donut}`);
		case Legend.displayName:
			elementCounts.legend++;
			return getComponentName(element as LegendElement, `legend${elementCounts.legend}`);
		case Line.displayName:
			elementCounts.line++;
			return getComponentName(element as LineElement, `line${elementCounts.line}`);
		case Scatter.displayName:
			elementCounts.scatter++;
			return getComponentName(element as ScatterElement, `scatter${elementCounts.scatter}`);
		case Trendline.displayName:
			return getComponentName(element as TrendlineElement, 'Trendline');
		case Combo.displayName:
			elementCounts.combo++;
			return getComponentName(element as ComboElement, `combo${elementCounts.combo}`);
		default:
			return '';
	}
};

export const getComponentName = (element: ChildElement<RscElement>, defaultName: string) => {
	if (typeof element === 'object' && 'props' in element && 'name' in element.props && element.props.name) {
		return toCamelCase(element.props.name);
	}
	return defaultName;
};

export const combineElementNames = (parentName: string | null, childName: string | null): string => {
	const formattedChildName =
		childName && parentName ? childName.charAt(0).toUpperCase() + childName.slice(1) : childName;
	return [parentName, formattedChildName].filter(Boolean).join('');
};

const initElementCounts = (): ElementCounts => ({
	area: -1,
	axis: -1,
	axisAnnotation: -1,
	bar: -1,
	donut: -1,
	legend: -1,
	line: -1,
	scatter: -1,
	combo: -1,
});

/**
 * log for debugging
 */
export function debugLog(
	debug: boolean | undefined,
	{ title = '', contents }: { contents?: unknown; title?: string },
): void {
	if (debug) {
		const rainbow = String.fromCodePoint(0x1f308);
		console.log(`%c${rainbow} ${title}`, 'color: #2780eb', contents);
	}
}

/**
 * Sets the values of the selectedId and selectedSeries signals
 * @param param0
 */
export const setSelectedSignals = ({ selectedData, view }: { selectedData: Datum | null; view: View }) => {
	view.signal(SELECTED_ITEM, selectedData?.[MARK_ID] ?? null);
	view.signal(SELECTED_SERIES, selectedData?.[SERIES_ID] ?? null);

	const selectedGroupKey = Object.keys(selectedData ?? {}).find((k) => k.endsWith('_selectedGroupId'));

	if (selectedGroupKey) {
		view.signal(SELECTED_GROUP, selectedData?.[selectedGroupKey] ?? null);
	}
};<|MERGE_RESOLUTION|>--- conflicted
+++ resolved
@@ -18,6 +18,7 @@
 	Axis,
 	AxisAnnotation,
 	Bar,
+  BigNumber,
 	ChartPopover,
 	ChartTooltip,
 	Legend,
@@ -34,34 +35,14 @@
 import { Donut, DonutSummary, SegmentLabel } from '@rsc/rc';
 import { View } from 'vega';
 
-<<<<<<< HEAD
-import {
-	Area,
-	Axis,
-	AxisAnnotation,
-	Bar,
-	BigNumber,
-	ChartPopover,
-	ChartTooltip,
-	Legend,
-	Line,
-	Scatter,
-	Trendline,
-} from '..';
-import { Donut } from '../alpha';
-=======
->>>>>>> 37ffc8be
 import {
 	AreaElement,
 	AxisAnnotationChildElement,
 	AxisAnnotationElement,
 	AxisChildElement,
-<<<<<<< HEAD
 	BigNumberChildElement,
-=======
 	AxisElement,
 	BarElement,
->>>>>>> 37ffc8be
 	ChartChildElement,
 	ChartElement,
 	ChartTooltipElement,
@@ -128,7 +109,6 @@
 		.filter((child): child is ChartChildElement => chartChildDisplyNames.includes(getElementDisplayName(child)));
 };
 
-<<<<<<< HEAD
 export const sanitizeBigNumberChildren = (
 	children: Children<BigNumberChildElement> | undefined,
 ): BigNumberChildElement[] => {
@@ -143,8 +123,6 @@
 	return sanitizedChildren.filter((child) => child.type == BigNumber);
 };
 
-export const sanitizeMarkChildren = (children: Children<MarkChildElement> | undefined): MarkChildElement[] => {
-=======
 export const sanitizeMarkChildren = (children: unknown): MarkChildElement[] => {
 	const markChildDisplayNames = [
 		Annotation.displayName,
@@ -157,7 +135,6 @@
 		Trendline.displayName,
 	] as string[];
 
->>>>>>> 37ffc8be
 	return toArray(children)
 		.flat()
 		.filter((child): child is MarkChildElement => markChildDisplayNames.includes(getElementDisplayName(child)));
@@ -170,55 +147,16 @@
 		.filter((child): child is AxisChildElement => axisChildDisplayNames.includes(getElementDisplayName(child)));
 };
 
-<<<<<<< HEAD
-export const sanitizeAxisAnnotationChildren = (
-	children: Children<AxisAnnotationChildElement> | undefined,
-): AxisAnnotationChildElement[] => {
-=======
+
 export const sanitizeAxisAnnotationChildren = (children: ReactNode): AxisAnnotationChildElement[] => {
 	const axisAnnotationChildDisplayNames = [ChartTooltip.displayName, ChartPopover.displayName] as string[];
 
->>>>>>> 37ffc8be
 	return toArray(children)
 		.flat()
 		.filter((child): child is AxisAnnotationChildElement =>
 			axisAnnotationChildDisplayNames.includes(getElementDisplayName(child))
 		);
 };
-<<<<<<< HEAD
-export const sanitizeTrendlineChildren = (
-	children: Children<ChartTooltipElement> | undefined,
-): ChartTooltipElement[] => {
-	return toArray(children)
-		.flat()
-		.filter((child): child is ChartTooltipElement => isMarkChildElement<ChartTooltipElement>(child));
-};
-
-const isChartChildElement = (child: ChildElement<ChartChildElement> | undefined): child is ChartChildElement => {
-	const res = isRscComponent(child);
-	return res;
-};
-
-const isMarkChildElement = <T extends MarkChildElement = MarkChildElement>(
-	child: ChildElement<T> | undefined,
-): child is T => {
-	return isRscComponent(child);
-};
-
-const isRscElement = <T extends RscElement = RscElement>(child: ChildElement<T> | undefined): child is T => {
-	return isRscComponent(child);
-};
-
-const isRscComponent = (child?: ChildElement<RscElement>): boolean => {
-	return Boolean(
-		child &&
-			typeof child !== 'string' &&
-			typeof child !== 'boolean' &&
-			'type' in child &&
-			child.type !== Fragment &&
-			'displayName' in child.type,
-	);
-=======
 
 export const sanitizeTrendlineChildren = (children: unknown): ChartTooltipElement[] => {
 	const trendlineChildDisplayNames = [ChartTooltip.displayName, TrendlineAnnotation.displayName] as string[];
@@ -227,7 +165,6 @@
 		.filter((child): child is ChartTooltipElement =>
 			trendlineChildDisplayNames.includes(getElementDisplayName(child))
 		);
->>>>>>> 37ffc8be
 };
 
 // converts any string to the camelcase equivalent
