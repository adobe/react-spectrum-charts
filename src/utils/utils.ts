--- conflicted
+++ resolved
@@ -31,6 +31,7 @@
 	RscElement,
 	TooltipHandler,
 } from '../types';
+import { Icon } from '@adobe/react-spectrum';
 
 type MappedElement = { name: string; element: ChartElement | RscElement };
 type ElementCounts = {
@@ -60,15 +61,7 @@
 	const sanitizedChildren = toArray(children)
 		.flat()
 		.filter((child): child is BigNumberChildElement => isBigNumberChildElement(child));
-<<<<<<< HEAD
 	return sanitizedChildren.filter(c => c.type == Line)
-=======
-
-	const lineElements = sanitizedChildren.filter(c => c.type == Line)
-	const iconElements = sanitizedChildren.filter(c => c.type == Icon)
-
-	return {lineElements, iconElements}
->>>>>>> 9a972101
 };
 
 export const chartContainsBigNumber = (children: Children<ChartChildElement> | undefined): ChartChildElement[] => {
