/*
 * Copyright 2023 Adobe. All rights reserved.
 * This file is licensed to you under the Apache License, Version 2.0 (the "License");
 * you may not use this file except in compliance with the License. You may obtain a copy
 * of the License at http://www.apache.org/licenses/LICENSE-2.0
 *
 * Unless required by applicable law or agreed to in writing, software distributed under
 * the License is distributed on an "AS IS" BASIS, WITHOUT WARRANTIES OR REPRESENTATIONS
 * OF ANY KIND, either express or implied. See the License for the specific language
 * governing permissions and limitations under the License.
 */
import { Fragment, ReactFragment } from 'react';

import { MARK_ID, SELECTED_ITEM, SELECTED_SERIES, SERIES_ID } from '@constants';
import { View } from 'vega';

import { Area, Axis, AxisAnnotation, Bar, ChartPopover, ChartTooltip, Legend, Line, Scatter, Trendline } from '..';
import { Donut } from '../alpha';
import {
	AxisAnnotationChildElement,
	AxisChildElement,
	ChartChildElement,
	ChartElement,
	ChartTooltipElement,
	ChildElement,
	Children,
	Datum,
	LegendElement,
	MarkChildElement,
	PopoverHandler,
	RscElement,
	TooltipHandler,
} from '../types';

type MappedElement = { name: string; element: ChartElement | RscElement };
type ElementCounts = {
	area: number;
	axis: number;
	axisAnnotation: number;
	bar: number;
	donut: number;
	legend: number;
	line: number;
	scatter: number;
};

// coerces a value that could be a single value or an array of that value to an array
export function toArray<Child>(children: Child | Child[] | undefined): Child[] {
	if (children === undefined) return [];
	if (Array.isArray(children)) return children;
	return [children];
}

// removes all non-chart specific elements
export const sanitizeRscChartChildren = (children: Children<RscElement> | undefined): ChartChildElement[] => {
	return toArray(children)
		.flat()
		.filter((child): child is ChartChildElement => isChartChildElement(child));
};

export const sanitizeMarkChildren = (children: Children<MarkChildElement> | undefined): MarkChildElement[] => {
	return toArray(children)
		.flat()
		.filter((child): child is MarkChildElement => isMarkChildElement(child));
};

export const sanitizeAxisChildren = (children: Children<AxisChildElement> | undefined): AxisChildElement[] => {
	return toArray(children)
		.flat()
		.filter((child): child is AxisChildElement => isMarkChildElement(child));
};

export const sanitizeAxisAnnotationChildren = (
	children: Children<AxisAnnotationChildElement> | undefined,
): AxisAnnotationChildElement[] => {
	return toArray(children)
		.flat()
		.filter((child): child is AxisAnnotationChildElement => isMarkChildElement(child));
};
export const sanitizeTrendlineChildren = (
	children: Children<ChartTooltipElement> | undefined,
): ChartTooltipElement[] => {
	return toArray(children)
		.flat()
		.filter((child): child is ChartTooltipElement => isMarkChildElement<ChartTooltipElement>(child));
};

const isChartChildElement = (child: ChildElement<ChartChildElement> | undefined): child is ChartChildElement => {
	return isRscComponent(child);
};
const isMarkChildElement = <T extends MarkChildElement = MarkChildElement>(
	child: ChildElement<T> | undefined,
): child is T => {
	return isRscComponent(child);
};

const isRscElement = <T extends RscElement = RscElement>(child: ChildElement<T> | undefined): child is T => {
	return isRscComponent(child);
};

const isRscComponent = (child?: ChildElement<RscElement>): boolean => {
	return Boolean(
		child &&
			typeof child !== 'string' &&
			typeof child !== 'boolean' &&
			'type' in child &&
			child.type !== Fragment &&
			'displayName' in child.type,
	);
};

// converts any string to the camelcase equivalent
export function toCamelCase(str: string) {
	const words = str.match(/[A-Z]{2,}(?=[A-Z][a-z]+\d*|\b)|[A-Z]?[a-z]+\d*|[A-Z]|\d+/g);
	if (words) {
		return words
			.map((word, i) => {
				if (i === 0) return word.toLowerCase();
				return word.charAt(0).toUpperCase() + word.slice(1).toLowerCase();
			})
			.join('');
	}
	return str;
}

/**
 * IMMUTABLE
 *
 * Adds the value to the target array if it doesn't exist, otherwise removes it
 * @param target
 * @param value
 * @returns
 */
export const toggleStringArrayValue = (target: string[], value: string): string[] => {
	if (target.includes(value)) {
		return target.filter((item) => item !== value);
	}
	return [...target, value];
};

// traverses the children to find the first element instance of the proivded type
export function getElement(
	element:
		| ChartElement
		| RscElement
		| TooltipHandler
		| PopoverHandler
		| LegendElement
		| boolean
		| string
		| ReactFragment
		| undefined,
	type:
		| typeof Axis
		| typeof Bar
		| typeof ChartPopover
		| typeof ChartTooltip
		| typeof Legend
		| typeof Line
<<<<<<< HEAD
		| typeof Scatter,
=======
		| typeof Scatter
>>>>>>> 1aa74902
): ChartElement | RscElement | undefined {
	// if the element is undefined or 'type' doesn't exist on the element, stop searching
	if (
		!element ||
		typeof element === 'boolean' ||
		typeof element === 'string' ||
		!('type' in element) ||
		element.type === Fragment
	) {
		return undefined;
	}

	// if the type matches, we found our element
	if (element.type === type) return element;

	// if there aren't any more children to search, stop looking
	if (!('children' in element.props)) return undefined;

	for (const child of toArray(element.props.children)) {
		const desiredElement = getElement(child, type);
		// if an element was found, return it
		if (desiredElement) return desiredElement;
	}
	// no element matches found, give up all hope...
	return undefined;
}

/**
 * Traverses the child elements finding all elements of the provided type and get the correct name for the element it is associated with
 * @param element
 * @param type
 * @returns
 */
export const getAllElements = (
	target: Children<ChartElement | RscElement>,
	source:
		| typeof Axis
		| typeof Bar
		| typeof ChartPopover
		| typeof ChartTooltip
		| typeof Legend
		| typeof Line
		| typeof Scatter,
	elements: MappedElement[] = [],
	name: string = '',
): MappedElement[] => {
	if (
		!target ||
		typeof target === 'boolean' ||
		typeof target === 'string' ||
		!('type' in target) ||
		target.type === Fragment
	) {
		return elements;
	}
	// if the type matches, we found our element
	if (target.type === source) return [...elements, { name, element: target }];

	// if there aren't any more children to search, stop looking
	if (!('children' in target.props)) return elements;

	const elementCounts = initElementCounts();
	const desiredElements: MappedElement[] = [];
	for (const child of toArray(target.props.children)) {
		const childName = getElementName(child, elementCounts);
		desiredElements.push(...getAllElements(child, source, elements, [name, childName].filter(Boolean).join('')));
	}
	// no element matches found, give up all hope...
	return [...elements, ...desiredElements];
};

const getElementName = (element: ChildElement<RscElement>, elementCounts: ElementCounts) => {
	if (!(isRscElement(element) && 'displayName' in element.type)) return '';
	// use displayName since it is the olny way to check alpha and beta components
	switch (element.type.displayName) {
		case Area.displayName:
			elementCounts.area++;
			return getComponentName(element, `area${elementCounts.area}`);
		case Axis.displayName:
			elementCounts.axis++;
			return getComponentName(element, `axis${elementCounts.axis}`);
		case AxisAnnotation.displayName:
			elementCounts.axisAnnotation++;
			return getComponentName(element, `Annotation${elementCounts.axisAnnotation}`);
		case Bar.displayName:
			elementCounts.bar++;
			return getComponentName(element, `bar${elementCounts.bar}`);
		case Donut.displayName:
			elementCounts.donut++;
			return getComponentName(element, `donut${elementCounts.donut}`);
		case Legend.displayName:
			elementCounts.legend++;
			return getComponentName(element, `legend${elementCounts.legend}`);
		case Line.displayName:
			elementCounts.line++;
			return getComponentName(element, `line${elementCounts.line}`);
		case Scatter.displayName:
			elementCounts.scatter++;
			return getComponentName(element, `scatter${elementCounts.scatter}`);
		case Trendline.displayName:
			return getComponentName(element, 'Trendline');
		default:
			return '';
	}
};

export const getComponentName = (element: ChildElement<RscElement>, defaultName: string) => {
	if (typeof element === 'object' && 'props' in element && 'name' in element.props && element.props.name) {
		return toCamelCase(element.props.name);
	}
	return defaultName;
};

const initElementCounts = (): ElementCounts => ({
	area: -1,
	axis: -1,
	axisAnnotation: -1,
	bar: -1,
	donut: -1,
	legend: -1,
	line: -1,
	scatter: -1,
});

/**
 * log for debugging
 */
export function debugLog(
	debug: boolean | undefined,
	{ title = '', contents }: { contents?: unknown; title?: string },
): void {
	if (debug) {
		const rainbow = String.fromCodePoint(0x1f308);
		console.log(`%c${rainbow} ${title}`, 'color: #2780eb', contents);
	}
}

/**
 * Sets the values of the selectedId and selectedSeries signals
 * @param param0
 */
export const setSelectedSignals = ({ selectedData, view }: { selectedData: Datum | null; view: View }) => {
	view.signal(SELECTED_ITEM, selectedData?.[MARK_ID] ?? null);
	view.signal(SELECTED_SERIES, selectedData?.[SERIES_ID] ?? null);
};<|MERGE_RESOLUTION|>--- conflicted
+++ resolved
@@ -71,14 +71,14 @@
 };
 
 export const sanitizeAxisAnnotationChildren = (
-	children: Children<AxisAnnotationChildElement> | undefined,
+	children: Children<AxisAnnotationChildElement> | undefined
 ): AxisAnnotationChildElement[] => {
 	return toArray(children)
 		.flat()
 		.filter((child): child is AxisAnnotationChildElement => isMarkChildElement(child));
 };
 export const sanitizeTrendlineChildren = (
-	children: Children<ChartTooltipElement> | undefined,
+	children: Children<ChartTooltipElement> | undefined
 ): ChartTooltipElement[] => {
 	return toArray(children)
 		.flat()
@@ -89,7 +89,7 @@
 	return isRscComponent(child);
 };
 const isMarkChildElement = <T extends MarkChildElement = MarkChildElement>(
-	child: ChildElement<T> | undefined,
+	child: ChildElement<T> | undefined
 ): child is T => {
 	return isRscComponent(child);
 };
@@ -105,7 +105,7 @@
 			typeof child !== 'boolean' &&
 			'type' in child &&
 			child.type !== Fragment &&
-			'displayName' in child.type,
+			'displayName' in child.type
 	);
 };
 
@@ -157,11 +157,7 @@
 		| typeof ChartTooltip
 		| typeof Legend
 		| typeof Line
-<<<<<<< HEAD
-		| typeof Scatter,
-=======
 		| typeof Scatter
->>>>>>> 1aa74902
 ): ChartElement | RscElement | undefined {
 	// if the element is undefined or 'type' doesn't exist on the element, stop searching
 	if (
@@ -206,7 +202,7 @@
 		| typeof Line
 		| typeof Scatter,
 	elements: MappedElement[] = [],
-	name: string = '',
+	name: string = ''
 ): MappedElement[] => {
 	if (
 		!target ||
@@ -291,7 +287,7 @@
  */
 export function debugLog(
 	debug: boolean | undefined,
-	{ title = '', contents }: { contents?: unknown; title?: string },
+	{ title = '', contents }: { contents?: unknown; title?: string }
 ): void {
 	if (debug) {
 		const rainbow = String.fromCodePoint(0x1f308);
