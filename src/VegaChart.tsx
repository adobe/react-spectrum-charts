/*
 * Copyright 2023 Adobe. All rights reserved.
 * This file is licensed to you under the Apache License, Version 2.0 (the "License");
 * you may not use this file except in compliance with the License. You may obtain a copy
 * of the License at http://www.apache.org/licenses/LICENSE-2.0
 *
 * Unless required by applicable law or agreed to in writing, software distributed under
 * the License is distributed on an "AS IS" BASIS, WITHOUT WARRANTIES OR REPRESENTATIONS
 * OF ANY KIND, either express or implied. See the License for the specific language
 * governing permissions and limitations under the License.
 */
import { FC, useEffect, useMemo, useRef } from 'react';

import { PREVIOUS_TABLE, TABLE } from '@constants';
import { useDebugSpec } from '@hooks/useDebugSpec';
import { extractValues, isVegaData, usePreviousChartData } from '@specBuilder/specUtils';
import { expressionFunctions } from 'expressionFunctions';
import { ChartData, ChartProps } from 'types';
import { getLocale } from 'utils/locale';
import { Config, Padding, Renderers, Spec, View } from 'vega';
import embed from 'vega-embed';
import { Options as TooltipOptions } from 'vega-tooltip';

export interface VegaChartProps {
	config: Config;
	// eslint-disable-next-line @typescript-eslint/no-explicit-any
	data: ChartData[];
	previousData: ChartData[];
	debug: boolean;
	height: number;
	locale: ChartProps['locale'];
	onNewView: (view: View) => void;
	padding: Padding;
	renderer: Renderers;
	signals?: Record<string, unknown>;
	spec: Spec;
	tooltip: TooltipOptions;
	width: number;
}

export const VegaChart: FC<VegaChartProps> = ({
	config,
	data,
	previousData,
	debug,
	height,
	locale,
	onNewView,
	padding,
	renderer = 'svg',
	signals,
	spec,
	tooltip,
	width,
}) => {
	const containerRef = useRef<HTMLDivElement>(null);
	const chartView = useRef<View>();

	const { number: numberLocale, time: timeLocale } = useMemo(() => getLocale(locale), [locale]);

	// Need to de a deep copy of the data because vega tries to transform the data
	const chartData = useMemo(() => {
		const clonedData = JSON.parse(JSON.stringify(data));

		// We received a full Vega data array with potentially multiple dataset objects
		if (isVegaData(clonedData)) {
			return extractValues(clonedData);
		}

		// We received a simple array of data and we'll set a default key of 'table' to reference internally
		return { [TABLE]: clonedData };
	}, [data]);

<<<<<<< HEAD
	const previousChartData = usePreviousChartData({ [PREVIOUS_TABLE]: chartData.table });

	useDebugSpec(debug, spec, { ...previousChartData, ...chartData }, width, height, config);
=======
	const previousChartData = useMemo(() => {
		const clonedData = JSON.parse(JSON.stringify(previousData));

		// We received a full Vega data array with potentially multiple dataset objects
		if (isVegaData(clonedData)) {
			return extractValues(clonedData);
		}

		// We received a simple array of data and we'll set a default key of 'table' to reference internally
		return { [PREVIOUS_TABLE]: clonedData };
	}, [previousData]);

	// const previousChartData = usePreviousChartData({ [PREVIOUS_TABLE]: chartData.table });

	// useDebugSpec(debug, spec, { ...previousChartData, ...chartData }, width, height, config);
	useDebugSpec(debug, spec, { ...chartData }, width, height, config);

>>>>>>> c349cd5b

	useEffect(() => {
		if (width && height && containerRef.current) {
			const specCopy = JSON.parse(JSON.stringify(spec)) as Spec;
			const tableData = specCopy.data?.find((d) => d.name === TABLE);
			if (tableData && 'values' in tableData) {
				tableData.values = chartData.table;
			}
			const previousTableData = specCopy.data?.find((d) => d.name === PREVIOUS_TABLE);
			if (previousTableData && 'values' in previousTableData) {
				previousTableData.values = previousChartData ? previousChartData.previousTable : [];
			}
			if (signals) {
				specCopy.signals = specCopy.signals?.map((signal) => {
					if (signal.name in signals && signals[signal.name] !== undefined && 'value' in signal) {
						signal.value = signals[signal.name];
					}
					return signal;
				});
			}

			embed(containerRef.current, specCopy, {
				actions: false,
				config,
				expressionFunctions: expressionFunctions,
				formatLocale: numberLocale as unknown as Record<string, unknown>, // these are poorly typed by vega-embed
				height,
				padding,
				renderer,
				timeFormatLocale: timeLocale as unknown as Record<string, unknown>, // these are poorly typed by vega-embed
				tooltip,
				width,
			}).then(({ view }) => {
				chartView.current = view;
				onNewView(view);
				view.resize();
				view.runAsync();
			});
		}
		return () => {
			// destroy the chart on unmount
			if (chartView.current) {
				chartView.current.finalize();
				chartView.current = undefined;
			}
		};
	}, [
		chartData.table,
		previousChartData,
		config,
		data,
		previousData,
		height,
		numberLocale,
		timeLocale,
		onNewView,
		padding,
		renderer,
		signals,
		spec,
		tooltip,
		width,
	]);

	return <div ref={containerRef} className="rsc"></div>;
};<|MERGE_RESOLUTION|>--- conflicted
+++ resolved
@@ -13,7 +13,7 @@
 
 import { PREVIOUS_TABLE, TABLE } from '@constants';
 import { useDebugSpec } from '@hooks/useDebugSpec';
-import { extractValues, isVegaData, usePreviousChartData } from '@specBuilder/specUtils';
+import { extractValues, isVegaData } from '@specBuilder/specUtils';
 import { expressionFunctions } from 'expressionFunctions';
 import { ChartData, ChartProps } from 'types';
 import { getLocale } from 'utils/locale';
@@ -71,11 +71,6 @@
 		return { [TABLE]: clonedData };
 	}, [data]);
 
-<<<<<<< HEAD
-	const previousChartData = usePreviousChartData({ [PREVIOUS_TABLE]: chartData.table });
-
-	useDebugSpec(debug, spec, { ...previousChartData, ...chartData }, width, height, config);
-=======
 	const previousChartData = useMemo(() => {
 		const clonedData = JSON.parse(JSON.stringify(previousData));
 
@@ -93,7 +88,6 @@
 	// useDebugSpec(debug, spec, { ...previousChartData, ...chartData }, width, height, config);
 	useDebugSpec(debug, spec, { ...chartData }, width, height, config);
 
->>>>>>> c349cd5b
 
 	useEffect(() => {
 		if (width && height && containerRef.current) {
