--- conflicted
+++ resolved
@@ -25,10 +25,7 @@
 	data,
 	previousData,
 	animations,
-<<<<<<< HEAD
-=======
 	animateFromZero,
->>>>>>> fc12bef2
 	description,
 	hiddenSeries,
 	highlightedSeries,
@@ -66,10 +63,7 @@
 					data,
 					previousData,
 					animations,
-<<<<<<< HEAD
-=======
 					animateFromZero,
->>>>>>> fc12bef2
 					colorScheme,
 					description,
 					hiddenSeries,
