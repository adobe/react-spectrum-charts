--- conflicted
+++ resolved
@@ -9,24 +9,14 @@
  * OF ANY KIND, either express or implied. See the License for the specific language
  * governing permissions and limitations under the License.
  */
-<<<<<<< HEAD
-
 import {
-	allElementsHaveAttributeValue,
-=======
-import {
->>>>>>> 1aa74902
 	findAllMarksByGroupName,
 	findChart,
 	findMarksByGroupName,
 	hoverNthElement,
-<<<<<<< HEAD
-	render,
-=======
 	queryMarksByGroupName,
 	render,
 	screen,
->>>>>>> 1aa74902
 } from '@test-utils';
 import { spectrumColors } from '@themes';
 
@@ -54,11 +44,7 @@
 		// horizontal trendline
 		const horizontalTrendline = await findMarksByGroupName(chart, 'scatter0Trendline0', 'line');
 		expect(horizontalTrendline).toBeInTheDocument();
-<<<<<<< HEAD
-		expect(horizontalTrendline).toHaveAttribute('x2', '453');
-=======
 		expect(horizontalTrendline).toHaveAttribute('x2', '452');
->>>>>>> 1aa74902
 		expect(horizontalTrendline).toHaveAttribute('y2', '0');
 		expect(horizontalTrendline).toHaveAttribute('stroke', colors['gray-900']);
 		expect(horizontalTrendline).toHaveAttribute('stroke-width', '1');
@@ -67,9 +53,6 @@
 		const verticalTrendline = await findMarksByGroupName(chart, 'scatter0Trendline1', 'line');
 		expect(verticalTrendline).toBeInTheDocument();
 		expect(verticalTrendline).toHaveAttribute('x2', '0');
-<<<<<<< HEAD
-		expect(verticalTrendline).toHaveAttribute('y2', '-397');
-=======
 		expect(verticalTrendline).toHaveAttribute('y2', '-396');
 
 		// trendline annotations
@@ -82,7 +65,6 @@
 		const verticalAnnotation = await screen.findByText('Median %DAU 8.39%');
 		expect(verticalAnnotation).toBeInTheDocument();
 		expect(verticalAnnotation).toHaveAttribute('text-anchor', 'middle');
->>>>>>> 1aa74902
 	});
 });
 
@@ -114,13 +96,6 @@
 		const hoverAreas = await findAllMarksByGroupName(chart, 'scatter0_voronoi');
 		expect(hoverAreas).toHaveLength(18);
 
-<<<<<<< HEAD
-		// trendline styling
-		const trendlines = await findAllMarksByGroupName(chart, 'scatter0Trendline0', 'line');
-		expect(trendlines).toHaveLength(3);
-
-		const trendline = trendlines[0];
-=======
 		let trendline = queryMarksByGroupName(chart, 'scatter0Trendline0', 'line');
 		expect(trendline).not.toBeInTheDocument();
 
@@ -128,34 +103,10 @@
 		await hoverNthElement(hoverAreas, 0);
 		trendline = await findMarksByGroupName(chart, 'scatter0Trendline0', 'line');
 		expect(trendline).toBeInTheDocument();
->>>>>>> 1aa74902
 		expect(trendline).toHaveAttribute('stroke', colors['categorical-100']);
 		expect(trendline).toHaveAttribute('stroke-width', '1');
 		expect(trendline).toHaveAttribute('stroke-dasharray', '');
 
-<<<<<<< HEAD
-		expect(trendlines[1]).toHaveAttribute('stroke', colors['categorical-200']);
-		expect(trendlines[2]).toHaveAttribute('stroke', colors['categorical-300']);
-		expect(allElementsHaveAttributeValue(trendlines, 'opacity', 0)).toBeTruthy();
-
-		// first trendline should be visible on hover
-		await hoverNthElement(hoverAreas, 0);
-		expect(trendlines[0]).toHaveAttribute('opacity', '1');
-		expect(trendlines[1]).toHaveAttribute('opacity', '0');
-		expect(trendlines[2]).toHaveAttribute('opacity', '0');
-
-		// second trendline should be visible on hover
-		await hoverNthElement(hoverAreas, 6);
-		expect(trendlines[0]).toHaveAttribute('opacity', '0');
-		expect(trendlines[1]).toHaveAttribute('opacity', '1');
-		expect(trendlines[2]).toHaveAttribute('opacity', '0');
-
-		// third trendline should be visible on hover
-		await hoverNthElement(hoverAreas, 12);
-		expect(trendlines[0]).toHaveAttribute('opacity', '0');
-		expect(trendlines[1]).toHaveAttribute('opacity', '0');
-		expect(trendlines[2]).toHaveAttribute('opacity', '1');
-=======
 		// second trendline should be visible on hover
 		await hoverNthElement(hoverAreas, 6);
 		trendline = await findMarksByGroupName(chart, 'scatter0Trendline0', 'line');
@@ -197,6 +148,5 @@
 		await hoverNthElement(hoverAreas, 12);
 		expect(screen.getByText('Median times 2.59')).toBeInTheDocument();
 		expect(screen.getByText('Median %DAU 8.96%')).toBeInTheDocument();
->>>>>>> 1aa74902
 	});
 });