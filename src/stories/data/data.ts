/*
 * Copyright 2023 Adobe. All rights reserved.
 * This file is licensed to you under the Apache License, Version 2.0 (the "License");
 * you may not use this file except in compliance with the License. You may obtain a copy
 * of the License at http://www.apache.org/licenses/LICENSE-2.0
 *
 * Unless required by applicable law or agreed to in writing, software distributed under
 * the License is distributed on an "AS IS" BASIS, WITHOUT WARRANTIES OR REPRESENTATIONS
 * OF ANY KIND, either express or implied. See the License for the specific language
 * governing permissions and limitations under the License.
 */

export const data = [
	{ x: 0, y: 28, series: 0 },
	{ x: 0, y: 20, series: 1 },
	{ x: 0, y: 2, series: 2 },
	{ x: 0, y: 25, series: 3 },
	{ x: 1, y: 43, series: 0 },
	{ x: 1, y: 35, series: 1 },
	{ x: 1, y: 54, series: 2 },
	{ x: 1, y: 83, series: 3 },
	{ x: 2, y: 81, series: 0 },
	{ x: 2, y: 10, series: 1 },
	{ x: 2, y: 28, series: 2 },
	{ x: 2, y: 10, series: 3 },
	{ x: 3, y: 19, series: 0 },
	{ x: 3, y: 15, series: 1 },
	{ x: 3, y: 99, series: 2 },
	{ x: 3, y: 36, series: 3 },
	{ x: 4, y: 52, series: 0 },
	{ x: 4, y: 48, series: 1 },
	{ x: 4, y: 28, series: 2 },
	{ x: 4, y: 39, series: 3 },
	{ x: 5, y: 24, series: 0 },
	{ x: 5, y: 28, series: 1 },
	{ x: 5, y: 94, series: 2 },
	{ x: 5, y: 73, series: 3 },
	{ x: 6, y: 87, series: 0 },
	{ x: 6, y: 66, series: 1 },
	{ x: 6, y: 29, series: 2 },
	{ x: 6, y: 52, series: 3 },
	{ x: 7, y: 17, series: 0 },
	{ x: 7, y: 27, series: 1 },
	{ x: 7, y: 42, series: 2 },
	{ x: 7, y: 43, series: 3 },
	{ x: 8, y: 68, series: 0 },
	{ x: 8, y: 16, series: 1 },
	{ x: 8, y: 56, series: 2 },
	{ x: 8, y: 12, series: 3 },
	{ x: 9, y: 49, series: 0 },
	{ x: 9, y: 25, series: 1 },
	{ x: 9, y: 38, series: 2 },
	{ x: 9, y: 72, series: 3 },
];

export const userGrowthData = [
	{
		x: 'Apr 2022',
		series: 'New users',
		y: 15623,
		order: 3,
	},
	{
		x: 'Apr 2022',
		series: 'Current users',
		y: 88094,
		order: 2,
	},
	{
		x: 'Apr 2022',
		series: 'Resurrected users',
		y: 16120,
		order: 1,
	},
	{
		x: 'Apr 2022',
		series: 'Dormant users',
		y: -36405,
		order: 0,
	},
	{
		x: 'May 2022',
		series: 'New users',
		y: 16367,
		order: 3,
	},
	{
		x: 'May 2022',
		series: 'Current users',
		y: 87666,
		order: 2,
	},
	{
		x: 'May 2022',
		series: 'Resurrected users',
		y: 19076,
		order: 1,
	},
	{
		x: 'May 2022',
		series: 'Dormant users',
		y: -32186,
		order: 0,
	},
	{
		x: 'Jun 2022',
		series: 'New users',
		y: 19028,
		order: 3,
	},
	{
		x: 'Jun 2022',
		series: 'Current users',
		y: 88401,
		order: 2,
	},
	{
		x: 'Jun 2022',
		series: 'Resurrected users',
		y: 18167,
		order: 1,
	},
	{
		x: 'Jun 2022',
		series: 'Dormant users',
		y: -34708,
		order: 0,
	},
	{
		x: 'Jul 2022',
		series: 'New users',
		y: 19569,
		order: 3,
	},
	{
		x: 'Jul 2022',
		series: 'Current users',
		y: 86405,
		order: 2,
	},
	{
		x: 'Jul 2022',
		series: 'Resurrected users',
		y: 16427,
		order: 1,
	},
	{
		x: 'Jul 2022',
		series: 'Dormant users',
		y: -39191,
		order: 0,
	},
	{
		x: 'Aug 2022',
		series: 'New users',
		y: 19958,
		order: 3,
	},
	{
		x: 'Aug 2022',
		series: 'Current users',
		y: 86414,
		order: 2,
	},
	{
		x: 'Aug 2022',
		series: 'Resurrected users',
		y: 19249,
		order: 1,
	},
	{
		x: 'Aug 2022',
		series: 'Dormant users',
		y: -35987,
		order: 0,
	},
	{
		x: 'Sep 2022',
		series: 'New users',
		y: 23105,
		order: 3,
	},
	{
		x: 'Sep 2022',
		series: 'Current users',
		y: 89253,
		order: 2,
	},
	{
		x: 'Sep 2022',
		series: 'Resurrected users',
		y: 17583,
		order: 1,
	},
	{
		x: 'Sep 2022',
		series: 'Dormant users',
		y: -36368,
		order: 0,
	},
];

export const userGrowthTimeComparisonData = [
	{
		x: 'Apr 2022',
		series: 'New users',
		y: 12623,
		order: 3,
		period: 'Previous 4 weeks',
	},
	{
		x: 'Apr 2022',
		series: 'Current users',
		y: 85094,
		order: 2,
		period: 'Previous 4 weeks',
	},
	{
		x: 'Apr 2022',
		series: 'Resurrected users',
		y: 13120,
		order: 1,
		period: 'Previous 4 weeks',
	},
	{
		x: 'Apr 2022',
		series: 'Dormant users',
		y: -33405,
		order: 0,
		period: 'Previous 4 weeks',
	},
	{
		x: 'Apr 2022',
		series: 'New users',
		y: 15623,
		order: 3,
		period: 'Last 4 weeks',
	},
	{
		x: 'Apr 2022',
		series: 'Current users',
		y: 88094,
		order: 2,
		period: 'Last 4 weeks',
	},
	{
		x: 'Apr 2022',
		series: 'Resurrected users',
		y: 16120,
		order: 1,
		period: 'Last 4 weeks',
	},
	{
		x: 'Apr 2022',
		series: 'Dormant users',
		y: -36405,
		order: 0,
		period: 'Last 4 weeks',
	},
	{
		x: 'May 2022',
		series: 'New users',
		y: 13367,
		order: 3,
		period: 'Previous 4 weeks',
	},
	{
		x: 'May 2022',
		series: 'Current users',
		y: 84666,
		order: 2,
		period: 'Previous 4 weeks',
	},
	{
		x: 'May 2022',
		series: 'Resurrected users',
		y: 16076,
		order: 1,
		period: 'Previous 4 weeks',
	},
	{
		x: 'May 2022',
		series: 'Dormant users',
		y: -29186,
		order: 0,
		period: 'Previous 4 weeks',
	},
	{
		x: 'May 2022',
		series: 'New users',
		y: 16367,
		order: 3,
		period: 'Last 4 weeks',
	},
	{
		x: 'May 2022',
		series: 'Current users',
		y: 87666,
		order: 2,
		period: 'Last 4 weeks',
	},
	{
		x: 'May 2022',
		series: 'Resurrected users',
		y: 19076,
		order: 1,
		period: 'Last 4 weeks',
	},
	{
		x: 'May 2022',
		series: 'Dormant users',
		y: -32186,
		order: 0,
		period: 'Last 4 weeks',
	},
	{
		x: 'Jun 2022',
		series: 'New users',
		y: 16028,
		order: 3,
		period: 'Previous 4 weeks',
	},
	{
		x: 'Jun 2022',
		series: 'Current users',
		y: 85401,
		order: 2,
		period: 'Previous 4 weeks',
	},
	{
		x: 'Jun 2022',
		series: 'Resurrected users',
		y: 15167,
		order: 1,
		period: 'Previous 4 weeks',
	},
	{
		x: 'Jun 2022',
		series: 'Dormant users',
		y: -31708,
		order: 0,
		period: 'Previous 4 weeks',
	},
	{
		x: 'Jun 2022',
		series: 'New users',
		y: 19028,
		order: 3,
		period: 'Last 4 weeks',
	},
	{
		x: 'Jun 2022',
		series: 'Current users',
		y: 88401,
		order: 2,
		period: 'Last 4 weeks',
	},
	{
		x: 'Jun 2022',
		series: 'Resurrected users',
		y: 18167,
		order: 1,
		period: 'Last 4 weeks',
	},
	{
		x: 'Jun 2022',
		series: 'Dormant users',
		y: -34708,
		order: 0,
		period: 'Last 4 weeks',
	},
	{
		x: 'Jul 2022',
		series: 'New users',
		y: 16569,
		order: 3,
		period: 'Previous 4 weeks',
	},
	{
		x: 'Jul 2022',
		series: 'Current users',
		y: 83405,
		order: 2,
		period: 'Previous 4 weeks',
	},
	{
		x: 'Jul 2022',
		series: 'Resurrected users',
		y: 13427,
		order: 1,
		period: 'Previous 4 weeks',
	},
	{
		x: 'Jul 2022',
		series: 'Dormant users',
		y: -36191,
		order: 0,
		period: 'Previous 4 weeks',
	},
	{
		x: 'Jul 2022',
		series: 'New users',
		y: 19569,
		order: 3,
		period: 'Last 4 weeks',
	},
	{
		x: 'Jul 2022',
		series: 'Current users',
		y: 86405,
		order: 2,
		period: 'Last 4 weeks',
	},
	{
		x: 'Jul 2022',
		series: 'Resurrected users',
		y: 16427,
		order: 1,
		period: 'Last 4 weeks',
	},
	{
		x: 'Jul 2022',
		series: 'Dormant users',
		y: -39191,
		order: 0,
		period: 'Last 4 weeks',
	},
	{
		x: 'Aug 2022',
		series: 'New users',
		y: 16958,
		order: 3,
		period: 'Previous 4 weeks',
	},
	{
		x: 'Aug 2022',
		series: 'Current users',
		y: 83414,
		order: 2,
		period: 'Previous 4 weeks',
	},
	{
		x: 'Aug 2022',
		series: 'Resurrected users',
		y: 16249,
		order: 1,
		period: 'Previous 4 weeks',
	},
	{
		x: 'Aug 2022',
		series: 'Dormant users',
		y: -32987,
		order: 0,
		period: 'Previous 4 weeks',
	},
	{
		x: 'Aug 2022',
		series: 'New users',
		y: 19958,
		order: 3,
		period: 'Last 4 weeks',
	},
	{
		x: 'Aug 2022',
		series: 'Current users',
		y: 86414,
		order: 2,
		period: 'Last 4 weeks',
	},
	{
		x: 'Aug 2022',
		series: 'Resurrected users',
		y: 19249,
		order: 1,
		period: 'Last 4 weeks',
	},
	{
		x: 'Aug 2022',
		series: 'Dormant users',
		y: -35987,
		order: 0,
		period: 'Last 4 weeks',
	},
	{
		x: 'Sep 2022',
		series: 'New users',
		y: 20105,
		order: 3,
		period: 'Previous 4 weeks',
	},
	{
		x: 'Sep 2022',
		series: 'Current users',
		y: 86253,
		order: 2,
		period: 'Previous 4 weeks',
	},
	{
		x: 'Sep 2022',
		series: 'Resurrected users',
		y: 14583,
		order: 1,
		period: 'Previous 4 weeks',
	},
	{
		x: 'Sep 2022',
		series: 'Dormant users',
		y: -33368,
		order: 0,
		period: 'Previous 4 weeks',
	},
	{
		x: 'Sep 2022',
		series: 'New users',
		y: 23105,
		order: 3,
		period: 'Last 4 weeks',
	},
	{
		x: 'Sep 2022',
		series: 'Current users',
		y: 89253,
		order: 2,
		period: 'Last 4 weeks',
	},
	{
		x: 'Sep 2022',
		series: 'Resurrected users',
		y: 17583,
		order: 1,
		period: 'Last 4 weeks',
	},
	{
		x: 'Sep 2022',
		series: 'Dormant users',
		y: -36368,
		order: 0,
		period: 'Last 4 weeks',
	},
];

export const funnelConversionData = [
	{ step: '1. Launch the app', value: 1, series: 'All users', subSeries: 'retained', percentLabel: '100%' },
	{ step: '1. Launch the app', value: 0, series: 'All users', subSeries: 'lost' },
	{ step: '2. Click promo slide', value: 0.855, series: 'All users', subSeries: 'retained', percentLabel: '85.5%' },
	{ step: '2. Click promo slide', value: 0.145, series: 'All users', subSeries: 'lost' },
	{ step: '3. Start video', value: 0.503, series: 'All users', subSeries: 'retained', percentLabel: '50.3%' },
	{ step: '3. Start video', value: 0.497, series: 'All users', subSeries: 'lost' },
	{ step: '1. Launch the app', value: 1, series: 'US', subSeries: 'retained', percentLabel: '100%' },
	{ step: '1. Launch the app', value: 0, series: 'US', subSeries: 'lost' },
	{ step: '2. Click promo slide', value: 0.75, series: 'US', subSeries: 'retained', percentLabel: '75%' },
	{ step: '2. Click promo slide', value: 0.25, series: 'US', subSeries: 'lost' },
	{ step: '3. Start video', value: 0.638, series: 'US', subSeries: 'retained', percentLabel: '63.8%' },
	{ step: '3. Start video', value: 0.362, series: 'US', subSeries: 'lost' },
];

export const funnelConversionTimeComparisonData = [
	{
		step: '1. Launch the app',
		value: 1,
		series: 'All users',
		subSeries: 'retained',
		period: 'Previous 4 weeks',
		percentLabel: '100%',
	},
	{
		step: '1. Launch the app',
		value: 1,
		series: 'All users',
		subSeries: 'retained',
		period: 'Last 4 weeks',
		percentLabel: '100%',
	},
	{ step: '1. Launch the app', value: 0, series: 'All users', subSeries: 'lost', period: 'Previous 4 weeks' },
	{ step: '1. Launch the app', value: 0, series: 'All users', subSeries: 'lost', period: 'Last 4 weeks' },
	{
		step: '2. Click promo slide',
		value: 0.655,
		series: 'All users',
		subSeries: 'retained',
		percentLabel: '65.5%',
		period: 'Previous 4 weeks',
	},
	{
		step: '2. Click promo slide',
		value: 0.855,
		series: 'All users',
		subSeries: 'retained',
		percentLabel: '85.5%',
		period: 'Last 4 weeks',
	},
	{ step: '2. Click promo slide', value: 0.345, series: 'All users', subSeries: 'lost', period: 'Previous 4 weeks' },
	{ step: '2. Click promo slide', value: 0.145, series: 'All users', subSeries: 'lost', period: 'Last 4 weeks' },
	{
		step: '3. Start video',
		value: 0.503,
		series: 'All users',
		subSeries: 'retained',
		percentLabel: '50.3%',
		period: 'Previous 4 weeks',
	},
	{
		step: '3. Start video',
		value: 0.503,
		series: 'All users',
		subSeries: 'retained',
		percentLabel: '50.3%',
		period: 'Last 4 weeks',
	},
	{ step: '3. Start video', value: 0.497, series: 'All users', subSeries: 'lost', period: 'Previous 4 weeks' },
	{ step: '3. Start video', value: 0.497, series: 'All users', subSeries: 'lost', period: 'Last 4 weeks' },
	{
		step: '1. Launch the app',
		value: 1,
		series: 'US',
		subSeries: 'retained',
		percentLabel: '100%',
		period: 'Previous 4 weeks',
	},
	{
		step: '1. Launch the app',
		value: 1,
		series: 'US',
		subSeries: 'retained',
		percentLabel: '100%',
		period: 'Last 4 weeks',
	},
	{ step: '1. Launch the app', value: 0, series: 'US', subSeries: 'lost', period: 'Previous 4 weeks' },
	{ step: '1. Launch the app', value: 0, series: 'US', subSeries: 'lost', period: 'Last 4 weeks' },
	{
		step: '2. Click promo slide',
		value: 0.45,
		series: 'US',
		subSeries: 'retained',
		percentLabel: '45%',
		period: 'Previous 4 weeks',
	},
	{
		step: '2. Click promo slide',
		value: 0.75,
		series: 'US',
		subSeries: 'retained',
		percentLabel: '75%',
		period: 'Last 4 weeks',
	},
	{ step: '2. Click promo slide', value: 0.55, series: 'US', subSeries: 'lost', period: 'Previous 4 weeks' },

	{ step: '2. Click promo slide', value: 0.25, series: 'US', subSeries: 'lost', period: 'Last 4 weeks' },
	{
		step: '3. Start video',
		value: 0.638,
		series: 'US',
		subSeries: 'retained',
		percentLabel: '63.8%',
		period: 'Previous 4 weeks',
	},

	{
		step: '3. Start video',
		value: 0.638,
		series: 'US',
		subSeries: 'retained',
		percentLabel: '63.8%',
		period: 'Last 4 weeks',
	},
	{ step: '3. Start video', value: 0.362, series: 'US', subSeries: 'lost', period: 'Previous 4 weeks' },

	{ step: '3. Start video', value: 0.362, series: 'US', subSeries: 'lost', period: 'Last 4 weeks' },
];

export const releaseImpactData = [
	{ day: -14, value: 0.5, series: 'Share project' },
	{ day: -13, value: 0.67, series: 'Share project' },
	{ day: -12, value: 0.76, series: 'Share project' },
	{ day: -11, value: 0.63, series: 'Share project' },
	{ day: -10, value: 0.43, series: 'Share project' },
	{ day: -9, value: 0.48, series: 'Share project' },
	{ day: -8, value: 0.52, series: 'Share project' },
	{ day: -7, value: 0.61, series: 'Share project' },
	{ day: -6, value: 0.54, series: 'Share project' },
	{ day: -5, value: 0.62, series: 'Share project' },
	{ day: -4, value: 0.66, series: 'Share project' },
	{ day: -3, value: 0.55, series: 'Share project' },
	{ day: -2, value: 0.57, series: 'Share project' },
	{ day: -1, value: 0.6, series: 'Share project' },
	{ day: 0, value: 0.75, series: 'Share project' },
	{ day: 1, value: 0.68, series: 'Share project' },
	{ day: 2, value: 0.69, series: 'Share project' },
	{ day: 3, value: 0.72, series: 'Share project' },
	{ day: 4, value: 0.62, series: 'Share project' },
	{ day: 5, value: 0.74, series: 'Share project' },
	{ day: 6, value: 0.8, series: 'Share project' },
	{ day: 7, value: 0.72, series: 'Share project' },
	{ day: 8, value: 0.65, series: 'Share project' },
	{ day: 9, value: 0.73, series: 'Share project' },
	{ day: 10, value: 0.69, series: 'Share project' },
	{ day: 11, value: 0.81, series: 'Share project' },
	{ day: 12, value: 0.79, series: 'Share project' },
	{ day: 13, value: 0.75, series: 'Share project' },
	{ day: 14, value: 0.88, series: 'Share project' },
];

export const releaseImpactBarData = [
	{ period: '14 days before', value: 7, series: 'Share project' },
	{ period: '14 days after', value: 9, series: 'Share project' },
	{ period: '14 days before', value: 3, series: 'Load project' },
	{ period: '14 days after', value: 2, series: 'Load project' },
	{ period: '14 days before', value: 5, series: 'Save project' },
	{ period: '14 days after', value: 5, series: 'Save project' },
];

export const browserData = [
	{ category: 'Chrome', value: 5, series: 'Windows' },
	{ category: 'Chrome', value: 3, series: 'Mac' },
	{ category: 'Chrome', value: 2, series: 'Other' },
	{ category: 'Firefox', value: 3, series: 'Windows' },
	{ category: 'Firefox', value: 3, series: 'Mac' },
	{ category: 'Firefox', value: 1, series: 'Other' },
	{ category: 'Safari', value: 3, series: 'Windows' },
	{ category: 'Safari', value: 0, series: 'Mac' },
	{ category: 'Safari', value: 1, series: 'Other' },
];

export const workspaceTrendsData = [
	{ datetime: 1667890800000, point: 1, value: 3738, users: 477, series: 'Add Fallout' },
	{ datetime: 1667977200000, point: 2, value: 2704, users: 481, series: 'Add Fallout' },
	{ datetime: 1668063600000, point: 3, value: 1730, users: 483, series: 'Add Fallout' },
	{ datetime: 1668150000000, point: 4, value: 465, users: 310, series: 'Add Fallout' },
	{ datetime: 1668236400000, point: 5, value: 31, users: 18, series: 'Add Fallout' },
	{ datetime: 1668322800000, point: 8, value: 108, users: 70, series: 'Add Fallout' },
	{ datetime: 1668409200000, point: 12, value: 648, users: 438, series: 'Add Fallout' },
	{ datetime: 1667890800000, point: 4, value: 12208, users: 5253, series: 'Add Freeform table' },
	{ datetime: 1667977200000, point: 5, value: 11309, users: 5103, series: 'Add Freeform table' },
	{ datetime: 1668063600000, point: 17, value: 11099, users: 5047, series: 'Add Freeform table' },
	{ datetime: 1668150000000, point: 20, value: 7243, users: 3386, series: 'Add Freeform table' },
	{ datetime: 1668236400000, point: 21, value: 395, users: 205, series: 'Add Freeform table' },
	{ datetime: 1668322800000, point: 22, value: 1606, users: 790, series: 'Add Freeform table' },
	{ datetime: 1668409200000, point: 25, value: 10932, users: 4913, series: 'Add Freeform table' },
	{ datetime: 1667890800000, point: 4, value: 1208, users: 2253, series: 'Add Line viz' },
	{ datetime: 1667977200000, point: 5, value: 1309, users: 1103, series: 'Add Line viz' },
	{ datetime: 1668063600000, point: 17, value: 1699, users: 1547, series: 'Add Line viz' },
	{ datetime: 1668150000000, point: 20, value: 2743, users: 1386, series: 'Add Line viz' },
	{ datetime: 1668236400000, point: 21, value: 2350, users: 75, series: 'Add Line viz' },
	{ datetime: 1668322800000, point: 22, value: 2806, users: 270, series: 'Add Line viz' },
	{ datetime: 1668409200000, point: 25, value: 1932, users: 1413, series: 'Add Line viz' },
	{ datetime: 1667890800000, point: 4, value: 208, users: 3523, series: 'Add Bar viz' },
	{ datetime: 1667977200000, point: 5, value: 309, users: 3513, series: 'Add Bar viz' },
	{ datetime: 1668063600000, point: 17, value: 1099, users: 3507, series: 'Add Bar viz' },
	{ datetime: 1668150000000, point: 20, value: 1743, users: 3336, series: 'Add Bar viz' },
	{ datetime: 1668236400000, point: 21, value: 3350, users: 3025, series: 'Add Bar viz' },
	{ datetime: 1668322800000, point: 22, value: 4806, users: 3070, series: 'Add Bar viz' },
	{ datetime: 1668409200000, point: 25, value: 6932, users: 3493, series: 'Add Bar viz' },
];

export const workspaceTrendsDataWithVisiblePoints = [
	{ datetime: 1667890800000, point: 1, value: 3738, users: 477, series: 'Add Fallout' },
	{ datetime: 1667977200000, point: 2, value: 2704, users: 481, series: 'Add Fallout', staticPoint: true },
	{ datetime: 1668063600000, point: 3, value: 1730, users: 483, series: 'Add Fallout' },
	{ datetime: 1668150000000, point: 4, value: 465, users: 310, series: 'Add Fallout', staticPoint: true },
	{ datetime: 1668236400000, point: 5, value: 31, users: 18, series: 'Add Fallout' },
	{ datetime: 1668322800000, point: 8, value: 108, users: 70, series: 'Add Fallout', staticPoint: true },
	{ datetime: 1668409200000, point: 12, value: 648, users: 438, series: 'Add Fallout' },
	{ datetime: 1667890800000, point: 4, value: 12208, users: 5253, series: 'Add Freeform table', staticPoint: true },
	{ datetime: 1667977200000, point: 5, value: 11309, users: 5103, series: 'Add Freeform table', staticPoint: true },
	{ datetime: 1668063600000, point: 17, value: 11099, users: 5047, series: 'Add Freeform table' },
	{ datetime: 1668150000000, point: 20, value: 7243, users: 3386, series: 'Add Freeform table' },
	{ datetime: 1668236400000, point: 21, value: 395, users: 205, series: 'Add Freeform table' },
	{ datetime: 1668322800000, point: 22, value: 1606, users: 790, series: 'Add Freeform table' },
	{ datetime: 1668409200000, point: 25, value: 10932, users: 4913, series: 'Add Freeform table', staticPoint: true },
];

export const workspaceTrendsDataWithAnomalies = [
	{
		datetime: 1667890800000,
		point: 1,
		value: 3738,
		users: 477,
		series: 'Add Fallout',
		metricEnd: 3500,
		metricStart: 2500,
		metric: 3000,
		staticPoint: true,
	},
	{
		datetime: 1667977200000,
		point: 2,
		value: 2704,
		users: 481,
		series: 'Add Fallout',
		metricEnd: 2500,
		metricStart: 1500,
		metric: 2000,
		staticPoint: true,
	},
	{
		datetime: 1668063600000,
		point: 3,
		value: 1730,
		users: 483,
		series: 'Add Fallout',
		metricEnd: 1500,
		metricStart: 500,
		metric: 1000,
		staticPoint: true,
	},
	{
		datetime: 1668150000000,
		point: 4,
		value: 465,
		users: 310,
		series: 'Add Fallout',
		metricEnd: 1000,
		metricStart: 200,
		metric: 600,
	},
	{
		datetime: 1668236400000,
		point: 5,
		value: 31,
		users: 18,
		series: 'Add Fallout',
		metricEnd: 500,
		metricStart: 100,
		metric: 300,
	},
	{
		datetime: 1668322800000,
		point: 8,
		value: 108,
		users: 70,
		series: 'Add Fallout',
		metricEnd: 250,
		metricStart: 50,
		metric: 150,
	},
	{
		datetime: 1668409200000,
		point: 12,
		value: 648,
		users: 438,
		series: 'Add Fallout',
		metricEnd: 800,
		metricStart: 300,
		metric: 400,
	},
	{
		datetime: 1667890800000,
		point: 4,
		value: 12208,
		users: 5253,
		series: 'Add Freeform table',
		metricEnd: 12708,
		metricStart: 11208,
		metric: 11708,
	},
	{
		datetime: 1667977200000,
		point: 5,
		value: 11309,
		users: 5103,
		series: 'Add Freeform table',
		metricEnd: 10809,
		metricStart: 9809,
		metric: 10309,
		staticPoint: true,
	},
	{
		datetime: 1668063600000,
		point: 17,
		value: 11099,
		users: 5047,
		series: 'Add Freeform table',
		metricEnd: 10599,
		metricStart: 9599,
		metric: 10099,
		staticPoint: true,
	},
	{
		datetime: 1668150000000,
		point: 20,
		value: 7243,
		users: 3386,
		series: 'Add Freeform table',
		metricEnd: 7743,
		metricStart: 6743,
		metric: 7243,
	},
	{
		datetime: 1668236400000,
		point: 21,
		value: 395,
		users: 205,
		series: 'Add Freeform table',
		metricEnd: 895,
		metricStart: 20,
		metric: 100,
	},
	{
		datetime: 1668322800000,
		point: 22,
		value: 1606,
		users: 790,
		series: 'Add Freeform table',
		metricEnd: 2106,
		metricStart: 1000,
		metric: 1606,
	},
	{
		datetime: 1668409200000,
		point: 25,
		value: 10932,
		users: 4913,
		series: 'Add Freeform table',
		metricEnd: 8432,
		metricStart: 7432,
		metric: 7932,
		staticPoint: true,
	},
];

export const workspaceTrendsDataWithExtremeMetricRange = [
	{
		datetime: 1667890800000,
		point: 4,
		value: 12208,
		users: 5253,
		series: 'Add Freeform table',
		metricEnd: 42708,
		metricStart: -22208,
		metric: 11708,
	},
	{
		datetime: 1667977200000,
		point: 5,
		value: 11309,
		users: 5103,
		series: 'Add Freeform table',
		metricEnd: 61809,
		metricStart: -29809,
		metric: 10309,
		staticPoint: true,
	},
	{
		datetime: 1668063600000,
		point: 17,
		value: 11099,
		users: 5047,
		series: 'Add Freeform table',
		metricEnd: 61599,
		metricStart: -22599,
		metric: 10099,
		staticPoint: true,
	},
	{
		datetime: 1668150000000,
		point: 20,
		value: 7243,
		users: 3386,
		series: 'Add Freeform table',
		metricEnd: 57743,
		metricStart: -16743,
		metric: 7243,
	},
	{
		datetime: 1668236400000,
		point: 21,
		value: 395,
		users: 205,
		series: 'Add Freeform table',
		metricEnd: 32895,
		metricStart: -7000,
		metric: 100,
	},
	{
		datetime: 1668322800000,
		point: 22,
		value: 1606,
		users: 790,
		series: 'Add Freeform table',
		metricEnd: 22106,
		metricStart: 0,
		metric: 1606,
	},
	{
		datetime: 1668409200000,
		point: 25,
		value: 10932,
		users: 4913,
		series: 'Add Freeform table',
		metricEnd: 12432,
		metricStart: 1432,
		metric: 7932,
		staticPoint: true,
	},
];

export const packedBubbleData = [
	{ category: 'A', amount: 0.28 },
	{ category: 'B', amount: 0.55 },
	{ category: 'C', amount: 0.43 },
	{ category: 'D', amount: 0.91 },
	{ category: 'E', amount: 0.81 },
	{ category: 'F', amount: 0.53 },
	{ category: 'G', amount: 0.19 },
	{ category: 'H', amount: 0.87 },
	{ category: 'I', amount: 0.28 },
	{ category: 'J', amount: 0.55 },
	{ category: 'K', amount: 0.43 },
	{ category: 'L', amount: 0.91 },
	{ category: 'M', amount: 0.81 },
	{ category: 'N', amount: 0.53 },
	{ category: 'O', amount: 0.19 },
	{ category: 'P', amount: 0.87 },
];

export const stockPriceData = [
	{ date: 'June 1, 2023', timestamp: 1685577600000, price: 426.75, stock: 'ADBE' },
	{ date: 'June 2, 2023', timestamp: 1685664000000, price: 436.369995, stock: 'ADBE' },
	{ date: 'June 5, 2023', timestamp: 1685923200000, price: 434.179993, stock: 'ADBE' },
	{ date: 'June 6, 2023', timestamp: 1686009600000, price: 432.890015, stock: 'ADBE' },
	{ date: 'June 7, 2023', timestamp: 1686096000000, price: 418.320007, stock: 'ADBE' },
	{ date: 'June 8, 2023', timestamp: 1686182400000, price: 439.029999, stock: 'ADBE' },
	{ date: 'June 9, 2023', timestamp: 1686268800000, price: 454, stock: 'ADBE' },
	{ date: 'June 12, 2023', timestamp: 1686528000000, price: 474.630005, stock: 'ADBE' },
	{ date: 'June 13, 2023', timestamp: 1686614400000, price: 478.98999, stock: 'ADBE' },
	{ date: 'June 14, 2023', timestamp: 1686700800000, price: 479.529999, stock: 'ADBE' },
	{ date: 'June 15, 2023', timestamp: 1686787200000, price: 490.910004, stock: 'ADBE' },
	{ date: 'June 16, 2023', timestamp: 1686873600000, price: 495.179993, stock: 'ADBE' },
	{ date: 'June 20, 2023', timestamp: 1687219200000, price: 485.859985, stock: 'ADBE' },
	{ date: 'June 21, 2023', timestamp: 1687305600000, price: 477.480011, stock: 'ADBE' },
	{ date: 'June 22, 2023', timestamp: 1687392000000, price: 477.579987, stock: 'ADBE' },
	{ date: 'June 23, 2023', timestamp: 1687478400000, price: 484.720001, stock: 'ADBE' },
	{ date: 'June 26, 2023', timestamp: 1687737600000, price: 479.51001, stock: 'ADBE' },
	{ date: 'June 27, 2023', timestamp: 1687824000000, price: 489.269989, stock: 'ADBE' },
	{ date: 'June 28, 2023', timestamp: 1687910400000, price: 482.429993, stock: 'ADBE' },
	{ date: 'June 29, 2023', timestamp: 1687996800000, price: 483.769989, stock: 'ADBE' },
];

<<<<<<< HEAD
export const simpleSparklineData = [
	{ x: 0, y: 28 },
	{ x: 1, y: 43 },
	{ x: 2, y: 81 },
	{ x: 3, y: 19 },
	{ x: 4, y: 52 },
	{ x: 5, y: 24 },
	{ x: 6, y: 87 },
	{ x: 7, y: 17 },
	{ x: 8, y: 68 },
	{ x: 9, y: 25 },
	{ x: 10, y: 50 },
	{ x: 11, y: 75 },
	{ x: 12, y: 30 },
	{ x: 13, y: 60 },
	{ x: 14, y: 45 },
	{ x: 15, y: 82 },
	{ x: 16, y: 14 },
	{ x: 17, y: 70 },
	{ x: 18, y: 35 },
	{ x: 19, y: 55 },
	{ x: 20, y: 90 }
=======
export const peopleAdoptionComboData = [
	{ datetime: 1667890800000, people: 10, adoptionRate: 0.2 },
	{ datetime: 1667977200000, people: 20, adoptionRate: 0.4 },
	{ datetime: 1668063600000, people: 30, adoptionRate: 0.6 },
	{ datetime: 1668150000000, people: 20, adoptionRate: 0.4 },
	{ datetime: 1668236400000, people: 10, adoptionRate: 0.4 },
	{ datetime: 1668322800000, people: 30, adoptionRate: 0.8 },
	{ datetime: 1668409200000, people: 2, adoptionRate: 0.6 },
>>>>>>> 37ffc8be
];<|MERGE_RESOLUTION|>--- conflicted
+++ resolved
@@ -1036,7 +1036,6 @@
 	{ date: 'June 29, 2023', timestamp: 1687996800000, price: 483.769989, stock: 'ADBE' },
 ];
 
-<<<<<<< HEAD
 export const simpleSparklineData = [
 	{ x: 0, y: 28 },
 	{ x: 1, y: 43 },
@@ -1059,7 +1058,8 @@
 	{ x: 18, y: 35 },
 	{ x: 19, y: 55 },
 	{ x: 20, y: 90 }
-=======
+]
+
 export const peopleAdoptionComboData = [
 	{ datetime: 1667890800000, people: 10, adoptionRate: 0.2 },
 	{ datetime: 1667977200000, people: 20, adoptionRate: 0.4 },
@@ -1068,5 +1068,4 @@
 	{ datetime: 1668236400000, people: 10, adoptionRate: 0.4 },
 	{ datetime: 1668322800000, people: 30, adoptionRate: 0.8 },
 	{ datetime: 1668409200000, people: 2, adoptionRate: 0.6 },
->>>>>>> 37ffc8be
 ];