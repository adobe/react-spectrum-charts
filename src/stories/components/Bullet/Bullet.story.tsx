--- conflicted
+++ resolved
@@ -76,8 +76,7 @@
     showTargetValue: false,
 };
 
-<<<<<<< HEAD
-const WithTitle = bindWithProps(BulletTitleStory);
+
 WithTitle.args = {
     metric: 'currentAmount',
     dimension: 'graphLabel',
@@ -86,6 +85,4 @@
     numberFormat: '$,.2f',
 };
 export { Basic, WithTitle };
-=======
-export { Basic, RowMode };
->>>>>>> 0b4ec879
+
