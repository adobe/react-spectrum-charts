/*
 * Copyright 2025 Adobe. All rights reserved.
 * This file is licensed to you under the Apache License, Version 2.0 (the "License");
 * you may not use this file except in compliance with the License. You may obtain a copy
 * of the License at http://www.apache.org/licenses/LICENSE-2.0
 *
 * Unless required by applicable law or agreed to in writing, software distributed under
 * the License is distributed on an "AS IS" BASIS, WITHOUT WARRANTIES OR REPRESENTATIONS
 * OF ANY KIND, either express or implied. See the License for the specific language
 * governing permissions and limitations under the License.
 */

import { ReactElement } from 'react';
import { StoryFn } from '@storybook/react';
import { Bullet } from '@rsc/alpha'; // Assuming Bullet chart is a component in the @rsc/rc library
import { Chart, BulletProps, ChartProps, Title } from '@rsc';
import useChartProps from '@hooks/useChartProps';
import { bindWithProps } from '@test-utils';
<<<<<<< HEAD
import { basicBulletData } from './data';
import { debug } from 'console';
=======
import { basicBulletData, basicThresholdsData } from './data';
>>>>>>> 11db09d3

export default {
	title: 'RSC/Bullet',
	component: Bullet,
};

// Default chart properties
const defaultChartProps: ChartProps = {
	data: basicBulletData,
	width: 350,
	height: 350,
};

// Basic Bullet chart story
const BulletStory: StoryFn<BulletProps & { width?: number; height?: number }> = (args): ReactElement => {
	const { width, height, ...bulletProps } = args;
	const chartProps = useChartProps({ ...defaultChartProps, width: width ?? 350, height: height ?? 350 });
	return (
		<Chart {...chartProps} debug>
			<Bullet {...bulletProps}/> 
		</Chart>
	);
};

// Bullet with Title 
const BulletTitleStory: StoryFn<typeof Bullet> = (args): ReactElement => {
    const chartProps = useChartProps({ ...defaultChartProps, width: 400 });
    return (
        <Chart {...chartProps}>
            <Title text={'Title Bullet'} position={'start'} orient={'top'} />
            <Bullet {...args} />
        </Chart>
    );
};

const Basic = bindWithProps(BulletStory);
Basic.args = {
	metric: 'currentAmount',
	dimension: 'graphLabel',
	target: 'target',
	thresholds: basicThresholdsData,
	color: 'red-500',
	direction: 'column',
	numberFormat: '$,.2f',
<<<<<<< HEAD
    showTarget: true,
    showTargetValue: false,
    labelPosition: 'top',
    scaleType: 'normal',
    maxScaleValue: 100,
=======
	showTarget: true,
	showTargetValue: false,
>>>>>>> 11db09d3
};

const RowMode = bindWithProps(BulletStory);
RowMode.args = {
	metric: 'currentAmount',
<<<<<<< HEAD
    dimension: 'graphLabel',
    target: 'target',
    color: 'red-500',
    direction: 'row',
    numberFormat: '$,.2f',
    showTarget: true,
    showTargetValue: false,
    labelPosition: 'top',
    scaleType: 'normal',
    maxScaleValue: 100,
=======
	dimension: 'graphLabel',
	target: 'target',
	thresholds: basicThresholdsData,
	color: 'red-500',
	direction: 'row',
	numberFormat: '$,.2f',
	showTarget: true,
	showTargetValue: false,
>>>>>>> 11db09d3
};

const WithTitle = bindWithProps(BulletTitleStory);
WithTitle.args = {
    metric: 'currentAmount',
    dimension: 'graphLabel',
    target: 'target',
    color: 'red-500',
    numberFormat: '$,.2f',
    labelPosition: 'top',
    scaleType: 'normal',
    maxScaleValue: 100,
};
export { Basic, RowMode, WithTitle };

<|MERGE_RESOLUTION|>--- conflicted
+++ resolved
@@ -16,12 +16,7 @@
 import { Chart, BulletProps, ChartProps, Title } from '@rsc';
 import useChartProps from '@hooks/useChartProps';
 import { bindWithProps } from '@test-utils';
-<<<<<<< HEAD
-import { basicBulletData } from './data';
-import { debug } from 'console';
-=======
 import { basicBulletData, basicThresholdsData } from './data';
->>>>>>> 11db09d3
 
 export default {
 	title: 'RSC/Bullet',
@@ -40,7 +35,7 @@
 	const { width, height, ...bulletProps } = args;
 	const chartProps = useChartProps({ ...defaultChartProps, width: width ?? 350, height: height ?? 350 });
 	return (
-		<Chart {...chartProps} debug>
+		<Chart {...chartProps}>
 			<Bullet {...bulletProps}/> 
 		</Chart>
 	);
@@ -66,42 +61,27 @@
 	color: 'red-500',
 	direction: 'column',
 	numberFormat: '$,.2f',
-<<<<<<< HEAD
-    showTarget: true,
-    showTargetValue: false,
-    labelPosition: 'top',
-    scaleType: 'normal',
-    maxScaleValue: 100,
-=======
-	showTarget: true,
-	showTargetValue: false,
->>>>>>> 11db09d3
+  showTarget: true,
+  showTargetValue: false,
+  labelPosition: 'top',
+  scaleType: 'normal',
+  maxScaleValue: 100,
 };
 
 const RowMode = bindWithProps(BulletStory);
 RowMode.args = {
 	metric: 'currentAmount',
-<<<<<<< HEAD
-    dimension: 'graphLabel',
-    target: 'target',
-    color: 'red-500',
-    direction: 'row',
-    numberFormat: '$,.2f',
-    showTarget: true,
-    showTargetValue: false,
-    labelPosition: 'top',
-    scaleType: 'normal',
-    maxScaleValue: 100,
-=======
-	dimension: 'graphLabel',
-	target: 'target',
-	thresholds: basicThresholdsData,
-	color: 'red-500',
-	direction: 'row',
-	numberFormat: '$,.2f',
-	showTarget: true,
-	showTargetValue: false,
->>>>>>> 11db09d3
+  dimension: 'graphLabel',
+  target: 'target',
+  color: 'red-500',
+  direction: 'row',
+  numberFormat: '$,.2f',
+  showTarget: true,
+  showTargetValue: false,
+  labelPosition: 'top',
+  scaleType: 'normal',
+  maxScaleValue: 100,
+  thresholds: basicThresholdsData,
 };
 
 const WithTitle = bindWithProps(BulletTitleStory);
