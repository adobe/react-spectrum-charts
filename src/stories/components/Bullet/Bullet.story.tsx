--- conflicted
+++ resolved
@@ -57,10 +57,7 @@
 	metric: 'currentAmount',
 	dimension: 'graphLabel',
 	target: 'target',
-<<<<<<< HEAD
 	thresholdValues: basicThresholdsData,
-=======
->>>>>>> 1d3c44e8
 	color: 'red-500',
 	direction: 'column',
 	numberFormat: '$,.2f',
@@ -69,10 +66,8 @@
 	labelPosition: 'top',
 	scaleType: 'normal',
 	maxScaleValue: 100,
-<<<<<<< HEAD
 	threshold: true,
 	track: false,
-=======
 };
 
 const Thresholds = bindWithProps(BulletStory);
@@ -88,8 +83,9 @@
 	labelPosition: 'top',
 	scaleType: 'normal',
 	maxScaleValue: 100,
-	thresholds: basicThresholdsData,
->>>>>>> 1d3c44e8
+	thresholdValues: basicThresholdsData,
+  threshold: true,
+	track: false,
 };
 
 const RowMode = bindWithProps(BulletStory);
@@ -105,13 +101,9 @@
 	labelPosition: 'top',
 	scaleType: 'normal',
 	maxScaleValue: 100,
-<<<<<<< HEAD
 	threshold: true,
 	thresholdValues: basicThresholdsData,
 	track: false,
-=======
-	thresholds: basicThresholdsData,
->>>>>>> 1d3c44e8
 };
 
 const WithTitle = bindWithProps(BulletTitleStory);
@@ -120,22 +112,13 @@
 	dimension: 'graphLabel',
 	target: 'target',
 	color: 'red-500',
-<<<<<<< HEAD
 	numberFormat: '$,.2f',
 	labelPosition: 'top',
 	scaleType: 'normal',
 	maxScaleValue: 100,
 	threshold: false,
 	track: false,
-=======
-	direction: 'column',
-	numberFormat: '$,.2f',
-	showTarget: true,
-	showTargetValue: false,
-	labelPosition: 'top',
-	scaleType: 'normal',
-	maxScaleValue: 100,
-	thresholds: basicThresholdsData,
+  direction: 'column',
 };
 
 const FixedScale = bindWithProps(BulletStory);
@@ -151,8 +134,8 @@
 	labelPosition: 'top',
 	scaleType: 'fixed',
 	maxScaleValue: 250,
-	thresholds: basicThresholdsData,
->>>>>>> 1d3c44e8
+	thresholdValues: basicThresholdsData,
+  threshold: true
 };
 
 export { Basic, Thresholds, RowMode, WithTitle, FixedScale };
