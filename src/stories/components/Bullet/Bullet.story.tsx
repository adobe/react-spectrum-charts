/*
 * Copyright 2025 Adobe. All rights reserved.
 * This file is licensed to you under the Apache License, Version 2.0 (the "License");
 * you may not use this file except in compliance with the License. You may obtain a copy
 * of the License at http://www.apache.org/licenses/LICENSE-2.0
 *
 * Unless required by applicable law or agreed to in writing, software distributed under
 * the License is distributed on an "AS IS" BASIS, WITHOUT WARRANTIES OR REPRESENTATIONS
 * OF ANY KIND, either express or implied. See the License for the specific language
 * governing permissions and limitations under the License.
 */

import { ReactElement } from 'react';
import { StoryFn } from '@storybook/react';
import { Bullet } from '@rsc/alpha'; // Assuming Bullet chart is a component in the @rsc/rc library
import { Chart, BulletProps, ChartProps, Title } from '@rsc';
import useChartProps from '@hooks/useChartProps';
import { bindWithProps } from '@test-utils';
import { basicBulletData, basicThresholdsData } from './data';

export default {
	title: 'RSC/Bullet',
	component: Bullet,
};

// Default chart properties
const defaultChartProps: ChartProps = {
	data: basicBulletData,
	width: 350,
	height: 350,
};

// Basic Bullet chart story
const BulletStory: StoryFn<BulletProps & { width?: number; height?: number }> = (args): ReactElement => {
	const { width, height, ...bulletProps } = args;
	const chartProps = useChartProps({ ...defaultChartProps, width: width ?? 350, height: height ?? 350 });
	return (
		<Chart {...chartProps}>
			<Bullet {...bulletProps} />
		</Chart>
	);
};

// Bullet with Title 
const BulletTitleStory: StoryFn<typeof Bullet> = (args): ReactElement => {
    const chartProps = useChartProps({ ...defaultChartProps, width: 400 });
    return (
        <Chart {...chartProps}>
            <Title text={'Title Bullet'} position={'start'} orient={'top'} />
            <Bullet {...args} />
        </Chart>
    );
};

const Basic = bindWithProps(BulletStory);
Basic.args = {
	metric: 'currentAmount',
	dimension: 'graphLabel',
	target: 'target',
	thresholds: basicThresholdsData,
	color: 'red-500',
	direction: 'column',
	numberFormat: '$,.2f',
<<<<<<< HEAD
    showTarget: true,
    showTargetValue: false,
    labelPosition: 'top',
=======
	showTarget: true,
	showTargetValue: false,
>>>>>>> 11db09d3
};

const RowMode = bindWithProps(BulletStory);
RowMode.args = {
	metric: 'currentAmount',
<<<<<<< HEAD
    dimension: 'graphLabel',
    target: 'target',
    color: 'red-500',
    direction: 'row',
    numberFormat: '$,.2f',
    showTarget: true,
    showTargetValue: false,
    labelPosition: 'top',
=======
	dimension: 'graphLabel',
	target: 'target',
	thresholds: basicThresholdsData,
	color: 'red-500',
	direction: 'row',
	numberFormat: '$,.2f',
	showTarget: true,
	showTargetValue: false,
>>>>>>> 11db09d3
};

const WithTitle = bindWithProps(BulletTitleStory);
WithTitle.args = {
    metric: 'currentAmount',
    dimension: 'graphLabel',
    target: 'target',
    color: 'red-500',
    numberFormat: '$,.2f',
    labelPosition: 'top',
};
export { Basic, RowMode, WithTitle };

<|MERGE_RESOLUTION|>--- conflicted
+++ resolved
@@ -61,29 +61,14 @@
 	color: 'red-500',
 	direction: 'column',
 	numberFormat: '$,.2f',
-<<<<<<< HEAD
-    showTarget: true,
-    showTargetValue: false,
-    labelPosition: 'top',
-=======
-	showTarget: true,
-	showTargetValue: false,
->>>>>>> 11db09d3
+  showTarget: true,
+  showTargetValue: false,
+  labelPosition: 'top',
 };
 
 const RowMode = bindWithProps(BulletStory);
 RowMode.args = {
 	metric: 'currentAmount',
-<<<<<<< HEAD
-    dimension: 'graphLabel',
-    target: 'target',
-    color: 'red-500',
-    direction: 'row',
-    numberFormat: '$,.2f',
-    showTarget: true,
-    showTargetValue: false,
-    labelPosition: 'top',
-=======
 	dimension: 'graphLabel',
 	target: 'target',
 	thresholds: basicThresholdsData,
@@ -92,7 +77,7 @@
 	numberFormat: '$,.2f',
 	showTarget: true,
 	showTargetValue: false,
->>>>>>> 11db09d3
+  labelPosition: 'top',
 };
 
 const WithTitle = bindWithProps(BulletTitleStory);
