/*
 * Copyright 2023 Adobe. All rights reserved.
 * This file is licensed to you under the Apache License, Version 2.0 (the "License");
 * you may not use this file except in compliance with the License. You may obtain a copy
 * of the License at http://www.apache.org/licenses/LICENSE-2.0
 *
 * Unless required by applicable law or agreed to in writing, software distributed under
 * the License is distributed on an "AS IS" BASIS, WITHOUT WARRANTIES OR REPRESENTATIONS
 * OF ANY KIND, either express or implied. See the License for the specific language
 * governing permissions and limitations under the License.
 */
import React, { ReactElement } from 'react';

import { ChartTooltip } from '@components/ChartTooltip/ChartTooltip';
import useChartProps from '@hooks/useChartProps';
import { Area, Bar, Chart, Datum, Line } from '@rsc';
import { browserData as data } from '@stories/data/data';
import { formatTimestamp } from '@stories/storyUtils';
import { StoryFn } from '@storybook/react';
import { bindWithProps } from '@test-utils';

export default {
	title: 'RSC/ChartTooltip',
	component: ChartTooltip,
	argTypes: {
		children: {
			description: '`(datum) => React.ReactElement`',
			control: {
				type: null,
			},
		},
	},
};

const StackedBarTooltipStory: StoryFn<typeof ChartTooltip> = (args): ReactElement => {
	const chartProps = useChartProps({ animations: false, data, width: 600 });
	return (
		<Chart {...chartProps}>
			<Bar color="series">
				<ChartTooltip {...args} />
			</Bar>
		</Chart>
	);
};
const DodgedBarTooltipStory: StoryFn<typeof ChartTooltip> = (args): ReactElement => {
	const chartProps = useChartProps({ animations: false, data, width: 600 });
	return (
		<Chart {...chartProps}>
			<Bar type="dodged" color="series">
				<ChartTooltip {...args} />
			</Bar>
		</Chart>
	);
};

const lineData = [
	{ datetime: 1667890800000, point: 1, value: 738, users: 477, series: 'Add Fallout' },
	{ datetime: 1667977200000, point: 2, value: 704, users: 481, series: 'Add Fallout' },
	{ datetime: 1668063600000, point: 3, value: 730, users: 483, series: 'Add Fallout' },
	{ datetime: 1668150000000, point: 4, value: 465, users: 310, series: 'Add Fallout' },
	{ datetime: 1668236400000, point: 5, value: 31, users: 18, series: 'Add Fallout' },
	{ datetime: 1668322800000, point: 8, value: 108, users: 70, series: 'Add Fallout' },
	{ datetime: 1668409200000, point: 12, value: 648, users: 438, series: 'Add Fallout' },
	{ datetime: 1667890800000, point: 4, value: 12208, users: 5253, series: 'Add Freeform table' },
	{ datetime: 1667977200000, point: 5, value: 11309, users: 5103, series: 'Add Freeform table' },
	{ datetime: 1668063600000, point: 17, value: 11099, users: 5047, series: 'Add Freeform table' },
	{ datetime: 1668150000000, point: 20, value: 7243, users: 3386, series: 'Add Freeform table' },
	{ datetime: 1668236400000, point: 21, value: 395, users: 205, series: 'Add Freeform table' },
	{ datetime: 1668322800000, point: 22, value: 1606, users: 790, series: 'Add Freeform table' },
	{ datetime: 1668409200000, point: 25, value: 10932, users: 4913, series: 'Add Freeform table' },
];

const LineTooltipStory: StoryFn<typeof ChartTooltip> = (args): ReactElement => {
	const chartProps = useChartProps({ animations: false, data: lineData, width: 600 });
	return (
<<<<<<< HEAD
		<Chart {...chartProps} >
=======
		<Chart {...chartProps} animations={false}>
>>>>>>> 7fdca279
			<Line color="series">
				<ChartTooltip {...args} />
			</Line>
		</Chart>
	);
};

interface LineData extends Datum {
	datetime?: number;
	point?: number;
	value?: number;
	users?: number;
	series?: string;
	category?: string;
}

const AreaTooltipStory: StoryFn<typeof ChartTooltip> = (args): ReactElement => {
	const chartProps = useChartProps({ animations: false, data: lineData, width: 600 });
	return (
		<Chart {...chartProps}>
			<Area>
				<ChartTooltip {...args} />
			</Area>
		</Chart>
	);
};

const StackedBarChart = StackedBarTooltipStory.bind({});
StackedBarChart.args = {
	children: (datum: LineData) => (
		<div className="bar-tooltip">
			<div>Operating system: {datum.series}</div>
			<div>Browser: {datum.category}</div>
			<div>Users: {datum.value}</div>
		</div>
	),
};

const DodgedBarChart = DodgedBarTooltipStory.bind({});
DodgedBarChart.args = {
	children: (datum: LineData) => (
		<div className="bar-tooltip">
			<div>Operating system: {datum.series}</div>
			<div>Browser: {datum.category}</div>
			<div>Users: {datum.value}</div>
		</div>
	),
};

const LineChart = bindWithProps(LineTooltipStory);
LineChart.args = {
	children: (datum: LineData) => (
		<div className="bar-tooltip">
			<div>{formatTimestamp(datum.datetime as number)}</div>
			<div>Event: {datum.series}</div>
			<div>Count: {Number(datum.value).toLocaleString()}</div>
			<div>Users: {Number(datum.users).toLocaleString()}</div>
		</div>
	),
};

const AreaChart = bindWithProps(AreaTooltipStory);
AreaChart.args = {
	children: (datum: LineData) => (
		<div className="bar-tooltip">
			<div>{formatTimestamp(datum.datetime as number)}</div>
			<div>Event: {datum.series}</div>
			<div>Count: {Number(datum.value).toLocaleString()}</div>
			<div>Users: {Number(datum.users).toLocaleString()}</div>
		</div>
	),
};

export { AreaChart, DodgedBarChart, LineChart, StackedBarChart };<|MERGE_RESOLUTION|>--- conflicted
+++ resolved
@@ -73,11 +73,7 @@
 const LineTooltipStory: StoryFn<typeof ChartTooltip> = (args): ReactElement => {
 	const chartProps = useChartProps({ animations: false, data: lineData, width: 600 });
 	return (
-<<<<<<< HEAD
-		<Chart {...chartProps} >
-=======
 		<Chart {...chartProps} animations={false}>
->>>>>>> 7fdca279
 			<Line color="series">
 				<ChartTooltip {...args} />
 			</Line>
