/*
 * Copyright 2023 Adobe. All rights reserved.
 * This file is licensed to you under the Apache License, Version 2.0 (the "License");
 * you may not use this file except in compliance with the License. You may obtain a copy
 * of the License at http://www.apache.org/licenses/LICENSE-2.0
 *
 * Unless required by applicable law or agreed to in writing, software distributed under
 * the License is distributed on an "AS IS" BASIS, WITHOUT WARRANTIES OR REPRESENTATIONS
 * OF ANY KIND, either express or implied. See the License for the specific language
 * governing permissions and limitations under the License.
 */
import React, { ReactElement } from 'react';

import { MARK_ID } from '@constants';
import useChartProps from '@hooks/useChartProps';
import { Axis, Bar, Chart, ChartPopover, ChartTooltip, Legend } from '@rsc';
import { StoryFn } from '@storybook/react';
import { bindWithProps } from '@test-utils';
import { BarProps, Datum, SpectrumColor } from 'types';

import { Content, Text, View } from '@adobe/react-spectrum';

import { generateMockDataForTrellis } from './data';

export default {
	title: 'RSC/Bar/Trellis',
	component: Bar,
};

interface BarPropsAndAnimation extends Partial<BarProps> {
	animations?: boolean;
}

const colors: SpectrumColor[] = [
	'sequential-magma-200',
	'sequential-magma-400',
	'sequential-magma-600',
	'sequential-magma-800',
	'sequential-magma-1000',
	'sequential-magma-1200',
	'sequential-magma-1400',
];

const BarStory: StoryFn<typeof Bar> = (args: BarPropsAndAnimation): ReactElement => {
	const chartProps = useChartProps({
		data: generateMockDataForTrellis({
			property1: ['All users', 'Roku', 'Chromecast', 'Amazon Fire', 'Apple TV'],
			property2: ['A. Sign up', 'B. Watch a video', 'C. Add to MyList'],
			property3: ['1-5 times', '6-10 times', '11-15 times', '16-20 times', '21-25 times', '26+ times'],
			propertyNames: ['segment', 'event', 'bucket'],
			randomizeSteps: false,
			orderBy: 'bucket',
		}),
		colors,
		width: 800,
<<<<<<< HEAD
		height: 800,	
=======
		height: 800,
		debug: true,
		animations: args.animations
>>>>>>> fc12bef2
	});

	const dialog = (item: Datum) => {
		return (
			<Content>
				<View>
					<Text>{item[MARK_ID]}</Text>
				</View>
			</Content>
		);
	};

	return (
		<Chart {...chartProps}>
			<Axis position={args.orientation === 'horizontal' ? 'bottom' : 'left'} title="Users, Count" grid />
			<Axis position={args.orientation === 'horizontal' ? 'left' : 'bottom'} title="Platform" baseline />
			<Bar {...args}>
				<ChartTooltip>{dialog}</ChartTooltip>
				<ChartPopover>{dialog}</ChartPopover>
			</Bar>
			<Legend />
		</Chart>
	);
};

const Dodged = bindWithProps<BarPropsAndAnimation>(BarStory);
Dodged.args = {
	type: 'dodged',
	dimension: 'segment',
	order: 'order',
	color: 'bucket',
	trellis: 'event',
	trellisOrientation: 'horizontal',
	orientation: 'horizontal'
};

const HorizontalBarHorizontalTrellis = bindWithProps<BarProps>(BarStory);
HorizontalBarHorizontalTrellis.storyName = 'Horizontal Bar, Horizontal Trellis';
HorizontalBarHorizontalTrellis.args = {
	type: 'stacked',
	trellis: 'event',
	dimension: 'segment',
	color: 'bucket',
	order: 'order',
	orientation: 'horizontal',
	trellisOrientation: 'horizontal',
};

const HorizontalBarVerticalTrellis = bindWithProps<BarProps>(BarStory);
HorizontalBarVerticalTrellis.storyName = 'Horizontal Bar, Vertical Trellis';
HorizontalBarVerticalTrellis.args = {
	...HorizontalBarHorizontalTrellis.args,
	trellisOrientation: 'vertical',
};

const VerticalBarHorizontalTrellis = bindWithProps<BarProps>(BarStory);
VerticalBarHorizontalTrellis.storyName = 'Vertical Bar, Horizontal Trellis';
VerticalBarHorizontalTrellis.args = {
	...HorizontalBarHorizontalTrellis.args,
	orientation: 'vertical',
	trellisOrientation: 'horizontal',
};

const VerticalBarVerticalTrellis = bindWithProps<BarProps>(BarStory);
VerticalBarVerticalTrellis.storyName = 'Vertical Bar, Vertical Trellis';
VerticalBarVerticalTrellis.args = {
	...HorizontalBarVerticalTrellis.args,
	orientation: 'vertical',
	trellisOrientation: 'vertical',
};

const WithCustomTrellisPadding = bindWithProps<BarProps>(BarStory);
WithCustomTrellisPadding.args = {
	...HorizontalBarVerticalTrellis.args,
	orientation: 'vertical',
	trellisPadding: 0.33,
};

export {
	Dodged,
	HorizontalBarHorizontalTrellis,
	HorizontalBarVerticalTrellis,
	VerticalBarHorizontalTrellis,
	VerticalBarVerticalTrellis,
	WithCustomTrellisPadding,
};<|MERGE_RESOLUTION|>--- conflicted
+++ resolved
@@ -27,10 +27,6 @@
 	component: Bar,
 };
 
-interface BarPropsAndAnimation extends Partial<BarProps> {
-	animations?: boolean;
-}
-
 const colors: SpectrumColor[] = [
 	'sequential-magma-200',
 	'sequential-magma-400',
@@ -41,7 +37,7 @@
 	'sequential-magma-1400',
 ];
 
-const BarStory: StoryFn<typeof Bar> = (args: BarPropsAndAnimation): ReactElement => {
+const BarStory: StoryFn<typeof Bar> = (args: Partial<BarProps>): ReactElement => {
 	const chartProps = useChartProps({
 		data: generateMockDataForTrellis({
 			property1: ['All users', 'Roku', 'Chromecast', 'Amazon Fire', 'Apple TV'],
@@ -53,13 +49,7 @@
 		}),
 		colors,
 		width: 800,
-<<<<<<< HEAD
-		height: 800,	
-=======
 		height: 800,
-		debug: true,
-		animations: args.animations
->>>>>>> fc12bef2
 	});
 
 	const dialog = (item: Datum) => {
@@ -85,7 +75,7 @@
 	);
 };
 
-const Dodged = bindWithProps<BarPropsAndAnimation>(BarStory);
+const Dodged = bindWithProps<Partial<BarProps>>(BarStory);
 Dodged.args = {
 	type: 'dodged',
 	dimension: 'segment',
@@ -93,7 +83,7 @@
 	color: 'bucket',
 	trellis: 'event',
 	trellisOrientation: 'horizontal',
-	orientation: 'horizontal'
+	orientation: 'horizontal',
 };
 
 const HorizontalBarHorizontalTrellis = bindWithProps<BarProps>(BarStory);
