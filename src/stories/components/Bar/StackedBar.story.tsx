/*
 * Copyright 2023 Adobe. All rights reserved.
 * This file is licensed to you under the Apache License, Version 2.0 (the "License");
 * you may not use this file except in compliance with the License. You may obtain a copy
 * of the License at http://www.apache.org/licenses/LICENSE-2.0
 *
 * Unless required by applicable law or agreed to in writing, software distributed under
 * the License is distributed on an "AS IS" BASIS, WITHOUT WARRANTIES OR REPRESENTATIONS
 * OF ANY KIND, either express or implied. See the License for the specific language
 * governing permissions and limitations under the License.
 */
import React, { ReactElement, createElement } from 'react';

import { Annotation } from '@components/Annotation';
import useChartProps from '@hooks/useChartProps';
import { Axis, Bar, BarProps, Chart, Legend } from '@rsc';
import { StoryFn } from '@storybook/react';
import { bindWithProps } from '@test-utils';

<<<<<<< HEAD
import { SpectrumColor } from '../../../specBuilder';
import { barSeriesData, negativeBarSeriesData } from './data';
=======
import { SpectrumColor } from '../../../types';
import { barSeriesData, stackedBarDataWithUTC, negativeBarSeriesData } from './data';
>>>>>>> 9435300e

export default {
	title: 'RSC/Bar/Stacked Bar',
	component: Bar,
};

const colors: SpectrumColor[] = [
	'divergent-orange-yellow-seafoam-1000',
	'divergent-orange-yellow-seafoam-1200',
	'divergent-orange-yellow-seafoam-1400',
	'divergent-orange-yellow-seafoam-600',
];

const StackedBarStoryWithUTCData: StoryFn<typeof Bar> = (args): ReactElement => {
	const chartProps = useChartProps({ data: stackedBarDataWithUTC, width: 600, height: 600 });
	return (
		<Chart {...chartProps}>
			<Axis position={args.orientation === 'horizontal' ? 'left' : 'bottom'} labelFormat="time" granularity="day" baseline title="Browser" />
			<Axis position={args.orientation === 'horizontal' ? 'bottom' : 'left'} grid title="Downloads" />
			<Bar {...args} />
		</Chart>
	);
};

const BarStory: StoryFn<typeof Bar> = (args): ReactElement => {
	const chartProps = useChartProps({ data: barSeriesData, colors, width: 800, height: 600 });
	return (
		<Chart {...chartProps}>
			<Axis position={args.orientation === 'horizontal' ? 'left' : 'bottom'} baseline title="Browser" />
			<Axis position={args.orientation === 'horizontal' ? 'bottom' : 'left'} grid title="Downloads" />
			<Bar {...args} />
			<Legend title="Operating system" />
		</Chart>
	);
};

const NegativeBarStory: StoryFn<typeof Bar> = (args): ReactElement => {
	const chartProps = useChartProps({ data: negativeBarSeriesData, width: 800, height: 600 });
	return (
		<Chart {...chartProps}>
			<Axis position={args.orientation === 'horizontal' ? 'left' : 'bottom'} baseline title="Browser" />
			<Axis position={args.orientation === 'horizontal' ? 'bottom' : 'left'} grid title="Downloads" />
			<Bar {...args} />
			<Legend title="Operating system" />
		</Chart>
	);
};

const defaultProps: BarProps = {
	dimension: 'browser',
	order: 'order',
	color: 'operatingSystem',
	onClick: undefined,
};

const Basic = bindWithProps(BarStory);
Basic.args = {
	...defaultProps,
};

const WithBarLabels = bindWithProps(BarStory);
WithBarLabels.args = {
	...defaultProps,
	children: createElement(Annotation, { textKey: 'percentLabel' }),
};

const NegativeStack = bindWithProps(NegativeBarStory);
NegativeStack.args = {
	...defaultProps,
};

const OnClick = bindWithProps(BarStory);
OnClick.args = {
	dimension: 'browser',
	order: 'order',
	color: 'operatingSystem',
};

const StackedBarWithUTCDatetimeFormat = bindWithProps(StackedBarStoryWithUTCData);
StackedBarWithUTCDatetimeFormat.args = {
	...defaultProps,
	dimension: 'browser',
	metric: 'downloads',
	color: "dataset_id",
	dimensionDataType: 'time',
};

export { Basic, NegativeStack, WithBarLabels, OnClick, StackedBarWithUTCDatetimeFormat };<|MERGE_RESOLUTION|>--- conflicted
+++ resolved
@@ -17,13 +17,8 @@
 import { StoryFn } from '@storybook/react';
 import { bindWithProps } from '@test-utils';
 
-<<<<<<< HEAD
 import { SpectrumColor } from '../../../specBuilder';
-import { barSeriesData, negativeBarSeriesData } from './data';
-=======
-import { SpectrumColor } from '../../../types';
-import { barSeriesData, stackedBarDataWithUTC, negativeBarSeriesData } from './data';
->>>>>>> 9435300e
+import { barSeriesData, negativeBarSeriesData, stackedBarDataWithUTC } from './data';
 
 export default {
 	title: 'RSC/Bar/Stacked Bar',
@@ -41,7 +36,13 @@
 	const chartProps = useChartProps({ data: stackedBarDataWithUTC, width: 600, height: 600 });
 	return (
 		<Chart {...chartProps}>
-			<Axis position={args.orientation === 'horizontal' ? 'left' : 'bottom'} labelFormat="time" granularity="day" baseline title="Browser" />
+			<Axis
+				position={args.orientation === 'horizontal' ? 'left' : 'bottom'}
+				labelFormat="time"
+				granularity="day"
+				baseline
+				title="Browser"
+			/>
 			<Axis position={args.orientation === 'horizontal' ? 'bottom' : 'left'} grid title="Downloads" />
 			<Bar {...args} />
 		</Chart>
@@ -107,7 +108,7 @@
 	...defaultProps,
 	dimension: 'browser',
 	metric: 'downloads',
-	color: "dataset_id",
+	color: 'dataset_id',
 	dimensionDataType: 'time',
 };
 
