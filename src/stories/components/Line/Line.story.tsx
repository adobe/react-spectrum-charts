/*
 * Copyright 2023 Adobe. All rights reserved.
 * This file is licensed to you under the Apache License, Version 2.0 (the "License");
 * you may not use this file except in compliance with the License. You may obtain a copy
 * of the License at http://www.apache.org/licenses/LICENSE-2.0
 *
 * Unless required by applicable law or agreed to in writing, software distributed under
 * the License is distributed on an "AS IS" BASIS, WITHOUT WARRANTIES OR REPRESENTATIONS
 * OF ANY KIND, either express or implied. See the License for the specific language
 * governing permissions and limitations under the License.
 */
import React, { ReactElement, createElement } from 'react';

import { ReferenceLine } from '@components/ReferenceLine';
import useChartProps from '@hooks/useChartProps';
import { Axis, Bar, Chart, ChartPopover, ChartTooltip, Legend, Line } from '@rsc';
import { newDataArray1, workspaceTrendsData, workspaceTrendsDataWithVisiblePoints } from '@stories/data/data';
import { formatTimestamp } from '@stories/storyUtils';
import { StoryFn } from '@storybook/react';
import { bindWithProps } from '@test-utils';
import { ChartProps } from 'types';

export default {
	title: 'RSC/Line',
	component: Line,
};

const historicalCompareData = [
	{ datetime: 1667890800000, users: 147, series: 'Add Fallout', period: 'Last month' },
	{ datetime: 1667890800000, users: 477, series: 'Add Fallout', period: 'Current' },
	{ datetime: 1667977200000, users: 148, series: 'Add Fallout', period: 'Last month' },
	{ datetime: 1667977200000, users: 481, series: 'Add Fallout', period: 'Current' },
	{ datetime: 1668063600000, users: 148, series: 'Add Fallout', period: 'Last month' },
	{ datetime: 1668063600000, users: 483, series: 'Add Fallout', period: 'Current' },
	{ datetime: 1668150000000, users: 131, series: 'Add Fallout', period: 'Last month' },
	{ datetime: 1668150000000, users: 310, series: 'Add Fallout', period: 'Current' },
	{ datetime: 1668236400000, users: 11, series: 'Add Fallout', period: 'Last month' },
	{ datetime: 1668236400000, users: 18, series: 'Add Fallout', period: 'Current' },
	{ datetime: 1668322800000, users: 17, series: 'Add Fallout', period: 'Last month' },
	{ datetime: 1668322800000, users: 70, series: 'Add Fallout', period: 'Current' },
	{ datetime: 1668409200000, users: 143, series: 'Add Fallout', period: 'Last month' },
	{ datetime: 1668409200000, users: 438, series: 'Add Fallout', period: 'Current' },
	{ datetime: 1667890800000, users: 1525, series: 'Add Freeform table', period: 'Last month' },
	{ datetime: 1667890800000, users: 5253, series: 'Add Freeform table', period: 'Current' },
	{ datetime: 1667977200000, users: 1510, series: 'Add Freeform table', period: 'Last month' },
	{ datetime: 1667977200000, users: 5103, series: 'Add Freeform table', period: 'Current' },
	{ datetime: 1668063600000, users: 1504, series: 'Add Freeform table', period: 'Last month' },
	{ datetime: 1668063600000, users: 5047, series: 'Add Freeform table', period: 'Current' },
	{ datetime: 1668150000000, users: 1338, series: 'Add Freeform table', period: 'Last month' },
	{ datetime: 1668150000000, users: 3386, series: 'Add Freeform table', period: 'Current' },
	{ datetime: 1668236400000, users: 120, series: 'Add Freeform table', period: 'Last month' },
	{ datetime: 1668236400000, users: 205, series: 'Add Freeform table', period: 'Current' },
	{ datetime: 1668322800000, users: 179, series: 'Add Freeform table', period: 'Last month' },
	{ datetime: 1668322800000, users: 790, series: 'Add Freeform table', period: 'Current' },
	{ datetime: 1668409200000, users: 1491, series: 'Add Freeform table', period: 'Last month' },
	{ datetime: 1668409200000, users: 4913, series: 'Add Freeform table', period: 'Current' },
];

<<<<<<< HEAD
const defaultChartProps: ChartProps = { animations: false, data: workspaceTrendsData, minWidth: 400, maxWidth: 800, height: 400 };
=======
const defaultChartProps: ChartProps = {
	data: workspaceTrendsData,
	minWidth: 400,
	maxWidth: 800,
	height: 400,
};
>>>>>>> aa7210dc

const singleLineChartProps: ChartProps = {
	data: newDataArray1,
	minWidth: 400,
	maxWidth: 800,
	height: 40,
};

const SingleLineStory: StoryFn<typeof Line> = (args): ReactElement => {
	const chartProps = useChartProps(singleLineChartProps);
	return (
		<Chart {...chartProps}>
			<Line {...args} />
		</Chart>
	);
};

const BasicLineStory: StoryFn<typeof Line> = (args): ReactElement => {
	const chartProps = useChartProps(defaultChartProps);
	return (
		<Chart {...chartProps}>
			<Line {...args} />
			<Legend lineWidth={{ value: 0 }} />
		</Chart>
	);
};
const LinearStory: StoryFn<typeof Line> = (args): ReactElement => {
	const chartProps = useChartProps(defaultChartProps);
	return (
		<Chart {...chartProps}>
			<Axis position="left" grid title="Users" />
			<Axis position="bottom" labelFormat="linear" baseline ticks>
				<ReferenceLine value={13} />
			</Axis>
			<Line {...args} />
		</Chart>
	);
};

const LineStory: StoryFn<typeof Line> = (args): ReactElement => {
	const chartProps = useChartProps(defaultChartProps);
	return (
		<Chart {...chartProps}>
			<Axis position="left" grid title="Users" />
			<Axis position="bottom" labelFormat="time" baseline ticks />
			<Line {...args} />
			<Legend highlight />
		</Chart>
	);
};

const ComboStory: StoryFn<typeof Line> = (args): ReactElement => {
	const chartProps = useChartProps(defaultChartProps);
	return (
		<Chart {...chartProps}>
			<Axis position="left" grid title="Users" />
			<Axis position="bottom" labelFormat="time" baseline ticks />
			<Bar dimension="datetime" metric="users" opacity={{ value: 0.75 }} />
			<Line {...args} />
			<Legend highlight />
		</Chart>
	);
};

const HistoricalCompareStory: StoryFn<typeof Line> = (args): ReactElement => {
	const chartProps = useChartProps({
		...defaultChartProps,
		data: historicalCompareData,
		width: 600,
		opacities: [0.5, 1],
		lineTypes: ['dotted', 'solid'],
	});
	return (
		<Chart {...chartProps}>
			<Axis position="left" grid title="Users" />
			<Axis position="bottom" labelFormat="time" baseline ticks />
			<Line {...args} />
			<Legend highlight opacity="period" />
		</Chart>
	);
};

const LineWithVisiblePointsStory: StoryFn<typeof Line> = (args): ReactElement => {
	const chartProps = useChartProps({ ...defaultChartProps, data: workspaceTrendsDataWithVisiblePoints });
	return (
		<Chart {...chartProps}>
			<Axis position="left" grid title="Users" />
			<Axis position="bottom" labelFormat="time" baseline ticks />
			<Line {...args} />
			<Legend highlight />
		</Chart>
	);
};

const Basic = bindWithProps(BasicLineStory);
Basic.args = {
	color: 'series',
	dimension: 'datetime',
	metric: 'value',
	name: 'line0',
	scaleType: 'time',
};

const LineWithAxisAndLegend = bindWithProps(LineStory);
LineWithAxisAndLegend.args = {
	color: 'series',
	dimension: 'datetime',
	metric: 'users',
	name: 'line0',
	scaleType: 'time',
};

const LineType = bindWithProps(BasicLineStory);
LineType.args = {
	color: 'series',
	lineType: 'series',
};

const Opacity = bindWithProps(BasicLineStory);
Opacity.args = {
	color: 'series',
	opacity: { value: 0.6 },
};

const TrendScale = bindWithProps(ComboStory);
TrendScale.args = {
	color: 'series',
	scaleType: 'point',
};

const LinearTrendScale = bindWithProps(LinearStory);
LinearTrendScale.args = {
	color: 'series',
	dimension: 'point',
	scaleType: 'linear',
};

const HistoricalCompare = bindWithProps(HistoricalCompareStory);
HistoricalCompare.args = {
	color: 'series',
	dimension: 'datetime',
	lineType: 'period',
	metric: 'users',
	scaleType: 'time',
};

const Tooltip = bindWithProps(BasicLineStory);
Tooltip.args = {
	color: 'series',
	children: (
		<ChartTooltip>
			{(datum) => (
				<div className="bar-tooltip">
					<div>{formatTimestamp(datum.datetime as number)}</div>
					<div>Event: {datum.series}</div>
					<div>Users: {Number(datum.value).toLocaleString()}</div>
				</div>
			)}
		</ChartTooltip>
	),
};

const WithStaticPoints = bindWithProps(LineWithVisiblePointsStory);
WithStaticPoints.args = {
	color: 'series',
	dimension: 'datetime',
	metric: 'value',
	name: 'line0',
	scaleType: 'time',
	staticPoint: 'staticPoint',
};

const dialogCallback = (datum) => (
	<div className="bar-tooltip">
		<div>{formatTimestamp(datum.datetime as number)}</div>
		<div>Event: {datum.series}</div>
		<div>Users: {Number(datum.value).toLocaleString()}</div>
	</div>
);

const WithStaticPointsAndDialogs = bindWithProps(LineWithVisiblePointsStory);
WithStaticPointsAndDialogs.args = {
	color: 'series',
	dimension: 'datetime',
	metric: 'value',
	name: 'line0',
	scaleType: 'time',
	staticPoint: 'staticPoint',
	children: [createElement(ChartTooltip, {}, dialogCallback), createElement(ChartPopover, {}, dialogCallback)],
};

const SingleLine = bindWithProps(SingleLineStory);
SingleLine.args = {
	dimension: 'x',
	metric: 'y',
	scaleType: 'linear',
};

export {
	Basic,
	LineWithAxisAndLegend,
	LineType,
	Opacity,
	TrendScale,
	LinearTrendScale,
	HistoricalCompare,
	Tooltip,
	WithStaticPoints,
	WithStaticPointsAndDialogs,
	SingleLine,
};<|MERGE_RESOLUTION|>--- conflicted
+++ resolved
@@ -14,7 +14,11 @@
 import { ReferenceLine } from '@components/ReferenceLine';
 import useChartProps from '@hooks/useChartProps';
 import { Axis, Bar, Chart, ChartPopover, ChartTooltip, Legend, Line } from '@rsc';
-import { newDataArray1, workspaceTrendsData, workspaceTrendsDataWithVisiblePoints } from '@stories/data/data';
+import {
+	newDataArray1,
+	workspaceTrendsData,
+	workspaceTrendsDataWithVisiblePoints
+} from '@stories/data/data';
 import { formatTimestamp } from '@stories/storyUtils';
 import { StoryFn } from '@storybook/react';
 import { bindWithProps } from '@test-utils';
@@ -56,16 +60,7 @@
 	{ datetime: 1668409200000, users: 4913, series: 'Add Freeform table', period: 'Current' },
 ];
 
-<<<<<<< HEAD
 const defaultChartProps: ChartProps = { animations: false, data: workspaceTrendsData, minWidth: 400, maxWidth: 800, height: 400 };
-=======
-const defaultChartProps: ChartProps = {
-	data: workspaceTrendsData,
-	minWidth: 400,
-	maxWidth: 800,
-	height: 400,
-};
->>>>>>> aa7210dc
 
 const singleLineChartProps: ChartProps = {
 	data: newDataArray1,
