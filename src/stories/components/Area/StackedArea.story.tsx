/*
 * Copyright 2023 Adobe. All rights reserved.
 * This file is licensed to you under the Apache License, Version 2.0 (the "License");
 * you may not use this file except in compliance with the License. You may obtain a copy
 * of the License at http://www.apache.org/licenses/LICENSE-2.0
 *
 * Unless required by applicable law or agreed to in writing, software distributed under
 * the License is distributed on an "AS IS" BASIS, WITHOUT WARRANTIES OR REPRESENTATIONS
 * OF ANY KIND, either express or implied. See the License for the specific language
 * governing permissions and limitations under the License.
 */
import React, { ReactElement } from 'react';

import useChartProps from '@hooks/useChartProps';
import { Area, Axis, Chart, ChartPopover, ChartProps, ChartTooltip, Legend } from '@rsc';
import { StoryFn } from '@storybook/react';
import { bindWithProps } from 'test-utils/bindWithProps';

export default {
	title: 'RSC/Area/StackedArea',
	component: Area,
	argTypes: {
		/*onClick: {
            control: {
                type: "object",
            },
        },*/
	},
};

const data = [
	{ browser: 'Chrome', value: 5, operatingSystem: 'Windows', order: 2 },
	{ browser: 'Chrome', value: 3, operatingSystem: 'Mac', order: 1 },
	{ browser: 'Chrome', value: 2, operatingSystem: 'Other', order: 0 },
	{ browser: 'Firefox', value: 3, operatingSystem: 'Windows', order: 2 },
	{ browser: 'Firefox', value: 3, operatingSystem: 'Mac', order: 1 },
	{ browser: 'Firefox', value: 1, operatingSystem: 'Other', order: 0 },
	{ browser: 'Safari', value: 3, operatingSystem: 'Windows', order: 2 },
	{ browser: 'Safari', value: 0, operatingSystem: 'Mac', order: 1 },
	{ browser: 'Safari', value: 1, operatingSystem: 'Other', order: 0 },
];
<<<<<<< HEAD
const defaultChartProps: ChartProps = { animations: false, data, minWidth: 400, maxWidth: 800, height: 400 };
=======
const defaultChartProps: ChartProps = { data, minWidth: 400, maxWidth: 800, height: 400, animations: false };
>>>>>>> 44cac568

const AreaStory: StoryFn<typeof Area> = (args): ReactElement => {
	const chartProps = useChartProps(defaultChartProps);
	return (
		<Chart {...chartProps}>
			<Area {...args} />
		</Chart>
	);
};

const timeData = [
	{ datetime: 1667890800000, point: 1, value: 738, users: 477, series: 'Add Fallout' },
	{ datetime: 1667977200000, point: 2, value: 704, users: 481, series: 'Add Fallout' },
	{ datetime: 1668063600000, point: 3, value: 730, users: 483, series: 'Add Fallout' },
	{ datetime: 1668150000000, point: 4, value: 465, users: 310, series: 'Add Fallout' },
	{ datetime: 1668236400000, point: 5, value: 31, users: 18, series: 'Add Fallout' },
	{ datetime: 1668322800000, point: 8, value: 108, users: 70, series: 'Add Fallout' },
	{ datetime: 1668409200000, point: 12, value: 648, users: 438, series: 'Add Fallout' },
	{ datetime: 1667890800000, point: 4, value: 1220, users: 525, series: 'Add Freeform table' },
	{ datetime: 1667977200000, point: 5, value: 1130, users: 510, series: 'Add Freeform table' },
	{ datetime: 1668063600000, point: 17, value: 1109, users: 504, series: 'Add Freeform table' },
	{ datetime: 1668150000000, point: 20, value: 724, users: 338, series: 'Add Freeform table' },
	{ datetime: 1668236400000, point: 21, value: 39, users: 20, series: 'Add Freeform table' },
	{ datetime: 1668322800000, point: 22, value: 160, users: 79, series: 'Add Freeform table' },
	{ datetime: 1668409200000, point: 25, value: 1093, users: 491, series: 'Add Freeform table' },
];

const AreaTimeStory: StoryFn<typeof Area> = (args): ReactElement => {
	const chartProps = useChartProps({ ...defaultChartProps, data: timeData });
	return (
		<Chart {...chartProps}>
			<Axis position="bottom" labelFormat="time" baseline />
			<Axis position="left" grid />
			<Area {...args} />
			<Legend />
		</Chart>
	);
};

const TooltipStory: StoryFn<typeof Area> = (args): ReactElement => {
	const chartProps = useChartProps(defaultChartProps);
	return (
		<Chart {...chartProps}>
			<Axis position="bottom" baseline />
			<Axis position="left" grid />
			<Area {...args}>
				<ChartTooltip>{dialog}</ChartTooltip>
			</Area>
			<Legend />
		</Chart>
	);
};

const PopoverStory: StoryFn<typeof Area> = (args): ReactElement => {
	const chartProps = useChartProps(defaultChartProps);
	return (
		<Chart {...chartProps}>
			<Axis position="bottom" baseline />
			<Axis position="left" grid />
			<Area {...args}>
				<ChartTooltip>{dialog}</ChartTooltip>
				<ChartPopover>{dialog}</ChartPopover>
			</Area>
			<Legend highlight />
		</Chart>
	);
};

const dialog = (datum) => (
	<>
		<div>Browser: {datum.browser}</div>
		<div>OS: {datum.operatingSystem}</div>
		<div>Downloads: {datum.value}</div>
	</>
);

const Basic = bindWithProps(AreaStory);
Basic.args = { dimension: 'browser', color: 'operatingSystem', scaleType: 'point' };

const TimeAxis = bindWithProps(AreaTimeStory);
TimeAxis.args = {};

const Tooltip = bindWithProps(TooltipStory);
Tooltip.args = {
	dimension: 'browser',
	color: 'operatingSystem',
	scaleType: 'point',
};

const Popover = bindWithProps(PopoverStory);
Popover.args = {
	dimension: 'browser',
	color: 'operatingSystem',
	scaleType: 'point',
};

export { Basic, TimeAxis, Tooltip, Popover };<|MERGE_RESOLUTION|>--- conflicted
+++ resolved
@@ -39,11 +39,7 @@
 	{ browser: 'Safari', value: 0, operatingSystem: 'Mac', order: 1 },
 	{ browser: 'Safari', value: 1, operatingSystem: 'Other', order: 0 },
 ];
-<<<<<<< HEAD
-const defaultChartProps: ChartProps = { animations: false, data, minWidth: 400, maxWidth: 800, height: 400 };
-=======
 const defaultChartProps: ChartProps = { data, minWidth: 400, maxWidth: 800, height: 400, animations: false };
->>>>>>> 44cac568
 
 const AreaStory: StoryFn<typeof Area> = (args): ReactElement => {
 	const chartProps = useChartProps(defaultChartProps);
