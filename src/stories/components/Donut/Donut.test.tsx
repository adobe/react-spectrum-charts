/*
 * Copyright 2024 Adobe. All rights reserved.
 * This file is licensed to you under the Apache License, Version 2.0 (the "License");
 * you may not use this file except in compliance with the License. You may obtain a copy
 * of the License at http://www.apache.org/licenses/LICENSE-2.0
 *
 * Unless required by applicable law or agreed to in writing, software distributed under
 * the License is distributed on an "AS IS" BASIS, WITHOUT WARRANTIES OR REPRESENTATIONS
 * OF ANY KIND, either express or implied. See the License for the specific language
 * governing permissions and limitations under the License.
 */
import { DONUT_SUMMARY_MAX_FONT_SIZE, DONUT_SUMMARY_MIN_FONT_SIZE } from '@constants';
import { findAllMarksByGroupName, findChart, render, screen } from '@test-utils';
import { Donut } from 'alpha/components/Donut';

import { Basic, MetricSummaryNumberFormat } from './Donut.story';

describe('Donut', () => {
	// Donut is not a real React component. This is test just provides test coverage for sonarqube
	test('Donut pseudo element', () => {
		render(<Donut />);
	});

	test('Basic renders properly', async () => {
		render(<Basic {...Basic.args} />);
		const chart = await findChart();
		expect(chart).toBeInTheDocument();

		// donut data has 7 segments
		const bars = await findAllMarksByGroupName(chart, 'donut0');
		expect(bars.length).toEqual(7);
	});

	describe('Summary text is correct size based on donut raidus', () => {
		test('text should be target size', async () => {
			render(<Basic {...Basic.args} width={300} height={300} />);
<<<<<<< HEAD
			const metricValue = await screen.findByText('39K');
			expect(metricValue).toHaveAttribute('font-size', '44px');
=======
			const metricValue = await screen.findByText('40.4K');
			expect(metricValue).toHaveAttribute('font-size', '45px');
>>>>>>> 82dfa1f9
		});

		test('small donut, text should be min size', async () => {
			render(<Basic {...Basic.args} width={100} height={100} />);
			const metricValue = await screen.findByText('40.4K');
			expect(metricValue).toHaveAttribute('font-size', `${DONUT_SUMMARY_MIN_FONT_SIZE}px`);
		});

		test('large donut, text should be max size', async () => {
			render(<Basic {...Basic.args} width={600} height={600} />);
			const metricValue = await screen.findByText('40.4K');
			expect(metricValue).toHaveAttribute('font-size', `${DONUT_SUMMARY_MAX_FONT_SIZE}px`);
		});
	});

	test('metric label text should be 1/2 the size of the metric value text', async () => {
<<<<<<< HEAD
		render(<Basic {...Basic.args} width={204} height={204} />);
		const metricValue = await screen.findByText('39K');
=======
		render(<Basic {...Basic.args} width={200} height={200} />);
		const metricValue = await screen.findByText('40.4K');
>>>>>>> 82dfa1f9
		expect(metricValue).toHaveAttribute('font-size', '30px');
		const metricLabel = await screen.findByText('Visitors');
		expect(metricLabel).toHaveAttribute('font-size', '15px');
	});

	describe('should render the correct number format', () => {
		test('shortCurrency', async () => {
			render(
				<MetricSummaryNumberFormat
					{...MetricSummaryNumberFormat.args}
					metricSummaryNumberFormat="shortCurrency"
				/>
			);
			expect(await screen.findByText('$40.4K')).toBeInTheDocument();
		});
		test('standardNumber', async () => {
			render(
				<MetricSummaryNumberFormat
					{...MetricSummaryNumberFormat.args}
					metricSummaryNumberFormat="standardNumber"
				/>
			);
			expect(await screen.findByText('40,365')).toBeInTheDocument();
		});
	});
});<|MERGE_RESOLUTION|>--- conflicted
+++ resolved
@@ -34,13 +34,8 @@
 	describe('Summary text is correct size based on donut raidus', () => {
 		test('text should be target size', async () => {
 			render(<Basic {...Basic.args} width={300} height={300} />);
-<<<<<<< HEAD
-			const metricValue = await screen.findByText('39K');
+			const metricValue = await screen.findByText('40.4K');
 			expect(metricValue).toHaveAttribute('font-size', '44px');
-=======
-			const metricValue = await screen.findByText('40.4K');
-			expect(metricValue).toHaveAttribute('font-size', '45px');
->>>>>>> 82dfa1f9
 		});
 
 		test('small donut, text should be min size', async () => {
@@ -57,13 +52,8 @@
 	});
 
 	test('metric label text should be 1/2 the size of the metric value text', async () => {
-<<<<<<< HEAD
 		render(<Basic {...Basic.args} width={204} height={204} />);
-		const metricValue = await screen.findByText('39K');
-=======
-		render(<Basic {...Basic.args} width={200} height={200} />);
 		const metricValue = await screen.findByText('40.4K');
->>>>>>> 82dfa1f9
 		expect(metricValue).toHaveAttribute('font-size', '30px');
 		const metricLabel = await screen.findByText('Visitors');
 		expect(metricLabel).toHaveAttribute('font-size', '15px');
