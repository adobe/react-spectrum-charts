--- conflicted
+++ resolved
@@ -36,17 +36,11 @@
 		height: 600,
 	});
 	return (
-<<<<<<< HEAD
-		// <Chart {...chartProps}>
-		<BigNumber {...args}/>
-		// </Chart>
-=======
 		<>
 			<Chart {...chartProps}>
-				<BigNumber {...args} />
+				<BigNumber {...args}/>
 			</Chart>
 		</>
->>>>>>> b011f1b2
 	);
 };
 
@@ -55,11 +49,6 @@
 	children: undefined,
 	dataKey: 'x',
 	orientation: 'horizontal',
-<<<<<<< HEAD
-	data: [{ value: 255 }],
-	dataKey: 'value',
-=======
->>>>>>> b011f1b2
 	label: 'Visitors',
 };
 
@@ -68,11 +57,6 @@
 	children: undefined,
 	dataKey: 'x',
 	orientation: 'vertical',
-<<<<<<< HEAD
-	data: [{ value: 255 }],
-	dataKey: 'value',
-=======
->>>>>>> b011f1b2
 	label: 'Visitors',
 };
 
@@ -85,11 +69,6 @@
 		</Icon>
 	),
 	orientation: 'horizontal',
-<<<<<<< HEAD
-	data: [{ value: 255 }],
-	dataKey: 'value',
-=======
->>>>>>> b011f1b2
 	label: 'Visitors',
 };
 
@@ -102,10 +81,6 @@
 		</Icon>
 	),
 	orientation: 'vertical',
-<<<<<<< HEAD
-	data: [{ value: 255 }],
-	dataKey: 'value',
-=======
 	label: 'Visitors',
 };
 
@@ -148,7 +123,7 @@
 		</Icon>,
 	],
 	orientation: 'vertical',
->>>>>>> b011f1b2
+	dataKey: 'value',
 	label: 'Visitors',
 };
 
@@ -157,11 +132,6 @@
 	children: undefined,
 	dataKey: 'x',
 	orientation: 'horizontal',
-<<<<<<< HEAD
-	data: [{ value: 255.56 }],
-	dataKey: 'value',
-=======
->>>>>>> b011f1b2
 	label: 'Ad Spend',
 	numberFormat: '$,.2f',
 };
@@ -171,11 +141,6 @@
 	children: undefined,
 	dataKey: 'x',
 	orientation: 'horizontal',
-<<<<<<< HEAD
-	data: [{ value: 0.25 }],
-	dataKey: 'value',
-=======
->>>>>>> b011f1b2
 	label: 'Capacity',
 	numberType: 'percentage',
 };
@@ -185,28 +150,6 @@
 	children: undefined,
 	dataKey: 'x',
 	orientation: 'horizontal',
-<<<<<<< HEAD
-	data: [{ value: 12345678912 }],
-	dataKey: 'value',
-	label: 'Requests',
-};
-
-const NullData = bindWithProps(BigNumberStory);
-NullData.args = {
-	data: null,
-	orientation: 'horizontal',
-	dataKey: 'value',
-	label: 'Visitors',
-};
-
-const UndefinedData = bindWithProps(BigNumberStory);
-UndefinedData.args = {
-	data: undefined,
-	orientation: 'horizontal',
-	dataKey: 'value',
-	label: 'Visitors',
-};
-=======
 	label: 'Requests',
 };
 
@@ -223,7 +166,6 @@
 // 	orientation: 'horizontal',
 // 	label: 'Visitors',
 // };
->>>>>>> b011f1b2
 
 export {
 	BasicHorizontal,
@@ -237,13 +179,6 @@
 	CurrencyFormat,
 	CompactFormat,
 	PercentageFormat,
-<<<<<<< HEAD
-	IconHorizontal,
-	IconVertical,
-	NullData,
-	UndefinedData
-=======
 	// NullData,
-	// UndefinedData,
->>>>>>> b011f1b2
+	// UndefinedData
 };