--- conflicted
+++ resolved
@@ -9,25 +9,13 @@
  * OF ANY KIND, either express or implied. See the License for the specific language
  * governing permissions and limitations under the License.
  */
-<<<<<<< HEAD
-
-=======
 import { HIGHLIGHT_CONTRAST_RATIO } from '@constants';
->>>>>>> 1aa74902
 import '@matchMediaMock';
 import { Trendline } from '@rsc';
 import {
 	allElementsHaveAttributeValue,
 	findAllMarksByGroupName,
 	findChart,
-<<<<<<< HEAD
-	getAllLegendEntries,
-	hoverNthElement,
-	render,
-} from '@test-utils';
-
-import { HIGHLIGHT_CONTRAST_RATIO } from '@constants';
-=======
 	findMarksByGroupName,
 	getAllLegendEntries,
 	hoverNthElement,
@@ -35,7 +23,6 @@
 	render,
 } from '@test-utils';
 
->>>>>>> 1aa74902
 import {
 	Basic,
 	DisplayOnHover,
@@ -107,61 +94,32 @@
 			const lines = await findAllMarksByGroupName(chart, 'line0');
 			expect(lines).toHaveLength(4);
 
-<<<<<<< HEAD
-			const trendlines = await findAllMarksByGroupName(chart, 'line0Trendline0');
-			expect(trendlines).toHaveLength(4);
-
-			// trendlines should be hidden by default
-			expect(trendlines[0]).toHaveAttribute('opacity', '0');
-=======
 			// shouldn't be any trendlines visible
 			let trendline = queryMarksByGroupName(chart, 'line0Trendline0');
 			expect(trendline).not.toBeInTheDocument();
->>>>>>> 1aa74902
 
 			// hover over the first point on the first line
 			const hoverAreas = await findAllMarksByGroupName(chart, 'line0_voronoi');
 			await hoverNthElement(hoverAreas, 0);
 
-<<<<<<< HEAD
-			// first trendline should be visible
-			expect(trendlines[0]).toHaveAttribute('opacity', '1');
-			// second trendline should still be hidden
-			expect(trendlines[1]).toHaveAttribute('opacity', '0');
-=======
 			// trendline should be visible
 			trendline = await findMarksByGroupName(chart, 'line0Trendline0');
 			expect(trendline).toBeInTheDocument();
 			expect(trendline).toHaveAttribute('opacity', '1');
->>>>>>> 1aa74902
 		});
 
 		test('should display trendlines on legend hover', async () => {
 			render(<DisplayOnHover {...DisplayOnHover.args} />);
 			const chart = await findChart();
 
-<<<<<<< HEAD
-			const trendlines = await findAllMarksByGroupName(chart, 'line0Trendline0');
-			expect(trendlines).toHaveLength(4);
-
-			// trendlines should be hidden by default
-			expect(trendlines[0]).toHaveAttribute('opacity', '0');
-=======
 			// shouldn't be any trendlines visible
 			let trendline = queryMarksByGroupName(chart, 'line0Trendline0');
 			expect(trendline).not.toBeInTheDocument();
->>>>>>> 1aa74902
 
 			// hover over the first point on the first line
 			const legendEntries = getAllLegendEntries(chart);
 			await hoverNthElement(legendEntries, 0);
 
-<<<<<<< HEAD
-			// first trendline should be visible
-			expect(trendlines[0]).toHaveAttribute('opacity', '1');
-			// second trendline should still be hidden
-			expect(trendlines[1]).toHaveAttribute('opacity', '0');
-=======
 			// trendline should be visible
 			trendline = await findMarksByGroupName(chart, 'line0Trendline0');
 			expect(trendline).toBeInTheDocument();
@@ -188,7 +146,6 @@
 			trendline = await findMarksByGroupName(chart, 'line0Trendline0');
 			expect(trendline).toBeInTheDocument();
 			expect(trendline).toHaveAttribute('opacity', '1');
->>>>>>> 1aa74902
 		});
 	});
 
@@ -229,11 +186,7 @@
 
 			// other lines and trendlines are faded
 			expect(
-<<<<<<< HEAD
-				allElementsHaveAttributeValue([lines[1], trendlines[1]], 'opacity', 1 / HIGHLIGHT_CONTRAST_RATIO),
-=======
 				allElementsHaveAttributeValue([lines[1], trendlines[1]], 'opacity', 1 / HIGHLIGHT_CONTRAST_RATIO)
->>>>>>> 1aa74902
 			).toBeTruthy();
 		});
 	});
