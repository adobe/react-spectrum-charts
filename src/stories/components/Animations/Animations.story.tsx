--- conflicted
+++ resolved
@@ -1,10 +1,5 @@
 import React, { ReactElement, useState } from 'react';
 
-<<<<<<< HEAD
-import { MARK_ID, TRENDLINE_VALUE } from '@constants';
-import useChartProps from '@hooks/useChartProps';
-import { Annotation, Area, Axis, Bar, Chart, ChartPopover, ChartTooltip, Legend, Line, Trendline } from '@rsc';
-=======
 import {
 	MARK_ID,
 	TRENDLINE_VALUE
@@ -23,7 +18,6 @@
 	Line,
 	Trendline
 } from '@rsc';
->>>>>>> f15f4136
 import { areaData, newDataArray1WithStaticPoints, workspaceTrendsData } from '@stories/data/data';
 import { StoryFn } from '@storybook/react';
 import { bindWithProps, manipulateData } from '@test-utils';
@@ -46,7 +40,7 @@
 	ChartComponent: ChartElement;
 }
 
-const defaultChartProps: ChartProps = { data: [], minWidth: 400, maxWidth: 800, height: 400 };
+const defaultChartProps: ChartProps = { data: [], minWidth: 400, maxWidth: 800, height: 400, animations: true };
 
 const ChartWithToggleableData = ({ ChartComponent, initialData, secondaryData }: ChartWithToggleableDataProps) => {
 	const [dataSource, setDataSource] = useState(true);
@@ -61,25 +55,11 @@
 
 	return (
 		<div>
-<<<<<<< HEAD
 			<Chart data={currentData} animations={true} {...remaingProps} />
-=======
-			<Chart data={currentData} {...remaingProps} />
->>>>>>> f15f4136
 			<Button onPress={toggleDataSource} variant={'primary'}>
 				Toggle Data
 			</Button>
 		</div>
-	);
-};
-
-const dialog = (item: Datum) => {
-	return (
-		<Content>
-			<View>
-				<Text>{item[MARK_ID]}</Text>
-			</View>
-		</Content>
 	);
 };
 
@@ -186,11 +166,7 @@
 		'sequential-magma-1400',
 	];
 
-<<<<<<< HEAD
-	const chartProps = useChartProps({ data: [], minWidth: 400, maxWidth: 800, height: 400, colors });
-=======
 	const chartProps = useChartProps({ ...defaultChartProps, colors });
->>>>>>> f15f4136
 
 	return (
 		<ChartWithToggleableData
@@ -407,21 +383,14 @@
 export {
 	AreaSwitch,
 	AreaZero,
-<<<<<<< HEAD
-	SingleLineSwitch,
-	SingleLineZero,
-	TrendlineSwitch,
-	TrendlineZero,
-=======
->>>>>>> f15f4136
 	BarSwitch,
 	BarZero,
 	DodgedBarSwitch,
 	DodgedBarZero,
 	SingleLineSwitch,
 	SingleLineZero,
+	TrendlineSwitch,
+	TrendlineZero,
 	TrellisHorizontalBarSwitch,
 	TrellisHorizontalBarZero,
-	TrendlineSwitch,
-	TrendlineZero,
 };