import React, { ReactElement, useState } from 'react';

import {
	MARK_ID,
	TRENDLINE_VALUE
} from '@constants';
import useChartProps from '@hooks/useChartProps';
<<<<<<< HEAD
import { Annotation, Area, Axis, Bar, Chart, ChartPopover, ChartTooltip, Legend, Line } from '@rsc';
import { areaData, newDataArray1WithStaticPoints, stackedAreaData } from '@stories/data/data';
=======
import {
	Annotation,
	Area,
	Axis,
	Bar,
	Chart,
	ChartPopover,
	ChartProps,
	ChartTooltip,
	Legend,
	Line,
	Trendline
} from '@rsc';
import { areaData, newDataArray1WithStaticPoints, workspaceTrendsData } from '@stories/data/data';
>>>>>>> 7fdca279
import { StoryFn } from '@storybook/react';
import { bindWithProps, manipulateData } from '@test-utils';
import { ChartData, ChartElement, Datum, SpectrumColor } from 'types';

import { Button, Content, Text, View } from '@adobe/react-spectrum';

import { barData, barSubSeriesData, generateMockDataForTrellis,  } from '../Bar/data';

export default {
	title: 'RSC/Animations',
};

interface ToggleableDataProps {
	initialData: ChartData[];
	secondaryData: ChartData[];
}

interface ChartWithToggleableDataProps extends ToggleableDataProps {
	ChartComponent: ChartElement;
}

const defaultChartProps: ChartProps = { data: [], minWidth: 400, maxWidth: 800, height: 400, animations: true };

const ChartWithToggleableData = ({ ChartComponent, initialData, secondaryData }: ChartWithToggleableDataProps) => {
	const [dataSource, setDataSource] = useState(true);
	// eslint-disable-next-line @typescript-eslint/no-unused-vars
	const { data, animations, ...remaingProps } = ChartComponent.props;

	const toggleDataSource = () => {
		setDataSource(!dataSource);
	};

	const currentData = dataSource ? initialData : secondaryData;

	return (
		<div>
<<<<<<< HEAD
			<Chart data={currentData} {...remaingProps} />
=======
			<Chart data={currentData} animations={true} {...remaingProps} />
>>>>>>> 7fdca279
			<Button onPress={toggleDataSource} variant={'primary'}>
				Toggle Data
			</Button>
		</div>
	);
};

<<<<<<< HEAD
const manipulateData = (data: number): number => {
	const randomFactor = Math.random() * (1.25 - 0.75) + 0.75;
	return Number((data * randomFactor).toFixed(1));
=======
const dialog = (item: Datum) => {
	return (
		<Content>
			<View>
				<Text>{item[MARK_ID]}</Text>
			</View>
		</Content>
	);
>>>>>>> 7fdca279
};
const AreaStory: StoryFn<ToggleableDataProps> = (args): ReactElement => {
	const chartProps = useChartProps( defaultChartProps );
	return (
		<ChartWithToggleableData
			ChartComponent={
				<Chart {...chartProps}>
					<Area metric="maxTemperature">
						<ChartTooltip>{dialog}</ChartTooltip>
						<ChartPopover>{dialog}</ChartPopover>
					</Area>
				</Chart>
			}
			{...args}
		/>
	);
};
<<<<<<< HEAD

const StackedAreaStory: StoryFn<ToggleableDataProps> = (args): ReactElement => {
	const chartProps = useChartProps({ data: [], minWidth: 400, maxWidth: 800, height: 400 });
	return (
		<ChartWithToggleableData
			ChartComponent={
				<Chart {...chartProps}>
					<Area dimension="browser" color="operatingSystem" scaleType="point" />
				</Chart>
			}
			{ ...args}
		/>
	);
}

=======
>>>>>>> 7fdca279
const SingleLineStory: StoryFn<ToggleableDataProps> = (args): ReactElement => {
	const chartProps = useChartProps(defaultChartProps);
	return (
		<ChartWithToggleableData
			ChartComponent={
				<Chart {...chartProps}>
					<Line metric="y" dimension="x" scaleType="linear" staticPoint="point">
						<ChartTooltip>{dialog}</ChartTooltip>
						<ChartPopover>{dialog}</ChartPopover>
					</Line>
				</Chart>
			}
			{...args}
		/>
	);
};
const BarStory: StoryFn<ToggleableDataProps> = (args): ReactElement => {
	const chartProps = useChartProps(defaultChartProps);
	return (
		<ChartWithToggleableData
			ChartComponent={
				<Chart {...chartProps}>
					<Axis position={'bottom'} baseline title="Browser" />
					<Axis position={'left'} grid title="Downloads" />
					<Bar dimension={'browser'} metric={'downloads'}>
						<ChartTooltip>{dialog}</ChartTooltip>
						<ChartPopover>{dialog}</ChartPopover>
					</Bar>
					<Legend highlight />
				</Chart>
			}
			{...args}
		/>
	);
};

const DodgedBarStory: StoryFn<ToggleableDataProps> = (args): ReactElement => {
	const colors = [
		['#00a6a0', '#4bcec7'],
		['#575de8', '#8489fd'],
		['#d16100', '#fa8b1a'],
	];
	const chartProps = useChartProps({ ...defaultChartProps,  colors });
	return (
		<ChartWithToggleableData
			ChartComponent={
				<Chart {...chartProps}>
					<Axis position={'bottom'} baseline title="Browser" />
					<Axis position={'left'} grid title="Downloads" />
					<Bar
						type={'dodged'}
						dimension={'browser'}
						color={['operatingSystem', 'version']}
						paddingRatio={0.1}
					>
						<Annotation textKey="percentLabel" />
						<ChartTooltip>{dialog}</ChartTooltip>
						<ChartPopover>{dialog}</ChartPopover>
					</Bar>
					<Legend title="Operating system" highlight />
				</Chart>
			}
			{...args}
		/>
	);
};

const TrellisHorizontalBarStory: StoryFn<ToggleableDataProps> = (args): ReactElement => {
	const colors: SpectrumColor[] = [
		'sequential-magma-200',
		'sequential-magma-400',
		'sequential-magma-600',
		'sequential-magma-800',
		'sequential-magma-1000',
		'sequential-magma-1200',
		'sequential-magma-1400',
	];

	const chartProps = useChartProps({ ...defaultChartProps, colors });

	return (
		<ChartWithToggleableData
			ChartComponent={
				<Chart {...chartProps}>
					<Axis position={'bottom'} title="Users, Count" grid />
					<Axis position={'left'} title="Platform" baseline />
					<Bar
						type="stacked"
						trellis="event"
						dimension="segment"
						color="bucket"
						order="order"
						orientation="horizontal"
						trellisOrientation="horizontal"
					>
						<ChartTooltip>{dialog}</ChartTooltip>
						<ChartPopover>{dialog}</ChartPopover>
					</Bar>
					<Legend highlight />
				</Chart>
			}
			{...args}
		/>
	);
};

const TrendlineStory: StoryFn<ToggleableDataProps> = (args): ReactElement => {
	const chartProps = useChartProps({ data: [], minWidth: 400, maxWidth: 800, height: 400 });
	return (
		<ChartWithToggleableData
			ChartComponent={
				<Chart {...chartProps}>
					<Axis position="left" grid title="Users" />
					<Axis position="bottom" labelFormat="time" baseline ticks />
					<Line color="series">
						<Trendline
							{...args}
							method={'linear'}
							lineType={'dashed'}
							lineWidth={'S'}
							highlightRawPoint={true}
							dimensionExtent={['domain', 'domain']}
						>
							<ChartTooltip>{dialog}</ChartTooltip>
							<ChartPopover>
								{(item) => (
									<>
										<div>Trendline value: {item[TRENDLINE_VALUE]}</div>
										<div>Line value: {item.value}</div>
									</>
								)}
							</ChartPopover>
						</Trendline>
					</Line>
					<Legend lineWidth={{ value: 0 }} highlight />
				</Chart>
			}
			{...args}
		/>
	);
};

const AreaSwitch = bindWithProps(AreaStory);
AreaSwitch.args = {
	initialData: areaData,
	secondaryData: areaData.map((data) => {
		return {
			...data,
			minTemperature: manipulateData(data.minTemperature),
			maxTemperature: manipulateData(data.maxTemperature),
		};
	}),
};

const AreaZero = bindWithProps(AreaStory);
AreaZero.args = {
	initialData: areaData,
	secondaryData: areaData.concat({
		datetime: 1668509200000,
		minTemperature: 5,
		maxTemperature: 32,
		series: 'Add Fallout',
	}),
};

const StackedAreaSwitch = bindWithProps(StackedAreaStory);
StackedAreaSwitch.args = {
	initialData: stackedAreaData,
	secondaryData: stackedAreaData.map((data) => {
		return {
			...data,
			value: manipulateData(data.value),
		};
	}),
};

const SingleLineSwitch = bindWithProps(SingleLineStory);
SingleLineSwitch.args = {
	initialData: newDataArray1WithStaticPoints,
	secondaryData: newDataArray1WithStaticPoints.map((data) => {
		return {
			...data,
			y: manipulateData(data.y),
		};
	}),
};

const SingleLineZero = bindWithProps(SingleLineStory);
SingleLineZero.args = {
	initialData: newDataArray1WithStaticPoints,
	secondaryData: newDataArray1WithStaticPoints.concat({ x: 16, y: 55, point: true }),
};

const TrendlineSwitch = bindWithProps(TrendlineStory);
TrendlineSwitch.args = {
	initialData: workspaceTrendsData,
	secondaryData: workspaceTrendsData.map((data) => {
		return {
			...data,
			value: manipulateData(data.value),
			users: manipulateData(data.users),
		};
	}),
};

const TrendlineZero = bindWithProps(TrendlineStory);
TrendlineZero.args = {
	initialData: workspaceTrendsData,
	secondaryData: workspaceTrendsData.concat(
		{ datetime: 1668410200000, point: 27, value: 648, users: 438, series: 'Add Fallout' },
		{ datetime: 1668410200000, point: 27, value: 10932, users: 4913, series: 'Add Freeform table' },
		{ datetime: 1668410200000, point: 27, value: 1932, users: 1413, series: 'Add Line viz' },
		{ datetime: 1668410200000, point: 27, value: 6932, users: 3493, series: 'Add Bar viz' }
	),
};

const BarSwitch = bindWithProps(BarStory);
BarSwitch.args = {
	initialData: barData,
	secondaryData: barData.map((data) => {
		return {
			...data,
			downloads: manipulateData(data.downloads),
		};
	}),
};

const BarZero = bindWithProps(BarStory);
BarZero.args = {
	initialData: barData,
	secondaryData: barData.concat({ browser: 'Opera', downloads: 10, percentLabel: '.01%' }),
};

const DodgedBarSwitch = bindWithProps(DodgedBarStory);
DodgedBarSwitch.args = {
	initialData: barSubSeriesData,
	secondaryData: barSubSeriesData.map((data) => {
		return {
			...data,
			value: manipulateData(data.value),
		};
	}),
};

const DodgedBarZero = bindWithProps(DodgedBarStory);
DodgedBarZero.args = {
	initialData: barSubSeriesData,
	secondaryData: barSubSeriesData.concat([
		{
			browser: 'Opera',
			value: 5,
			operatingSystem: 'Windows',
			version: 'Current',
			order: 2,
			percentLabel: '71.4%',
		},
		{ browser: 'Opera', value: 3, operatingSystem: 'Mac', version: 'Current', order: 1, percentLabel: '42.9%' },
		{ browser: 'Opera', value: 2, operatingSystem: 'Linux', version: 'Current', order: 0, percentLabel: '28.6%' },
		{
			browser: 'Opera',
			value: 2,
			operatingSystem: 'Windows',
			version: 'Previous',
			order: 2,
			percentLabel: '28.6%',
		},
		{ browser: 'Opera', value: 4, operatingSystem: 'Mac', version: 'Previous', order: 1, percentLabel: '57.1%' },
		{ browser: 'Opera', value: 5, operatingSystem: 'Linux', version: 'Previous', order: 0, percentLabel: '71.4%' },
	]),
};

const trellisData = generateMockDataForTrellis({
	property1: ['All users', 'Roku', 'Chromecast', 'Amazon Fire', 'Apple TV'],
	property2: ['A. Sign up', 'B. Watch a video', 'C. Add to MyList'],
	property3: ['1-5 times', '6-10 times', '11-15 times', '16-20 times', '21-25 times', '26+ times'],
	propertyNames: ['segment', 'event', 'bucket'],
	randomizeSteps: false,
	orderBy: 'bucket',
});
const TrellisHorizontalBarSwitch = bindWithProps(TrellisHorizontalBarStory);
TrellisHorizontalBarSwitch.args = {
	initialData: trellisData,
	secondaryData: trellisData.map((data) => {
		return {
			...data,
			value: manipulateData(data.value as number),
		};
	}),
};

const TrellisHorizontalBarZero = bindWithProps(TrellisHorizontalBarStory);
TrellisHorizontalBarZero.args = {
	initialData: trellisData,
	secondaryData: generateMockDataForTrellis({
		property1: ['All users', 'Roku', 'Chromecast', 'Amazon Fire', 'Apple TV'],
		property2: ['A. Sign up', 'B. Watch a video', 'C. Add to MyList'],
		property3: ['1-5 times', '6-10 times', '11-15 times', '16-20 times', '21-25 times', '26+ times'],
		propertyNames: ['segment', 'event', 'bucket'],
		randomizeSteps: true,
		orderBy: 'bucket',
	}),
};

export {
	AreaSwitch,
	AreaZero,
<<<<<<< HEAD
	StackedAreaSwitch,
	SingleLineSwitch,
	SingleLineZero,
=======
>>>>>>> 7fdca279
	BarSwitch,
	BarZero,
	DodgedBarSwitch,
	DodgedBarZero,
	SingleLineSwitch,
	SingleLineZero,
	TrendlineSwitch,
	TrendlineZero,
	TrellisHorizontalBarSwitch,
	TrellisHorizontalBarZero,
};<|MERGE_RESOLUTION|>--- conflicted
+++ resolved
@@ -5,10 +5,6 @@
 	TRENDLINE_VALUE
 } from '@constants';
 import useChartProps from '@hooks/useChartProps';
-<<<<<<< HEAD
-import { Annotation, Area, Axis, Bar, Chart, ChartPopover, ChartTooltip, Legend, Line } from '@rsc';
-import { areaData, newDataArray1WithStaticPoints, stackedAreaData } from '@stories/data/data';
-=======
 import {
 	Annotation,
 	Area,
@@ -22,8 +18,7 @@
 	Line,
 	Trendline
 } from '@rsc';
-import { areaData, newDataArray1WithStaticPoints, workspaceTrendsData } from '@stories/data/data';
->>>>>>> 7fdca279
+import { areaData, newDataArray1WithStaticPoints, stackedAreaData, workspaceTrendsData } from '@stories/data/data';
 import { StoryFn } from '@storybook/react';
 import { bindWithProps, manipulateData } from '@test-utils';
 import { ChartData, ChartElement, Datum, SpectrumColor } from 'types';
@@ -60,11 +55,7 @@
 
 	return (
 		<div>
-<<<<<<< HEAD
-			<Chart data={currentData} {...remaingProps} />
-=======
 			<Chart data={currentData} animations={true} {...remaingProps} />
->>>>>>> 7fdca279
 			<Button onPress={toggleDataSource} variant={'primary'}>
 				Toggle Data
 			</Button>
@@ -72,11 +63,6 @@
 	);
 };
 
-<<<<<<< HEAD
-const manipulateData = (data: number): number => {
-	const randomFactor = Math.random() * (1.25 - 0.75) + 0.75;
-	return Number((data * randomFactor).toFixed(1));
-=======
 const dialog = (item: Datum) => {
 	return (
 		<Content>
@@ -85,8 +71,11 @@
 			</View>
 		</Content>
 	);
->>>>>>> 7fdca279
-};
+const manipulateData = (data: number): number => {
+	const randomFactor = Math.random() * (1.25 - 0.75) + 0.75;
+	return Number((data * randomFactor).toFixed(1));
+};
+
 const AreaStory: StoryFn<ToggleableDataProps> = (args): ReactElement => {
 	const chartProps = useChartProps( defaultChartProps );
 	return (
@@ -103,7 +92,6 @@
 		/>
 	);
 };
-<<<<<<< HEAD
 
 const StackedAreaStory: StoryFn<ToggleableDataProps> = (args): ReactElement => {
 	const chartProps = useChartProps({ data: [], minWidth: 400, maxWidth: 800, height: 400 });
@@ -119,8 +107,6 @@
 	);
 }
 
-=======
->>>>>>> 7fdca279
 const SingleLineStory: StoryFn<ToggleableDataProps> = (args): ReactElement => {
 	const chartProps = useChartProps(defaultChartProps);
 	return (
@@ -427,18 +413,13 @@
 export {
 	AreaSwitch,
 	AreaZero,
-<<<<<<< HEAD
 	StackedAreaSwitch,
 	SingleLineSwitch,
 	SingleLineZero,
-=======
->>>>>>> 7fdca279
 	BarSwitch,
 	BarZero,
 	DodgedBarSwitch,
 	DodgedBarZero,
-	SingleLineSwitch,
-	SingleLineZero,
 	TrendlineSwitch,
 	TrendlineZero,
 	TrellisHorizontalBarSwitch,
