import React, { createElement, ReactElement, useState } from 'react';

<<<<<<< HEAD
import { COLOR_SCALE, LINE_TYPE_SCALE, MARK_ID, OPACITY_SCALE } from '@constants';
import useChartProps from '@hooks/useChartProps';
import {
	Annotation,
	Area,
	Axis,
	Bar,
	Chart, ChartColors,
	ChartPopover,
	ChartProps,
	ChartTooltip,
	Legend, LegendProps,
	Line,
	Scatter, ScatterProps, Title
} from '@rsc';
import { areaData, browserData as data, newDataArray1WithStaticPoints } from '@stories/data/data';
=======
import { MARK_ID, TRENDLINE_VALUE } from '@constants';
import useChartProps from '@hooks/useChartProps';
import { Annotation, Area, Axis, Bar, Chart, ChartPopover, ChartTooltip, Legend, Line, Trendline } from '@rsc';
import { areaData, newDataArray1WithStaticPoints, workspaceTrendsData } from '@stories/data/data';
>>>>>>> aa7210dc
import { StoryFn } from '@storybook/react';
import { bindWithProps, manipulateData } from '@test-utils';
import { ChartData, ChartElement, Datum, SpectrumColor } from 'types';

import { Button, Content, Flex, Text, View } from '@adobe/react-spectrum';

import { barData, barSubSeriesData, generateMockDataForTrellis } from '../Bar/data';
import { characterData } from '@stories/data/marioKartData';

export default {
	title: 'RSC/Animations',
};

interface ToggleableDataProps {
	initialData: ChartData[];
	secondaryData: ChartData[];
}

interface ChartWithToggleableDataProps extends ToggleableDataProps {
	ChartComponent: ChartElement;
}

const defaultChartProps: ChartProps = { data: [], minWidth: 400, maxWidth: 800, height: 400 };

const dialogContent = (datum) => (
	<Content>
		<div>Operating system: {datum.series}</div>
		<div>Browser: {datum.category}</div>
		<div>Users: {datum.value}</div>
	</Content>
);

type MarioDataKey = keyof (typeof characterData)[0];

const marioKeyTitle: Record<Exclude<MarioDataKey, 'character'>, string> = {
	weightClass: 'Weight class',
	speedNormal: 'Speed (normal)',
	speedAntigravity: 'Speed (antigravity)',
	speedWater: 'Speed (water)',
	speedAir: 'Speed (air)',
	acceleration: 'Acceleration',
	weight: 'Weight',
	handlingNormal: 'Handling (normal)',
	handlingAntigravity: 'Handling (antigravity)',
	handlingWater: 'Handling (water)',
	handlingAir: 'Handling (air)',
	grip: 'Grip',
	miniTurbo: 'Mini-turbo',
};

const dialog = (item: Datum) => {
	return (
		<Content>
			<Flex direction="column">
				<div style={{ fontWeight: 'bold' }}>{(item.character as string[]).join(', ')}</div>
				<div>
					{marioKeyTitle.speedNormal}: {item.speedNormal}
				</div>
				<div>
					{marioKeyTitle.handlingNormal}: {item.handlingNormal}
				</div>
			</Flex>
		</Content>
	);
};

const areaStoryData = [
	{ browser: 'Chrome', value: 5, operatingSystem: 'Windows', order: 2 },
	{ browser: 'Chrome', value: 3, operatingSystem: 'Mac', order: 1 },
	{ browser: 'Chrome', value: 2, operatingSystem: 'Other', order: 0 },
	{ browser: 'Firefox', value: 3, operatingSystem: 'Windows', order: 2 },
	{ browser: 'Firefox', value: 3, operatingSystem: 'Mac', order: 1 },
	{ browser: 'Firefox', value: 1, operatingSystem: 'Other', order: 0 },
	{ browser: 'Safari', value: 3, operatingSystem: 'Windows', order: 2 },
	{ browser: 'Safari', value: 0, operatingSystem: 'Mac', order: 1 },
	{ browser: 'Safari', value: 1, operatingSystem: 'Other', order: 0 },
];

const getLegendProps = (args: ScatterProps): LegendProps => {
	const facets = [COLOR_SCALE, LINE_TYPE_SCALE, OPACITY_SCALE, 'size'];
	const legendKey = args[facets.find((key) => args[key] !== undefined) ?? COLOR_SCALE];
	const legendProps: LegendProps = {
		position: 'right',
		title: marioKeyTitle[legendKey],
	};
	if (typeof args.opacity === 'object') {
		legendProps.opacity = args.opacity;
	}
	return legendProps;
};

const ChartWithToggleableData = ({ ChartComponent, initialData, secondaryData }: ChartWithToggleableDataProps) => {
	const [dataSource, setDataSource] = useState(true);
	// eslint-disable-next-line @typescript-eslint/no-unused-vars
	const { data, animations, ...remaingProps } = ChartComponent.props;

	const toggleDataSource = () => {
		setDataSource(!dataSource);
	};

	const currentData = dataSource ? initialData : secondaryData;

	return (
		<div>
			<Chart data={currentData} animations={true} {...remaingProps} />
			<Button onPress={toggleDataSource} variant={'primary'}>
				Toggle Data
			</Button>
		</div>
	);
};

const dialog = (item: Datum) => {
	return (
		<Content>
			<View>
				<Text>{item[MARK_ID]}</Text>
			</View>
		</Content>
	);
};

const AreaStory: StoryFn<ToggleableDataProps> = (args): ReactElement => {
	const chartProps = useChartProps( defaultChartProps );
	return (
		<ChartWithToggleableData
			ChartComponent={
				<Chart {...chartProps}>
					<Area metric="maxTemperature">
						<ChartTooltip>{dialog}</ChartTooltip>
						<ChartPopover>{dialog}</ChartPopover>
					</Area>
				</Chart>
			}
			{...args}
		/>
	);
};

const AreaPopoverStory: StoryFn<typeof Area> = (args): ReactElement => {
	const chartProps = useChartProps({ data: areaStoryData, minWidth: 400, maxWidth: 800, height: 400 });
	return (
		<Chart {...chartProps}>
			<Axis position="bottom" baseline />
			<Axis position="left" grid />
			<Area {...args}>
				<ChartTooltip>{dialogContent}</ChartTooltip>
				<ChartPopover>{dialogContent}</ChartPopover>
			</Area>
			<Legend highlight />
		</Chart>
	);
};

const SingleLineStory: StoryFn<ToggleableDataProps> = (args): ReactElement => {
	const chartProps = useChartProps(defaultChartProps);
	return (
		<ChartWithToggleableData
			ChartComponent={
				<Chart {...chartProps}>
					<Line metric="y" dimension="x" scaleType="linear" staticPoint="point">
						<ChartTooltip>{dialog}</ChartTooltip>
						<ChartPopover>{dialog}</ChartPopover>
					</Line>
				</Chart>
			}
			{...args}
		/>
	);
};

const LineStory: StoryFn<typeof ChartPopover> = (args): ReactElement => {
	const chartProps = useChartProps({ ...defaultChartProps, data });
	return (
		<Chart {...chartProps}>
			<Axis position="bottom" baseline />
			<Axis position="left" grid />
			<Line scaleType="point" dimension="category" color="series">
				<ChartTooltip>{dialogContent}</ChartTooltip>
				<ChartPopover {...args} />
			</Line>
			<Legend highlight/>
		</Chart>
	);
};

const BarStory: StoryFn<ToggleableDataProps> = (args): ReactElement => {
	const chartProps = useChartProps(defaultChartProps);
	return (
		<ChartWithToggleableData
			ChartComponent={
				<Chart {...chartProps}>
					<Axis position={'bottom'} baseline title="Browser" />
					<Axis position={'left'} grid title="Downloads" />
					<Bar dimension={'browser'} metric={'downloads'}>
						<ChartTooltip>{dialog}</ChartTooltip>
						<ChartPopover>{dialog}</ChartPopover>
					</Bar>
					<Legend highlight />
				</Chart>
			}
			{...args}
		/>
	);
};

const DodgedBarStory: StoryFn<ToggleableDataProps> = (args): ReactElement => {
	const colors = [
		['#00a6a0', '#4bcec7'],
		['#575de8', '#8489fd'],
		['#d16100', '#fa8b1a'],
	];
	const chartProps = useChartProps({ ...defaultChartProps,  colors });
	return (
		<ChartWithToggleableData
			ChartComponent={
				<Chart {...chartProps}>
					<Axis position={'bottom'} baseline title="Browser" />
					<Axis position={'left'} grid title="Downloads" />
					<Bar
						type={'dodged'}
						dimension={'browser'}
						color={['operatingSystem', 'version']}
						paddingRatio={0.1}
					>
						<ChartPopover/>
						<Annotation textKey="percentLabel" />
						<ChartTooltip>{dialog}</ChartTooltip>
						<ChartPopover>{dialog}</ChartPopover>
					</Bar>
					<Legend title="Operating system" highlight />
				</Chart>
			}
			{...args}
		/>
	);
};

const ScatterStory: StoryFn<typeof Scatter> = (args): ReactElement => {
	const colors: ChartColors = args.colorScaleType === 'linear' ? 'sequentialViridis5' : 'categorical16';
	const chartProps = useChartProps({ data: characterData, height: 500, width: 500, lineWidths: [1, 2, 3], colors });
	const legendProps = getLegendProps(args);

	return (
		<Chart {...chartProps}>
			<Axis position="bottom" grid ticks baseline title={marioKeyTitle[args.dimension as MarioDataKey]} />
			<Axis position="left" grid ticks baseline title={marioKeyTitle[args.metric as MarioDataKey]} />
			<Scatter {...args} />
			<Legend {...legendProps} highlight />
			<Title text="Mario Kart 8 Character Data" />
		</Chart>
	);
};

const TrellisHorizontalBarStory: StoryFn<ToggleableDataProps> = (args): ReactElement => {
	const colors: SpectrumColor[] = [
		'sequential-magma-200',
		'sequential-magma-400',
		'sequential-magma-600',
		'sequential-magma-800',
		'sequential-magma-1000',
		'sequential-magma-1200',
		'sequential-magma-1400',
	];

	const chartProps = useChartProps({ ...defaultChartProps, colors });

	return (
		<ChartWithToggleableData
			ChartComponent={
				<Chart {...chartProps}>
					<Axis position={'bottom'} title="Users, Count" grid />
					<Axis position={'left'} title="Platform" baseline />
					<Bar
						type="stacked"
						trellis="event"
						dimension="segment"
						color="bucket"
						order="order"
						orientation="horizontal"
						trellisOrientation="horizontal"
					>
						<ChartTooltip>{dialog}</ChartTooltip>
						<ChartPopover>{dialog}</ChartPopover>
					</Bar>
					<Legend highlight />
				</Chart>
			}
			{...args}
		/>
	);
};

const TrendlineStory: StoryFn<ToggleableDataProps> = (args): ReactElement => {
	const chartProps = useChartProps({ data: [], minWidth: 400, maxWidth: 800, height: 400 });
	return (
		<ChartWithToggleableData
			ChartComponent={
				<Chart {...chartProps}>
					<Axis position="left" grid title="Users" />
					<Axis position="bottom" labelFormat="time" baseline ticks />
					<Line color="series">
						<Trendline
							{...args}
							method={'linear'}
							lineType={'dashed'}
							lineWidth={'S'}
							highlightRawPoint={true}
							dimensionExtent={['domain', 'domain']}
						>
							<ChartTooltip>{dialog}</ChartTooltip>
							<ChartPopover>
								{(item) => (
									<>
										<div>Trendline value: {item[TRENDLINE_VALUE]}</div>
										<div>Line value: {item.value}</div>
									</>
								)}
							</ChartPopover>
						</Trendline>
					</Line>
					<Legend lineWidth={{ value: 0 }} highlight />
				</Chart>
			}
			{...args}
		/>
	);
};

const AreaSwitch = bindWithProps(AreaStory);
AreaSwitch.args = {
	initialData: areaData,
	secondaryData: areaData.map((data) => {
		return {
			...data,
			minTemperature: manipulateData(data.minTemperature),
			maxTemperature: manipulateData(data.maxTemperature),
		};
	}),
};

const AreaZero = bindWithProps(AreaStory);
AreaZero.args = {
	initialData: areaData,
	secondaryData: areaData.concat({
		datetime: 1668509200000,
		minTemperature: 5,
		maxTemperature: 32,
		series: 'Add Fallout',
	}),
};

const AreaPopover = bindWithProps(AreaPopoverStory);
AreaPopover.args = {
	dimension: 'browser',
	color: 'operatingSystem',
	scaleType: 'point',
};

const LineChart = bindWithProps(LineStory);
LineChart.args = { children: dialogContent };

const SingleLineSwitch = bindWithProps(SingleLineStory);
SingleLineSwitch.args = {
	initialData: newDataArray1WithStaticPoints,
	secondaryData: newDataArray1WithStaticPoints.map((data) => {
		return {
			...data,
			y: manipulateData(data.y),
		};
	}),
};

const SingleLineZero = bindWithProps(SingleLineStory);
SingleLineZero.args = {
	initialData: newDataArray1WithStaticPoints,
	secondaryData: newDataArray1WithStaticPoints.concat({ x: 16, y: 55, point: true }),
};

const TrendlineSwitch = bindWithProps(TrendlineStory);
TrendlineSwitch.args = {
	initialData: workspaceTrendsData,
	secondaryData: workspaceTrendsData.map((data) => {
		return {
			...data,
			value: manipulateData(data.value),
			users: manipulateData(data.users),
		};
	}),
};

const TrendlineZero = bindWithProps(TrendlineStory);
TrendlineZero.args = {
	initialData: workspaceTrendsData,
	secondaryData: workspaceTrendsData.concat(
		{ datetime: 1668410200000, point: 27, value: 648, users: 438, series: 'Add Fallout' },
		{ datetime: 1668410200000, point: 27, value: 10932, users: 4913, series: 'Add Freeform table' },
		{ datetime: 1668410200000, point: 27, value: 1932, users: 1413, series: 'Add Line viz' },
		{ datetime: 1668410200000, point: 27, value: 6932, users: 3493, series: 'Add Bar viz' }
	),
};

const BarSwitch = bindWithProps(BarStory);
BarSwitch.args = {
	initialData: barData,
	secondaryData: barData.map((data) => {
		return {
			...data,
			downloads: manipulateData(data.downloads),
		};
	}),
};

const BarZero = bindWithProps(BarStory);
BarZero.args = {
	initialData: barData,
	secondaryData: barData.concat({ browser: 'Opera', downloads: 10, percentLabel: '.01%' }),
};

const DodgedBarSwitch = bindWithProps(DodgedBarStory);
DodgedBarSwitch.args = {
	initialData: barSubSeriesData,
	secondaryData: barSubSeriesData.map((data) => {
		return {
			...data,
			value: manipulateData(data.value),
		};
	}),
};

const DodgedBarZero = bindWithProps(DodgedBarStory);
DodgedBarZero.args = {
	initialData: barSubSeriesData,
	secondaryData: barSubSeriesData.concat([
		{
			browser: 'Opera',
			value: 5,
			operatingSystem: 'Windows',
			version: 'Current',
			order: 2,
			percentLabel: '71.4%',
		},
		{ browser: 'Opera', value: 3, operatingSystem: 'Mac', version: 'Current', order: 1, percentLabel: '42.9%' },
		{ browser: 'Opera', value: 2, operatingSystem: 'Linux', version: 'Current', order: 0, percentLabel: '28.6%' },
		{
			browser: 'Opera',
			value: 2,
			operatingSystem: 'Windows',
			version: 'Previous',
			order: 2,
			percentLabel: '28.6%',
		},
		{ browser: 'Opera', value: 4, operatingSystem: 'Mac', version: 'Previous', order: 1, percentLabel: '57.1%' },
		{ browser: 'Opera', value: 5, operatingSystem: 'Linux', version: 'Previous', order: 0, percentLabel: '71.4%' },
	]),
};

const ScatterPopover = bindWithProps(ScatterStory);
ScatterPopover.args = {
	color: 'weightClass',
	dimension: 'speedNormal',
	metric: 'handlingNormal',
	children: [createElement(ChartTooltip, {}, dialog), createElement(ChartPopover, { width: 200 }, dialog)],
};

const trellisData = generateMockDataForTrellis({
	property1: ['All users', 'Roku', 'Chromecast', 'Amazon Fire', 'Apple TV'],
	property2: ['A. Sign up', 'B. Watch a video', 'C. Add to MyList'],
	property3: ['1-5 times', '6-10 times', '11-15 times', '16-20 times', '21-25 times', '26+ times'],
	propertyNames: ['segment', 'event', 'bucket'],
	randomizeSteps: false,
	orderBy: 'bucket',
});
const TrellisHorizontalBarSwitch = bindWithProps(TrellisHorizontalBarStory);
TrellisHorizontalBarSwitch.args = {
	initialData: trellisData,
	secondaryData: trellisData.map((data) => {
		return {
			value: manipulateData(data.value as number),
			...data,
		};
	}),
};

const TrellisHorizontalBarZero = bindWithProps(TrellisHorizontalBarStory);
TrellisHorizontalBarZero.args = {
	initialData: trellisData,
	secondaryData: generateMockDataForTrellis({
		property1: ['All users', 'Roku', 'Chromecast', 'Amazon Fire', 'Apple TV'],
		property2: ['A. Sign up', 'B. Watch a video', 'C. Add to MyList'],
		property3: ['1-5 times', '6-10 times', '11-15 times', '16-20 times', '21-25 times', '26+ times'],
		propertyNames: ['segment', 'event', 'bucket'],
		randomizeSteps: true,
		orderBy: 'bucket',
	}),
};

export {
	AreaPopover,
	AreaSwitch,
	AreaZero,
<<<<<<< HEAD
=======
	SingleLineSwitch,
	SingleLineZero,
	TrendlineSwitch,
	TrendlineZero,
>>>>>>> aa7210dc
	BarSwitch,
	BarZero,
	DodgedBarSwitch,
	DodgedBarZero,
	LineChart,
	ScatterPopover,
	SingleLineSwitch,
	SingleLineZero,
	TrellisHorizontalBarSwitch,
	TrellisHorizontalBarZero,
};<|MERGE_RESOLUTION|>--- conflicted
+++ resolved
@@ -1,35 +1,39 @@
 import React, { createElement, ReactElement, useState } from 'react';
 
-<<<<<<< HEAD
-import { COLOR_SCALE, LINE_TYPE_SCALE, MARK_ID, OPACITY_SCALE } from '@constants';
+import {
+	COLOR_SCALE,
+	LINE_TYPE_SCALE,
+	MARK_ID,
+	OPACITY_SCALE,
+	TRENDLINE_VALUE
+} from '@constants';
 import useChartProps from '@hooks/useChartProps';
 import {
 	Annotation,
 	Area,
 	Axis,
 	Bar,
-	Chart, ChartColors,
+	Chart,
+	ChartColors,
 	ChartPopover,
 	ChartProps,
 	ChartTooltip,
-	Legend, LegendProps,
+	Legend,
+	LegendProps,
 	Line,
-	Scatter, ScatterProps, Title
+	Scatter,
+	ScatterProps,
+	Title,
+	Trendline
 } from '@rsc';
-import { areaData, browserData as data, newDataArray1WithStaticPoints } from '@stories/data/data';
-=======
-import { MARK_ID, TRENDLINE_VALUE } from '@constants';
-import useChartProps from '@hooks/useChartProps';
-import { Annotation, Area, Axis, Bar, Chart, ChartPopover, ChartTooltip, Legend, Line, Trendline } from '@rsc';
-import { areaData, newDataArray1WithStaticPoints, workspaceTrendsData } from '@stories/data/data';
->>>>>>> aa7210dc
+import { areaData, browserData as data, newDataArray1WithStaticPoints, workspaceTrendsData } from '@stories/data/data';
 import { StoryFn } from '@storybook/react';
-import { bindWithProps, manipulateData } from '@test-utils';
+import { bindWithProps } from '@test-utils';
 import { ChartData, ChartElement, Datum, SpectrumColor } from 'types';
 
-import { Button, Content, Flex, Text, View } from '@adobe/react-spectrum';
-
-import { barData, barSubSeriesData, generateMockDataForTrellis } from '../Bar/data';
+import { Button, Content, Text, View } from '@adobe/react-spectrum';
+
+import { barData, barSubSeriesData, generateMockDataForTrellis,  } from '../Bar/data';
 import { characterData } from '@stories/data/marioKartData';
 
 export default {
@@ -73,22 +77,6 @@
 	miniTurbo: 'Mini-turbo',
 };
 
-const dialog = (item: Datum) => {
-	return (
-		<Content>
-			<Flex direction="column">
-				<div style={{ fontWeight: 'bold' }}>{(item.character as string[]).join(', ')}</div>
-				<div>
-					{marioKeyTitle.speedNormal}: {item.speedNormal}
-				</div>
-				<div>
-					{marioKeyTitle.handlingNormal}: {item.handlingNormal}
-				</div>
-			</Flex>
-		</Content>
-	);
-};
-
 const areaStoryData = [
 	{ browser: 'Chrome', value: 5, operatingSystem: 'Windows', order: 2 },
 	{ browser: 'Chrome', value: 3, operatingSystem: 'Mac', order: 1 },
@@ -127,12 +115,18 @@
 
 	return (
 		<div>
-			<Chart data={currentData} animations={true} {...remaingProps} />
+			<Chart data={currentData} {...remaingProps} />
 			<Button onPress={toggleDataSource} variant={'primary'}>
 				Toggle Data
 			</Button>
 		</div>
 	);
+};
+
+const manipulateData = (data: number): number => {
+	const randomFactor = Math.random() * (1.15 - 0.85) + 0.85;
+	const result = data * randomFactor;
+	return Math.round(result);
 };
 
 const dialog = (item: Datum) => {
@@ -248,7 +242,6 @@
 						color={['operatingSystem', 'version']}
 						paddingRatio={0.1}
 					>
-						<ChartPopover/>
 						<Annotation textKey="percentLabel" />
 						<ChartTooltip>{dialog}</ChartTooltip>
 						<ChartPopover>{dialog}</ChartPopover>
@@ -524,13 +517,6 @@
 	AreaPopover,
 	AreaSwitch,
 	AreaZero,
-<<<<<<< HEAD
-=======
-	SingleLineSwitch,
-	SingleLineZero,
-	TrendlineSwitch,
-	TrendlineZero,
->>>>>>> aa7210dc
 	BarSwitch,
 	BarZero,
 	DodgedBarSwitch,
@@ -541,4 +527,6 @@
 	SingleLineZero,
 	TrellisHorizontalBarSwitch,
 	TrellisHorizontalBarZero,
+	TrendlineSwitch,
+	TrendlineZero,
 };