--- conflicted
+++ resolved
@@ -11,10 +11,7 @@
  */
 import React from 'react';
 
-<<<<<<< HEAD
-=======
 import { HIGHLIGHT_CONTRAST_RATIO } from '@constants';
->>>>>>> 1aa74902
 import {
 	allElementsHaveAttributeValue,
 	findAllMarksByGroupName,
@@ -26,7 +23,6 @@
 } from '@test-utils';
 
 import { Basic, Controlled } from './LegendHighlight.story';
-import { HIGHLIGHT_CONTRAST_RATIO } from '@constants';
 
 describe('Controlled', () => {
 	test('non highlighted series bars should have opacity applied', async () => {
@@ -101,11 +97,7 @@
 		legendSymbols = await findAllMarksByGroupName(chart, 'role-legend-symbol');
 		expect(legendSymbols[0]).toHaveAttribute('opacity', '1');
 		expect(
-<<<<<<< HEAD
-			allElementsHaveAttributeValue(legendSymbols.slice(1), 'opacity', 1 / HIGHLIGHT_CONTRAST_RATIO),
-=======
 			allElementsHaveAttributeValue(legendSymbols.slice(1), 'opacity', 1 / HIGHLIGHT_CONTRAST_RATIO)
->>>>>>> 1aa74902
 		).toBeTruthy();
 	});
 
@@ -124,11 +116,7 @@
 		expect(legendLabels.length).toEqual(3);
 		expect(legendLabels[0]).toHaveAttribute('opacity', '1');
 		expect(
-<<<<<<< HEAD
-			allElementsHaveAttributeValue(legendLabels.slice(1), 'opacity', 1 / HIGHLIGHT_CONTRAST_RATIO),
-=======
 			allElementsHaveAttributeValue(legendLabels.slice(1), 'opacity', 1 / HIGHLIGHT_CONTRAST_RATIO)
->>>>>>> 1aa74902
 		).toBeTruthy();
 	});
 });