/*
 * Copyright 2023 Adobe. All rights reserved.
 * This file is licensed to you under the Apache License, Version 2.0 (the "License");
 * you may not use this file except in compliance with the License. You may obtain a copy
 * of the License at http://www.apache.org/licenses/LICENSE-2.0
 *
 * Unless required by applicable law or agreed to in writing, software distributed under
 * the License is distributed on an "AS IS" BASIS, WITHOUT WARRANTIES OR REPRESENTATIONS
 * OF ANY KIND, either express or implied. See the License for the specific language
 * governing permissions and limitations under the License.
 */
import { DISCRETE_PADDING, FILTERED_TABLE, LINEAR_PADDING, PADDING_RATIO, TABLE } from '@constants';
import { getBarPadding } from '@specBuilder/bar/barUtils';
import { getDimensionField } from '@specBuilder/specUtils';
import { toCamelCase } from '@utils';
import { produce } from 'immer';
import { DualFacet, FacetRef, FacetType, Orientation } from 'types';
import { OrdinalScale, Scale, ScaleData, ScaleMultiFieldsRef, SignalRef } from 'vega';

type AxisType = 'x' | 'y';
type SupportedScaleType = 'linear' | 'point' | 'band' | 'time' | 'ordinal';

/**
 * Gets the first index for the given scale type and axis.
 *
 * If the scale doesn't exist, it gets created and the index of the new scale is returned.
 *
 * NOTE: this should only be called from a 'produce' function since it mutates the scales
 */
export const getScaleIndexByType = (scales: Scale[], type: SupportedScaleType, axis: AxisType): number => {
	const name = toCamelCase(`${axis} ${type}`);
	let index = scales.findIndex((scale) => scale.name === name);
	if (index === -1) {
		index = scales.length;
		scales.push(generateScale(type, axis));
	}
	return index;
};

/**
 * Gets the first index for the given scale name.
 *
 * If the scale doesn't exist, it gets created and the index of the new scale is returned.
 *
 * NOTE: this should only be called from a 'produce' function since it mutates the scales
 */
export const getScaleIndexByName = (scales: Scale[], name: string, type?: SupportedScaleType): number => {
	let index = scales.findIndex((scale) => scale.name === name);
	if (index === -1) {
		index = scales.length;
		scales.push({ name, type });
	}
	return index;
};

export const addDomainFields = produce<Scale, [string[]]>((scale, values) => {
	values.forEach((value) => {
		if (isScaleMultiFieldsRef(scale.domain)) {
			// if a fields already exist but not this value field, push the value field onto it
			if (!scale.domain.fields.includes(value)) {
				scale.domain.fields.push(value);
			}
		} else {
			// if there isn't a domain yet, set it up
			scale.domain = {
				data: TABLE,
				fields: [value],
			};
		}
	});
	return scale;
});

export const addContinuousDimensionScale = (
	scales: Scale[],
	{ scaleType, dimension, padding }: { scaleType: SupportedScaleType; dimension: string; padding?: number }
) => {
	const index = getScaleIndexByType(scales, scaleType, 'x');
	const fields = [getDimensionField(dimension, scaleType)];
	scales[index] = addDomainFields(scales[index], fields);
	if (padding !== undefined) {
		scales[index] = overridePadding(scales[index], padding);
	}
};

const overridePadding = produce<Scale, [number]>((scale, padding) => {
	if ('padding' in scale) {
		scale.padding = padding;
	}
	if ('paddingOuter' in scale) {
		scale.paddingOuter = padding;
	}
});

/**
 * Checks if the metric scale already exists
 * If it does, it adds the new metricKeys to the domain
 * If it doesn't, it creates a new scale and adds the metricKeys to the domain
 * @param scales
 * @param values
 * @param metricAxis
 */
export const addMetricScale = (scales: Scale[], metricKeys: string[], metricAxis: AxisType = 'y') => {
	const index = getScaleIndexByType(scales, 'linear', metricAxis);
	scales[index] = addDomainFields(scales[index], metricKeys);
};

/**
 * Generates a metric scale and returns it
 * NOTE: Does not check if the metric scale already exists
 * @param metricKeys
 * @param metricAxis
 * @returns
 */
export const getMetricScale = (metricKeys: string[], metricAxis: AxisType, chartOrientation: Orientation): Scale => {
	let scale = getDefaultScale('linear', metricAxis, chartOrientation);
	scale = addDomainFields(scale, metricKeys);
	return scale;
};

/**
 * adds the field to the facet scale domain if it isn't a static value
 * @param scales
 * @param facetType
 * @param facetValue
 */
export const addFieldToFacetScaleDomain = (
	scales: Scale[],
	facetType: FacetType,
	facetValue: FacetRef<string | number | number[]> | DualFacet | undefined
) => {
	// if facetValue is a string or an array of strings, it is a field reference and should be added the facet scale domain
	if (typeof facetValue === 'string' || (Array.isArray(facetValue) && facetValue.length)) {
		const index = getScaleIndexByName(scales, facetType);
		const facetField = Array.isArray(facetValue) ? facetValue[0] : facetValue;
		scales[index] = addDomainFields(scales[index], [facetField]);
	}
};

export const generateScale = (type: SupportedScaleType, axis: AxisType, props?: Partial<Scale>): Scale => {
	return {
		...getDefaultScale(type, axis),
		...props,
	} as unknown as Scale;
};

export const getDefaultScale = (
	scaleType: SupportedScaleType,
	axis: AxisType,
	chartOrientation: Orientation = 'vertical'
): Scale => {
	const orientationToAxis: { [key in Orientation]: AxisType } = {
		vertical: 'x',
		horizontal: 'y',
	};
	const isDimensionAxis = axis === orientationToAxis[chartOrientation];

	const scale: Scale = {
		name: toCamelCase(`${axis} ${scaleType}`),
		type: scaleType,
		range: axis === 'x' ? 'width' : 'height',
		domain: { data: FILTERED_TABLE, fields: [] },
		// if this is the dimension axis, add padding
		...(isDimensionAxis ? getPadding(scaleType) : {}),
	};
	if (scale.type === 'ordinal') {
		const { name, type, domain } = scale;
		return { name, type, domain };
	}
	// metric axis properties
	if (scale.type === 'linear' && !isDimensionAxis) {
		return { ...scale, nice: true, zero: true };
	}
	return scale;
};

/**
 * Sets the appropriate axis padding based on type.
 *
 * Discrete scales use a relative value where padding is step size * padding [0-1].
 * Continuous scales use a pixel value for padding.
 */
export const getPadding = (type: SupportedScaleType | 'band') => {
	switch (type) {
		case 'band':
			const { paddingInner, paddingOuter } = getBarPadding(PADDING_RATIO);
			return { paddingInner, paddingOuter };
		case 'linear':
		case 'time':
			return { padding: LINEAR_PADDING };
		case 'point':
			return { paddingOuter: DISCRETE_PADDING };
		default:
			return {};
	}
};

/**
 * Gets the name of the scale based on the axis and type
 * @param axis
 * @param type
 * @returns scale name
 */
export const getScaleName = (axis: AxisType, type: SupportedScaleType) => toCamelCase(`${axis} ${type}`);

export const getOrdinalScale = (name: string, range: OrdinalScale['range']): OrdinalScale => ({
	name,
	type: 'ordinal',
	range,
	domain: { data: TABLE, fields: [] },
});

const isScaleMultiFieldsRef = (
	domain: (null | string | number | boolean | SignalRef)[] | ScaleData | SignalRef | undefined
): domain is ScaleMultiFieldsRef => {
	return Boolean(domain && !Array.isArray(domain) && 'data' in domain && 'fields' in domain);
};

<<<<<<< HEAD
//TODO: Add documentation
export const addRSCAnimationScales = (scales: Scale[]) => {
	if (!hasScaleByName(scales, 'rscAnimationCurve')) {
		scales.push(getRSCAnimationCurve());
		scales.push(getRSCAnimationCurveInverse());
	}
}

//TODO: Add documentation
const getRSCAnimationCurve = (): Scale => {
=======
/**
 * push all Opacity animation scales
 * @param scales
 */
//TODO: Add tests
export const addRscAnimationScales = (scales: Scale[]) => {
	//if the scales are already present, no need to add them.
	if (!hasScaleByName(scales, 'rscAnimationCurve')) {
		scales.push(getRscAnimationCurve());
		scales.push(getRscAnimationCurveInverse());
	}
};

/**
 * The ease-in curves for opacity animations
 * @returns Scale
 */
//TODO: Add tests
const getRscAnimationCurve = (): Scale => {
>>>>>>> f15f4136
	return {
		name: 'rscAnimationCurve',
		type: 'linear',
		domain: [0, 1],
		range: [0, 1],
<<<<<<< HEAD
		clamp: true
	}
}

//TODO: Add documentation
const getRSCAnimationCurveInverse = (): Scale => {
	return {
			name: 'rscAnimationCurveInverse',
			type: 'linear',
			domain: [0, 1],
			range: [0, 1],
			clamp: true
	}
}

//TODO: Add documentation
export const hasScaleByName = (scales: Scale[], name: string) => {
	return scales.some((scale) => scale.name == name);
}
=======
		clamp: true,
	};
};

/**
 * The ease-out curves for opacity animations
 * @returns Scale
 */
//TODO: Add tests
const getRscAnimationCurveInverse = (): Scale => {
	return {
		name: 'rscAnimationCurveInverse',
		type: 'linear',
		domain: [0, 1],
		range: [0, 1],
		clamp: true,
	};
};

/**
 * checks if a particular scale is in the spec.
 * @param scales
 * @param name
 * @returns boolean
 */
//TODO: Add tests
export const hasScaleByName = (scales: Scale[], name: string) => {
	return scales.some((scale) => scale.name == name);
};
>>>>>>> f15f4136
<|MERGE_RESOLUTION|>--- conflicted
+++ resolved
@@ -216,18 +216,6 @@
 	return Boolean(domain && !Array.isArray(domain) && 'data' in domain && 'fields' in domain);
 };
 
-<<<<<<< HEAD
-//TODO: Add documentation
-export const addRSCAnimationScales = (scales: Scale[]) => {
-	if (!hasScaleByName(scales, 'rscAnimationCurve')) {
-		scales.push(getRSCAnimationCurve());
-		scales.push(getRSCAnimationCurveInverse());
-	}
-}
-
-//TODO: Add documentation
-const getRSCAnimationCurve = (): Scale => {
-=======
 /**
  * push all Opacity animation scales
  * @param scales
@@ -247,33 +235,11 @@
  */
 //TODO: Add tests
 const getRscAnimationCurve = (): Scale => {
->>>>>>> f15f4136
 	return {
 		name: 'rscAnimationCurve',
 		type: 'linear',
 		domain: [0, 1],
 		range: [0, 1],
-<<<<<<< HEAD
-		clamp: true
-	}
-}
-
-//TODO: Add documentation
-const getRSCAnimationCurveInverse = (): Scale => {
-	return {
-			name: 'rscAnimationCurveInverse',
-			type: 'linear',
-			domain: [0, 1],
-			range: [0, 1],
-			clamp: true
-	}
-}
-
-//TODO: Add documentation
-export const hasScaleByName = (scales: Scale[], name: string) => {
-	return scales.some((scale) => scale.name == name);
-}
-=======
 		clamp: true,
 	};
 };
@@ -302,5 +268,4 @@
 //TODO: Add tests
 export const hasScaleByName = (scales: Scale[], name: string) => {
 	return scales.some((scale) => scale.name == name);
-};
->>>>>>> f15f4136
+};