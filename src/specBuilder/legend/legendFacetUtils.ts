--- conflicted
+++ resolved
@@ -13,27 +13,24 @@
 import { FacetType, SecondaryFacetType } from 'types';
 import { Scale, ScaleMultiFieldsRef } from 'vega';
 
+import {
+	COLOR_SCALE,
+	LINEAR_COLOR_SCALE,
+	LINE_TYPE_SCALE,
+	OPACITY_SCALE,
+	SYMBOL_SHAPE_SCALE,
+	SYMBOL_SIZE_SCALE,
+} from '@constants';
 import { Facet } from './legendUtils';
-<<<<<<< HEAD
-import { COLOR_SCALE, LINE_TYPE_SCALE, OPACITY_SCALE, SYMBOL_SHAPE_SCALE, SYMBOL_SIZE_SCALE } from '@constants';
-=======
-import { LINEAR_COLOR_SCALE } from '@constants';
->>>>>>> a934fb43
 
 /**
  * These are all the scale names that are used for facets
  */
 const facetScaleNames: (FacetType | SecondaryFacetType)[] = [
-<<<<<<< HEAD
 	COLOR_SCALE,
 	LINE_TYPE_SCALE,
+	LINEAR_COLOR_SCALE,
 	OPACITY_SCALE,
-=======
-	'color',
-	'lineType',
-	LINEAR_COLOR_SCALE,
-	'opacity',
->>>>>>> a934fb43
 	'secondaryColor',
 	'secondaryLineType',
 	'secondaryOpacity',
