/*
 * Copyright 2023 Adobe. All rights reserved.
 * This file is licensed to you under the Apache License, Version 2.0 (the "License");
 * you may not use this file except in compliance with the License. You may obtain a copy
 * of the License at http://www.apache.org/licenses/LICENSE-2.0
 *
 * Unless required by applicable law or agreed to in writing, software distributed under
 * the License is distributed on an "AS IS" BASIS, WITHOUT WARRANTIES OR REPRESENTATIONS
 * OF ANY KIND, either express or implied. See the License for the specific language
 * governing permissions and limitations under the License.
 */
import {
	COLOR_SCALE,
	DEFAULT_OPACITY_RULE,
	HIGHLIGHTED_SERIES,
	HIGHLIGHT_CONTRAST_RATIO,
	LINE_TYPE_SCALE,
	LINE_WIDTH_SCALE,
	OPACITY_SCALE,
	SYMBOL_SHAPE_SCALE,
	SYMBOL_SIZE_SCALE
} from '@constants';
import { getColorValue, getPathFromSymbolShape } from '@specBuilder/specUtils';
import { spectrumColors } from '@themes';
import merge from 'deepmerge';
import {
	FacetRef,
	FacetType,
	LegendDescription,
	LegendLabel,
	LegendSpecProps,
	Position,
	SecondaryFacetType
} from 'types';
import {
	BaseValueRef,
	Color,
	ColorValueRef,
	FilterTransform,
	GuideEncodeEntry,
	LegendEncode,
	NumericValueRef,
	ProductionRule,
	SignalRef,
	SymbolEncodeEntry
} from 'vega';

import { ColorValueV6 } from '@react-types/shared';
import { getLegendOpacityRules } from '@specBuilder/marks/markUtils';

export interface Facet {
	facetType: FacetType | SecondaryFacetType;
	field: string;
}

/**
 * Get the number of columns for the legend
 * @param position
 * @returns
 */
export const getColumns = (position: Position): SignalRef | undefined => {
	if (['left', 'right'].includes(position)) return;
	return { signal: 'floor(width / 220)' };
};

/**
 * Gets the filter transform for hidden entries
 * @param hiddenEntries
 * @returns
 */
export const getHiddenEntriesFilter = (hiddenEntries: string[], name: string): FilterTransform[] => {
	if (!hiddenEntries.length) return [];
	return [
		{
			type: 'filter',
			expr: `indexof(${JSON.stringify(hiddenEntries)}, datum.${name}Entries) === -1`
		}
	];
};

/**
 * Get the legend encodings
 * @param facets
 * @param legendProps
 * @returns
 */
export const getEncodings = (facets: Facet[], legendProps: LegendSpecProps): LegendEncode => {
	const symbolEncodings = getSymbolEncodings(facets, legendProps);
	const hoverEncodings = getHoverEncodings(facets, legendProps);
	const legendLabelsEncodings = getLegendLabelsEncodings(legendProps.legendLabels);
	const showHideEncodings = getShowHideEncodings(legendProps);
	// merge the encodings together
	return mergeLegendEncodings([symbolEncodings, legendLabelsEncodings, hoverEncodings, showHideEncodings]);
};

const getLegendLabelsEncodings = (legendLabels: LegendLabel[] | undefined): LegendEncode => {
	if (legendLabels) {
		return {
			labels: {
				update: {
					text: [
						{
							// Test whether a legendLabel exists for the seriesName, if not use the seriesName
							test: 'indexof(pluck(legendLabels, \'seriesName\'), datum.value) > -1',
							signal: 'legendLabels[indexof(pluck(legendLabels, \'seriesName\'), datum.value)].label'
						},
						{ signal: 'datum.value' }
					]
				}
			}
		};
	}
	return {};
};

const getHoverEncodings = (facets: Facet[], props: LegendSpecProps): LegendEncode => {
	const { highlight, highlightedSeries, name, onMouseOver, onMouseOut, descriptions,  } = props;
	if (highlight || highlightedSeries || descriptions) {
		return {
			entries: {
				name: `${name}_legendEntry`,
				interactive: true,
				enter: {
					tooltip: getTooltip(descriptions, name) // only add tooltip if descriptions exist
				},
				update: {
					fill: { value: 'transparent' } // need something here to trigger the tooltip
				}
			},
			labels: {
				update: {
					opacity: getOpacityEncoding(props)
				}
			},
			symbols: {
				update: {
					opacity: getOpacityEncoding(props)
				}
			}
		};
	} else if (onMouseOver || onMouseOut) {
		return {
			entries: {
				name: `${name}_legendEntry`,
				interactive: true,
				enter: {
					fill: { value: 'transparent' }
				}
			}
		};
	}

	return {};
};

const getTooltip = (descriptions: LegendDescription[] | undefined, name: string) => {
	if (descriptions?.length) {
		return { signal: `merge(datum, {'rscComponentName': '${name}'})` };
	}
	return undefined;
};

/**
 * simple opacity encoding for legend labels and the symbol stroke opacity
 * @param legendProps
 * @returns opactiy encoding
 */
export const getOpacityEncoding = ({
	animations,
	highlight,
	highlightedSeries,
	keys,
	name
	}: LegendSpecProps): ProductionRule<NumericValueRef> | undefined => {
	const highlightSignalName = keys ? `${name}_highlight` : HIGHLIGHTED_SERIES;
	// only add symbol opacity if highlight is true or highlightedSeries is defined
	if (highlight || highlightedSeries) {
		//TODO: Add documentation
		if (animations !== false) {
			return getLegendOpacityRules();
		}
		return [
			{
				test: `${highlightSignalName} && datum.value !== ${highlightSignalName}`,
				value: 1 / HIGHLIGHT_CONTRAST_RATIO
			},
			DEFAULT_OPACITY_RULE
		];
	}
	return undefined;
};

export const getSymbolEncodings = (facets: Facet[], props: LegendSpecProps): LegendEncode => {
	const { color, lineType, lineWidth, name, opacity, symbolShape, colorScheme } = props;
	const enter: SymbolEncodeEntry = {
		fillOpacity: getSymbolFacetEncoding<number>({ facets, facetType: OPACITY_SCALE, customValue: opacity, name }),
		shape: getSymbolFacetEncoding<string>({
			facets,
			facetType: SYMBOL_SHAPE_SCALE,
			customValue: symbolShape,
			name
		}),
		size: getSymbolFacetEncoding<number>({ facets, facetType: SYMBOL_SIZE_SCALE, name }),
		strokeDash: getSymbolFacetEncoding<number[]>({
			facets,
			facetType: LINE_TYPE_SCALE,
			customValue: lineType,
			name
		}),
		strokeWidth: getSymbolFacetEncoding<number>({
			facets,
			facetType: LINE_WIDTH_SCALE,
			customValue: lineWidth,
			name
		})
	};
	const update: SymbolEncodeEntry = {
		fill: [
			...getHiddenSeriesColorRule(props, 'gray-300'),
			getSymbolFacetEncoding<Color>({ facets, facetType: COLOR_SCALE, customValue: color, name }) ?? {
				value: spectrumColors[colorScheme]['categorical-100']
			}
		],
		stroke: [
			...getHiddenSeriesColorRule(props, 'gray-300'),
			getSymbolFacetEncoding<Color>({ facets, facetType: COLOR_SCALE, customValue: color, name }) ?? {
				value: spectrumColors[colorScheme]['categorical-100']
			}
		]
	};
	// Remove undefined values
	const symbols: GuideEncodeEntry<SymbolEncodeEntry> = JSON.parse(JSON.stringify({ enter, update }));
	return {
		entries: {
			name: `${name}_legendEntry`
		},
		symbols
	};
};

const getSymbolFacetEncoding = <T>({
									   customValue,
									   facets,
									   facetType,
									   name
								   }: {
	customValue?: FacetRef<T>;
	facets?: Facet[];
	facetType: FacetType;
	name: string;
}): BaseValueRef<T> | undefined => {
	if (customValue) {
		if (typeof customValue === 'string') {
			return { signal: `scale('${facetType}', data('${name}Aggregate')[datum.index].${customValue})` };
		}
		return { value: customValue.value };
	}

	if (!facets) return;

	const secondaryFacetMapping: { [key in FacetType]: { scale: SecondaryFacetType; signal: string } } = {
		color: { scale: 'secondaryColor', signal: 'colors' },
		linearColor: { scale: 'secondaryColor', signal: 'colors' },
		lineType: { scale: 'secondaryLineType', signal: 'lineTypes' },
		lineWidth: { scale: 'secondaryLineWidth', signal: 'lineWidths' },
		opacity: { scale: 'secondaryOpacity', signal: 'opacities' },
		symbolShape: { scale: 'secondarySymbolShape', signal: 'symbolShapes' },
<<<<<<< HEAD
		symbolSize: { scale: 'secondarySymbolSize', signal: 'symbolSizes' }
=======
		symbolSize: { scale: 'secondarySymbolSize', signal: 'symbolSizes' },
		symbolPathWidth: { scale: 'secondarySymbolPathWidth', signal: 'symbolPathWidths' },
>>>>>>> f8783f01
	};

	const facet = facets.find((f) => f.facetType === facetType);
	if (!facet) return;
	const secondaryFacet = facets.find((f) => f.facetType === secondaryFacetMapping[facetType].scale);
	if (secondaryFacet) {
		const { scale, signal } = secondaryFacetMapping[facetType];
		return {
			signal: `scale('${signal}', data('${name}Aggregate')[datum.index].${facet.field})[indexof(domain('${scale}'), data('${name}Aggregate')[datum.index].${secondaryFacet.field})% length(scale('${signal}', data('${name}Aggregate')[datum.index].${facet.field}))]`
		};
	}

	return { signal: `scale('${facetType}', data('${name}Aggregate')[datum.index].${facet.field})` };
};

export const getHiddenSeriesColorRule = (
	{ colorScheme, hiddenSeries, isToggleable, keys }: LegendSpecProps,
	colorValue: ColorValueV6
): ({
	test?: string;
} & ColorValueRef)[] => {
	// if the legend doesn't support hide/show or if it has custom keys, don't add the hidden series color rule
	if ((!isToggleable && !hiddenSeries) || keys) return [];
	return [{ test: 'indexof(hiddenSeries, datum.value) !== -1', value: getColorValue(colorValue, colorScheme) }];
};

/**
 * Gets the required encondings for show/hide toggleable legends
 * @param isToggleable
 * @returns
 */
export const getShowHideEncodings = (props: LegendSpecProps): LegendEncode => {
	const { colorScheme, hiddenSeries, isToggleable, keys, name, onClick } = props;
	let hiddenSeriesEncode: LegendEncode = {};
	// if the legend supports hide/show and doesn't have custom keys, add the hidden series encodings
	if ((hiddenSeries || isToggleable) && !keys) {
		hiddenSeriesEncode = {
			labels: {
				update: {
					fill: [
						...getHiddenSeriesColorRule(props, 'gray-500'),
						{ value: getColorValue('gray-700', colorScheme) }
					]
				}
			}
		};
	}

	let clickEncode: LegendEncode = {};
	if ((isToggleable && !keys) || onClick) {
		clickEncode = {
			entries: {
				name: `${name}_legendEntry`,
				interactive: true,
				enter: {
					fill: { value: 'transparent' },
					cursor: { value: 'pointer' }
				}
			}
		};
	}
	return mergeLegendEncodings([hiddenSeriesEncode, clickEncode]);
};

/**
 * Merge multiple vega spec legend encodings
 * @param encodings
 * @returns
 */
export const mergeLegendEncodings = (encodings: LegendEncode[]): LegendEncode => {
	let mergedEncodings = {};
	for (const encoding of encodings) {
		mergedEncodings = merge(mergedEncodings, encoding);
	}
	return mergedEncodings;
};

/**
 * Gets the symbol type (shape) for the legend
 * @param symbolShape
 * @returns symbolShape
 */
export const getSymbolType = (symbolShape: FacetRef<string> | undefined): string => {
	if (symbolShape && typeof symbolShape === 'object' && 'value' in symbolShape)
		return getPathFromSymbolShape(symbolShape.value);
	return 'circle';
};<|MERGE_RESOLUTION|>--- conflicted
+++ resolved
@@ -265,12 +265,8 @@
 		lineWidth: { scale: 'secondaryLineWidth', signal: 'lineWidths' },
 		opacity: { scale: 'secondaryOpacity', signal: 'opacities' },
 		symbolShape: { scale: 'secondarySymbolShape', signal: 'symbolShapes' },
-<<<<<<< HEAD
-		symbolSize: { scale: 'secondarySymbolSize', signal: 'symbolSizes' }
-=======
 		symbolSize: { scale: 'secondarySymbolSize', signal: 'symbolSizes' },
 		symbolPathWidth: { scale: 'secondarySymbolPathWidth', signal: 'symbolPathWidths' },
->>>>>>> f8783f01
 	};
 
 	const facet = facets.find((f) => f.facetType === facetType);
