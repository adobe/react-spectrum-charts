--- conflicted
+++ resolved
@@ -12,10 +12,7 @@
 import {
 	COLOR_SCALE,
 	DEFAULT_OPACITY_RULE,
-<<<<<<< HEAD
-=======
 	HIGHLIGHTED_SERIES,
->>>>>>> 1aa74902
 	HIGHLIGHT_CONTRAST_RATIO,
 	LINE_TYPE_SCALE,
 	LINE_WIDTH_SCALE,
@@ -173,11 +170,7 @@
 	keys,
 	name,
 }: LegendSpecProps): ProductionRule<NumericValueRef> | undefined => {
-<<<<<<< HEAD
-	const highlightSignalName = keys ? `${name}_highlight` : 'highlightedSeries';
-=======
 	const highlightSignalName = keys ? `${name}_highlight` : HIGHLIGHTED_SERIES;
->>>>>>> 1aa74902
 	// only add symbol opacity if highlight is true or highlightedSeries is defined
 	if (highlight || highlightedSeries) {
 		return [
@@ -284,7 +277,7 @@
 
 export const getHiddenSeriesColorRule = (
 	{ colorScheme, hiddenSeries, isToggleable, keys }: LegendSpecProps,
-	colorValue: ColorValueV6,
+	colorValue: ColorValueV6
 ): ({
 	test?: string;
 } & ColorValueRef)[] => {
