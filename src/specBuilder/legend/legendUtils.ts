/*
 * Copyright 2023 Adobe. All rights reserved.
 * This file is licensed to you under the Apache License, Version 2.0 (the "License");
 * you may not use this file except in compliance with the License. You may obtain a copy
 * of the License at http://www.apache.org/licenses/LICENSE-2.0
 *
 * Unless required by applicable law or agreed to in writing, software distributed under
 * the License is distributed on an "AS IS" BASIS, WITHOUT WARRANTIES OR REPRESENTATIONS
 * OF ANY KIND, either express or implied. See the License for the specific language
 * governing permissions and limitations under the License.
 */
import {
	COLOR_SCALE,
	DEFAULT_OPACITY_RULE,
	HIGHLIGHTED_SERIES,
	HIGHLIGHT_CONTRAST_RATIO,
	LINE_TYPE_SCALE,
	LINE_WIDTH_SCALE,
	OPACITY_SCALE,
	SYMBOL_SHAPE_SCALE,
	SYMBOL_SIZE_SCALE
} from '@constants';
import { getColorValue, getPathFromSymbolShape } from '@specBuilder/specUtils';
import { spectrumColors } from '@themes';
import merge from 'deepmerge';
import {
	FacetRef,
	FacetType,
	LegendDescription,
	LegendLabel,
	LegendSpecProps,
	Position,
	SecondaryFacetType
} from 'types';
import {
	BaseValueRef,
	Color,
	ColorValueRef,
	FilterTransform,
	GuideEncodeEntry,
	LegendEncode,
	Mark,
	NumericValueRef,
	ProductionRule,
	SignalRef,
	SymbolEncodeEntry
} from 'vega';

import { ColorValueV6 } from '@react-types/shared';
<<<<<<< HEAD
import { getLegendOpacityRules } from '@specBuilder/marks/markUtils';
=======
import { getLegendMarkOpacityRules, getLegendSeriesOpacityRules } from '@specBuilder/marks/markUtils';
>>>>>>> f15f4136

export interface Facet {
	facetType: FacetType | SecondaryFacetType;
	field: string;
}

/**
 * Get the number of columns for the legend
 * @param position
 * @returns
 */
export const getColumns = (position: Position): SignalRef | undefined => {
	if (['left', 'right'].includes(position)) return;
	return { signal: 'floor(width / 220)' };
};

/**
 * Gets the filter transform for hidden entries
 * @param hiddenEntries
 * @returns
 */
export const getHiddenEntriesFilter = (hiddenEntries: string[], name: string): FilterTransform[] => {
	if (!hiddenEntries.length) return [];
	return [
		{
			type: 'filter',
			expr: `indexof(${JSON.stringify(hiddenEntries)}, datum.${name}Entries) === -1`
		}
	];
};

/**
 * Get the legend encodings
 * @param facets
 * @param legendProps
 * @param marks
 * @returns
 */
export const getEncodings = (facets: Facet[], legendProps: LegendSpecProps, marks: Mark[]): LegendEncode => {
	const symbolEncodings = getSymbolEncodings(facets, legendProps);
	const hoverEncodings = getHoverEncodings(facets, legendProps, marks);
	const legendLabelsEncodings = getLegendLabelsEncodings(legendProps.legendLabels);
	const showHideEncodings = getShowHideEncodings(legendProps);
	// merge the encodings together
	return mergeLegendEncodings([symbolEncodings, legendLabelsEncodings, hoverEncodings, showHideEncodings]);
};

const getLegendLabelsEncodings = (legendLabels: LegendLabel[] | undefined): LegendEncode => {
	if (legendLabels) {
		return {
			labels: {
				update: {
					text: [
						{
							// Test whether a legendLabel exists for the seriesName, if not use the seriesName
							test: 'indexof(pluck(legendLabels, \'seriesName\'), datum.value) > -1',
							signal: 'legendLabels[indexof(pluck(legendLabels, \'seriesName\'), datum.value)].label'
						},
						{ signal: 'datum.value' }
					]
				}
			}
		};
	}
	return {};
};

<<<<<<< HEAD
const getHoverEncodings = (facets: Facet[], props: LegendSpecProps): LegendEncode => {
	const { highlight, highlightedSeries, name, onMouseOver, onMouseOut, descriptions,  } = props;
=======
const getHoverEncodings = (facets: Facet[], props: LegendSpecProps, marks: Mark[]): LegendEncode => {
	const { highlight, highlightedSeries, name, onMouseOver, onMouseOut, descriptions } = props;
>>>>>>> f15f4136
	if (highlight || highlightedSeries || descriptions) {
		return {
			entries: {
				name: `${name}_legendEntry`,
				interactive: true,
				enter: {
					tooltip: getTooltip(descriptions, name) // only add tooltip if descriptions exist
				},
				update: {
					fill: { value: 'transparent' } // need something here to trigger the tooltip
				}
			},
			labels: {
				update: {
<<<<<<< HEAD
					opacity: getOpacityEncoding(props)
				}
			},
			symbols: {
				update: {
					opacity: getOpacityEncoding(props)
				}
			}
=======
					opacity: getOpacityEncoding(props, marks),
				},
			},
			symbols: {
				update: {
					opacity: getOpacityEncoding(props, marks),
				},
			},
>>>>>>> f15f4136
		};
	} else if (onMouseOver || onMouseOut) {
		return {
			entries: {
				name: `${name}_legendEntry`,
				interactive: true,
				enter: {
					fill: { value: 'transparent' }
				}
			}
		};
	}

	return {};
};

const getTooltip = (descriptions: LegendDescription[] | undefined, name: string) => {
	if (descriptions?.length) {
		return { signal: `merge(datum, {'rscComponentName': '${name}'})` };
	}
	return undefined;
};

/**
 * simple opacity encoding for legend labels and the symbol stroke opacity
 * @param legendProps
 * @returns opacity encoding
 * @param marks
 */
export const getOpacityEncoding = ({
	animations,
	highlight,
	highlightedSeries,
	keys,
<<<<<<< HEAD
	name
	}: LegendSpecProps): ProductionRule<NumericValueRef> | undefined => {
	const highlightSignalName = keys ? `${name}_highlight` : HIGHLIGHTED_SERIES;
	// only add symbol opacity if highlight is true or highlightedSeries is defined
	if (highlight || highlightedSeries) {
		//TODO: Add documentation
		if (animations) {
			return getLegendOpacityRules();
=======
	name,
}: LegendSpecProps, marks: Mark[]): ProductionRule<NumericValueRef> | undefined => {
	const highlightSignalName = keys ? `${name}_highlight` : HIGHLIGHTED_SERIES;
	// only add symbol opacity if highlight is true or highlightedSeries is defined
	if (highlight || highlightedSeries) {

		//If animations are enabled, set legend animation opacity rules
		//TODO: Add tests
		if (animations !== false) {
			/*
			this is the check for chart type and is the reason the spec.marks had to be pushed to
			getCategoricalLegend in legendSpecBuilder
			 */
			if (marks.some((mark) => mark.name == 'line0_group' || mark.name == 'area0_group')) {
				// get opacity rules for legend if the chart relies on Series ID for highlighting
				return getLegendSeriesOpacityRules();
			} else {
				// get opacity rules for legend if the chart relies on Mark ID for highlighting
				return getLegendMarkOpacityRules();
			}
>>>>>>> f15f4136
		}
		return [
			{
				test: `${highlightSignalName} && datum.value !== ${highlightSignalName}`,
				value: 1 / HIGHLIGHT_CONTRAST_RATIO
			},
			DEFAULT_OPACITY_RULE
		];
	}
	return undefined;
};

export const getSymbolEncodings = (facets: Facet[], props: LegendSpecProps): LegendEncode => {
	const { color, lineType, lineWidth, name, opacity, symbolShape, colorScheme } = props;
	const enter: SymbolEncodeEntry = {
		fillOpacity: getSymbolFacetEncoding<number>({ facets, facetType: OPACITY_SCALE, customValue: opacity, name }),
		shape: getSymbolFacetEncoding<string>({
			facets,
			facetType: SYMBOL_SHAPE_SCALE,
			customValue: symbolShape,
			name
		}),
		size: getSymbolFacetEncoding<number>({ facets, facetType: SYMBOL_SIZE_SCALE, name }),
		strokeDash: getSymbolFacetEncoding<number[]>({
			facets,
			facetType: LINE_TYPE_SCALE,
			customValue: lineType,
			name
		}),
		strokeWidth: getSymbolFacetEncoding<number>({
			facets,
			facetType: LINE_WIDTH_SCALE,
			customValue: lineWidth,
			name
		})
	};
	const update: SymbolEncodeEntry = {
		fill: [
			...getHiddenSeriesColorRule(props, 'gray-300'),
			getSymbolFacetEncoding<Color>({ facets, facetType: COLOR_SCALE, customValue: color, name }) ?? {
				value: spectrumColors[colorScheme]['categorical-100']
			}
		],
		stroke: [
			...getHiddenSeriesColorRule(props, 'gray-300'),
			getSymbolFacetEncoding<Color>({ facets, facetType: COLOR_SCALE, customValue: color, name }) ?? {
				value: spectrumColors[colorScheme]['categorical-100']
			}
		]
	};
	// Remove undefined values
	const symbols: GuideEncodeEntry<SymbolEncodeEntry> = JSON.parse(JSON.stringify({ enter, update }));
	return {
		entries: {
			name: `${name}_legendEntry`
		},
		symbols
	};
};

const getSymbolFacetEncoding = <T>({
									   customValue,
									   facets,
									   facetType,
									   name
								   }: {
	customValue?: FacetRef<T>;
	facets?: Facet[];
	facetType: FacetType;
	name: string;
}): BaseValueRef<T> | undefined => {
	if (customValue) {
		if (typeof customValue === 'string') {
			return { signal: `scale('${facetType}', data('${name}Aggregate')[datum.index].${customValue})` };
		}
		return { value: customValue.value };
	}

	if (!facets) return;

	const secondaryFacetMapping: { [key in FacetType]: { scale: SecondaryFacetType; signal: string } } = {
		color: { scale: 'secondaryColor', signal: 'colors' },
		linearColor: { scale: 'secondaryColor', signal: 'colors' },
		lineType: { scale: 'secondaryLineType', signal: 'lineTypes' },
		lineWidth: { scale: 'secondaryLineWidth', signal: 'lineWidths' },
		opacity: { scale: 'secondaryOpacity', signal: 'opacities' },
		symbolShape: { scale: 'secondarySymbolShape', signal: 'symbolShapes' },
		symbolSize: { scale: 'secondarySymbolSize', signal: 'symbolSizes' },
		symbolPathWidth: { scale: 'secondarySymbolPathWidth', signal: 'symbolPathWidths' },
	};

	const facet = facets.find((f) => f.facetType === facetType);
	if (!facet) return;
	const secondaryFacet = facets.find((f) => f.facetType === secondaryFacetMapping[facetType].scale);
	if (secondaryFacet) {
		const { scale, signal } = secondaryFacetMapping[facetType];
		return {
			signal: `scale('${signal}', data('${name}Aggregate')[datum.index].${facet.field})[indexof(domain('${scale}'), data('${name}Aggregate')[datum.index].${secondaryFacet.field})% length(scale('${signal}', data('${name}Aggregate')[datum.index].${facet.field}))]`
		};
	}

	return { signal: `scale('${facetType}', data('${name}Aggregate')[datum.index].${facet.field})` };
};

export const getHiddenSeriesColorRule = (
	{ colorScheme, hiddenSeries, isToggleable, keys }: LegendSpecProps,
	colorValue: ColorValueV6
): ({
	test?: string;
} & ColorValueRef)[] => {
	// if the legend doesn't support hide/show or if it has custom keys, don't add the hidden series color rule
	if ((!isToggleable && !hiddenSeries) || keys) return [];
	return [{ test: 'indexof(hiddenSeries, datum.value) !== -1', value: getColorValue(colorValue, colorScheme) }];
};

/**
 * Gets the required encondings for show/hide toggleable legends
 * @param isToggleable
 * @returns
 */
export const getShowHideEncodings = (props: LegendSpecProps): LegendEncode => {
	const { colorScheme, hiddenSeries, isToggleable, keys, name, onClick } = props;
	let hiddenSeriesEncode: LegendEncode = {};
	// if the legend supports hide/show and doesn't have custom keys, add the hidden series encodings
	if ((hiddenSeries || isToggleable) && !keys) {
		hiddenSeriesEncode = {
			labels: {
				update: {
					fill: [
						...getHiddenSeriesColorRule(props, 'gray-500'),
						{ value: getColorValue('gray-700', colorScheme) }
					]
				}
			}
		};
	}

	let clickEncode: LegendEncode = {};
	if ((isToggleable && !keys) || onClick) {
		clickEncode = {
			entries: {
				name: `${name}_legendEntry`,
				interactive: true,
				enter: {
					fill: { value: 'transparent' },
					cursor: { value: 'pointer' }
				}
			}
		};
	}
	return mergeLegendEncodings([hiddenSeriesEncode, clickEncode]);
};

/**
 * Merge multiple vega spec legend encodings
 * @param encodings
 * @returns
 */
export const mergeLegendEncodings = (encodings: LegendEncode[]): LegendEncode => {
	let mergedEncodings = {};
	for (const encoding of encodings) {
		mergedEncodings = merge(mergedEncodings, encoding);
	}
	return mergedEncodings;
};

/**
 * Gets the symbol type (shape) for the legend
 * @param symbolShape
 * @returns symbolShape
 */
export const getSymbolType = (symbolShape: FacetRef<string> | undefined): string => {
	if (symbolShape && typeof symbolShape === 'object' && 'value' in symbolShape)
		return getPathFromSymbolShape(symbolShape.value);
	return 'circle';
};<|MERGE_RESOLUTION|>--- conflicted
+++ resolved
@@ -47,11 +47,7 @@
 } from 'vega';
 
 import { ColorValueV6 } from '@react-types/shared';
-<<<<<<< HEAD
-import { getLegendOpacityRules } from '@specBuilder/marks/markUtils';
-=======
 import { getLegendMarkOpacityRules, getLegendSeriesOpacityRules } from '@specBuilder/marks/markUtils';
->>>>>>> f15f4136
 
 export interface Facet {
 	facetType: FacetType | SecondaryFacetType;
@@ -119,13 +115,8 @@
 	return {};
 };
 
-<<<<<<< HEAD
-const getHoverEncodings = (facets: Facet[], props: LegendSpecProps): LegendEncode => {
-	const { highlight, highlightedSeries, name, onMouseOver, onMouseOut, descriptions,  } = props;
-=======
 const getHoverEncodings = (facets: Facet[], props: LegendSpecProps, marks: Mark[]): LegendEncode => {
 	const { highlight, highlightedSeries, name, onMouseOver, onMouseOut, descriptions } = props;
->>>>>>> f15f4136
 	if (highlight || highlightedSeries || descriptions) {
 		return {
 			entries: {
@@ -140,16 +131,6 @@
 			},
 			labels: {
 				update: {
-<<<<<<< HEAD
-					opacity: getOpacityEncoding(props)
-				}
-			},
-			symbols: {
-				update: {
-					opacity: getOpacityEncoding(props)
-				}
-			}
-=======
 					opacity: getOpacityEncoding(props, marks),
 				},
 			},
@@ -158,7 +139,6 @@
 					opacity: getOpacityEncoding(props, marks),
 				},
 			},
->>>>>>> f15f4136
 		};
 	} else if (onMouseOver || onMouseOut) {
 		return {
@@ -193,16 +173,6 @@
 	highlight,
 	highlightedSeries,
 	keys,
-<<<<<<< HEAD
-	name
-	}: LegendSpecProps): ProductionRule<NumericValueRef> | undefined => {
-	const highlightSignalName = keys ? `${name}_highlight` : HIGHLIGHTED_SERIES;
-	// only add symbol opacity if highlight is true or highlightedSeries is defined
-	if (highlight || highlightedSeries) {
-		//TODO: Add documentation
-		if (animations) {
-			return getLegendOpacityRules();
-=======
 	name,
 }: LegendSpecProps, marks: Mark[]): ProductionRule<NumericValueRef> | undefined => {
 	const highlightSignalName = keys ? `${name}_highlight` : HIGHLIGHTED_SERIES;
@@ -211,7 +181,7 @@
 
 		//If animations are enabled, set legend animation opacity rules
 		//TODO: Add tests
-		if (animations !== false) {
+		if (animations) {
 			/*
 			this is the check for chart type and is the reason the spec.marks had to be pushed to
 			getCategoricalLegend in legendSpecBuilder
@@ -223,7 +193,6 @@
 				// get opacity rules for legend if the chart relies on Mark ID for highlighting
 				return getLegendMarkOpacityRules();
 			}
->>>>>>> f15f4136
 		}
 		return [
 			{
