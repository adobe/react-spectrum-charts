--- conflicted
+++ resolved
@@ -9,18 +9,15 @@
  * OF ANY KIND, either express or implied. See the License for the specific language
  * governing permissions and limitations under the License.
  */
-<<<<<<< HEAD
 import {
 	COLOR_SCALE,
 	DEFAULT_COLOR_SCHEME,
+	LINEAR_COLOR_SCALE,
 	LINE_TYPE_SCALE,
 	OPACITY_SCALE,
 	SYMBOL_SHAPE_SCALE,
 	SYMBOL_SIZE_SCALE,
 } from '@constants';
-=======
-import { DEFAULT_COLOR_SCHEME, LINEAR_COLOR_SCALE } from '@constants';
->>>>>>> a934fb43
 import { addFieldToFacetScaleDomain } from '@specBuilder/scale/scaleSpecBuilder';
 import {
 	getColorValue,
@@ -212,20 +209,16 @@
 export const getContinuousLegend = (facet: Facet, props: LegendSpecProps): Legend => {
 	const { symbolShape } = props;
 	// add a switch statement here for the different types of continuous legends
-	if (facet.facetType === 'symbolSize') {
+	if (facet.facetType === SYMBOL_SIZE_SCALE) {
 		return {
-			size: 'symbolSize',
+			size: SYMBOL_SIZE_SCALE,
 			...getLegendLayout(props),
 			symbolType: getSymbolType(symbolShape),
 		};
 	}
 	return {
-<<<<<<< HEAD
-		size: SYMBOL_SIZE_SCALE,
-=======
 		fill: LINEAR_COLOR_SCALE,
 		gradientThickness: 10,
->>>>>>> a934fb43
 		...getLegendLayout(props),
 	};
 };
