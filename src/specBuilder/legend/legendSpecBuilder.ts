--- conflicted
+++ resolved
@@ -39,16 +39,10 @@
 import { Data, Legend, Mark, Scale, Signal, Spec } from 'vega';
 
 import {
-<<<<<<< HEAD
-	getHighlightSeriesSignal,
-	getLegendLabelsSeriesSignal,
-	hasSignalByName,
-	getRSCLegendColorAnimationDirection
-=======
 	addHighlighSignalLegendHoverEvents,
 	getLegendLabelsSeriesSignal,
+	getRSCLegendColorAnimationDirection,
 	hasSignalByName,
->>>>>>> 1aa74902
 } from '../signal/signalSpecBuilder';
 import { getFacets, getFacetsFromKeys } from './legendFacetUtils';
 import { setHoverOpacityForMarks } from './legendHighlightUtils';
@@ -289,11 +283,7 @@
 );
 
 export const addSignals = produce<Signal[], [LegendSpecProps]>(
-<<<<<<< HEAD
-	(signals, { hiddenSeries, highlight, isToggleable, keys, legendLabels, name, animations }) => {
-=======
-	(signals, { hiddenSeries, highlight, isToggleable, legendLabels, name }) => {
->>>>>>> 1aa74902
+	(signals, { hiddenSeries, highlight, isToggleable, legendLabels, name, animations }) => {
 		if (highlight) {
 			addHighlighSignalLegendHoverEvents(signals, name, Boolean(isToggleable || hiddenSeries));
 		}
