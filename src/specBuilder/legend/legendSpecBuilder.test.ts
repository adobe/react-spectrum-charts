--- conflicted
+++ resolved
@@ -14,14 +14,6 @@
 	DEFAULT_COLOR,
 	DEFAULT_COLOR_SCHEME,
 	DEFAULT_SECONDARY_COLOR,
-<<<<<<< HEAD
-	LINEAR_COLOR_SCALE,
-	TABLE,
-} from '@constants';
-import { Data, Legend, LegendEncode, Scale, Spec, SymbolEncodeEntry } from 'vega';
-
-import { defaultHighlightSignal } from '../signal/signalSpecBuilder.test';
-=======
 	HIGHLIGHTED_SERIES,
 	LINEAR_COLOR_SCALE,
 	TABLE,
@@ -35,7 +27,6 @@
 } from '@specBuilder/specTestUtils';
 import { Data, Legend, LegendEncode, Scale, Spec, SymbolEncodeEntry } from 'vega';
 
->>>>>>> 1aa74902
 import { addData, addLegend, addSignals, formatFacetRefsWithPresets, getContinuousLegend } from './legendSpecBuilder';
 import { defaultLegendProps, opacityEncoding } from './legendTestUtils';
 
@@ -160,7 +151,7 @@
 
 		test('descriptions, should add encoding', () => {
 			expect(
-				addLegend(defaultSpec, { descriptions: [{ seriesName: 'test', description: 'test' }] }),
+				addLegend(defaultSpec, { descriptions: [{ seriesName: 'test', description: 'test' }] })
 			).toStrictEqual({
 				...defaultSpec,
 				data: [defaultLegendAggregateData],
@@ -201,7 +192,7 @@
 						{ seriesName: 1, label: 'Any event' },
 						{ seriesName: 2, label: 'Any event' },
 					],
-				}).legends?.[0].encode,
+				}).legends?.[0].encode
 			).toStrictEqual({
 				entries: {
 					name: 'legend0_legendEntry',
@@ -232,7 +223,7 @@
 						{ seriesName: 1, label: 'Any event' },
 						{ seriesName: 2, label: 'Any event' },
 					],
-				}).legends?.[0].encode,
+				}).legends?.[0].encode
 			).toStrictEqual({
 				...defaultHighlightLegendEncoding,
 				labels: {
@@ -259,7 +250,7 @@
 						{ seriesName: 1, label: 'Any event' },
 						{ seriesName: 2, label: 'Any event' },
 					],
-				}).signals,
+				}).signals
 			).toStrictEqual([
 				...defaultSignals,
 				{
@@ -289,11 +280,7 @@
 		test('should add fields to scales if they have not been added', () => {
 			const legendSpec = addLegend(
 				{ ...defaultSpec, scales: [{ name: COLOR_SCALE, type: 'ordinal' }] },
-<<<<<<< HEAD
-				{ color: 'series' },
-=======
 				{ color: 'series' }
->>>>>>> 1aa74902
 			);
 			expect(legendSpec.scales).toEqual([
 				{
@@ -346,7 +333,7 @@
 				{ value: 'dotDash' },
 				{ value: 'XL' },
 				{ value: 'wedge' },
-				DEFAULT_COLOR_SCHEME,
+				DEFAULT_COLOR_SCHEME
 			);
 		expect(formattedColor).toStrictEqual({ value: 'rgb(255, 155, 136)' });
 		expect(formattedLineType).toStrictEqual({ value: [2, 3, 7, 4] });
@@ -370,7 +357,7 @@
 				{ value: [3, 4, 5, 6] },
 				{ value: 10 },
 				{ value: svgPath },
-				DEFAULT_COLOR_SCHEME,
+				DEFAULT_COLOR_SCHEME
 			);
 		expect(formattedColor).toStrictEqual({ value: 'rgb(50, 50, 50)' });
 		expect(formattedLineType).toStrictEqual({ value: [3, 4, 5, 6] });
@@ -380,20 +367,6 @@
 });
 
 describe('addSignals()', () => {
-<<<<<<< HEAD
-	test('should add highlightedSeries signal if highlight is true', () => {
-		expect(
-			addSignals([], { ...defaultLegendProps, highlight: true }).find(
-				(signal) => signal.name === 'highlightedSeries',
-			),
-		).toBeDefined();
-	});
-	test('should add legendLabels signal if legendLabels are defined', () => {
-		expect(
-			addSignals([], { ...defaultLegendProps, legendLabels: [] }).find(
-				(signal) => signal.name === 'legendLabels',
-			),
-=======
 	test('should add highlightedSeries signal events if highlight is true', () => {
 		const highlightSignal = addSignals(defaultSignals, { ...defaultLegendProps, highlight: true }).find(
 			(signal) => signal.name === HIGHLIGHTED_SERIES
@@ -406,20 +379,13 @@
 			addSignals(defaultSignals, { ...defaultLegendProps, legendLabels: [] }).find(
 				(signal) => signal.name === 'legendLabels'
 			)
->>>>>>> 1aa74902
 		).toBeDefined();
 	});
 	test('should NOT add hiddenSeries signal if isToggleable is false', () => {
 		expect(
-<<<<<<< HEAD
-			addSignals([], { ...defaultLegendProps, isToggleable: false }).find(
-				(signal) => signal.name === 'hiddenSeries',
-			),
-=======
 			addSignals(defaultSignals, { ...defaultLegendProps, isToggleable: false }).find(
 				(signal) => signal.name === 'hiddenSeries'
 			)
->>>>>>> 1aa74902
 		).toBeUndefined();
 	});
 });
@@ -428,20 +394,12 @@
 	test('should return symbolSize legend if facetType is symbolSize', () => {
 		expect(getContinuousLegend({ facetType: 'symbolSize', field: 'weight' }, defaultLegendProps)).toHaveProperty(
 			'size',
-<<<<<<< HEAD
-			'symbolSize',
-=======
 			'symbolSize'
->>>>>>> 1aa74902
 		);
 	});
 	test('should return linearColor scale if facetType is linearColor', () => {
 		expect(
-<<<<<<< HEAD
-			getContinuousLegend({ facetType: LINEAR_COLOR_SCALE, field: 'weight' }, defaultLegendProps),
-=======
 			getContinuousLegend({ facetType: LINEAR_COLOR_SCALE, field: 'weight' }, defaultLegendProps)
->>>>>>> 1aa74902
 		).toHaveProperty('fill', LINEAR_COLOR_SCALE);
 	});
 });