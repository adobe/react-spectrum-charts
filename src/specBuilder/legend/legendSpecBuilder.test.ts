/*
 * Copyright 2023 Adobe. All rights reserved.
 * This file is licensed to you under the Apache License, Version 2.0 (the "License");
 * you may not use this file except in compliance with the License. You may obtain a copy
 * of the License at http://www.apache.org/licenses/LICENSE-2.0
 *
 * Unless required by applicable law or agreed to in writing, software distributed under
 * the License is distributed on an "AS IS" BASIS, WITHOUT WARRANTIES OR REPRESENTATIONS
 * OF ANY KIND, either express or implied. See the License for the specific language
 * governing permissions and limitations under the License.
 */
import {
	COLOR_SCALE,
	DEFAULT_COLOR,
	DEFAULT_COLOR_SCHEME,
	DEFAULT_SECONDARY_COLOR,
	HIGHLIGHTED_SERIES,
	LINEAR_COLOR_SCALE,
	TABLE,
} from '@constants';
import { Data, Legend, LegendEncode, Scale, Spec, SymbolEncodeEntry } from 'vega';

import {
	defaultHighlightedItemSignal,
	defaultHighlightedSeriesSignal,
	defaultSignals,
} from '@specBuilder/specTestUtils';
import { addData, addLegend, addSignals, formatFacetRefsWithPresets, getContinuousLegend } from './legendSpecBuilder';
import { defaultLegendProps, opacityEncoding } from './legendTestUtils';

const defaultSpec: Spec = {
	signals: defaultSignals,
	scales: [
		{
			name: COLOR_SCALE,
			type: 'ordinal',
			domain: { data: TABLE, fields: [DEFAULT_COLOR] },
		},
	],
	marks: [],
};

const colorEncoding = { signal: `scale('${COLOR_SCALE}', data('legend0Aggregate')[datum.index].${DEFAULT_COLOR})` };
const hiddenSeriesEncoding = {
	test: 'indexof(hiddenSeries, datum.value) !== -1',
	value: 'rgb(213, 213, 213)',
};

const defaultSymbolUpdateEncodings: SymbolEncodeEntry = {
	fill: [hiddenSeriesEncoding, colorEncoding],
	stroke: [hiddenSeriesEncoding, colorEncoding],
};
const hiddenSeriesLabelUpdateEncoding = {
	fill: [
		{
			test: 'indexof(hiddenSeries, datum.value) !== -1',
			value: 'rgb(144, 144, 144)',
		},
		{
			value: 'rgb(70, 70, 70)',
		},
	],
};
const defaultTooltipLegendEncoding: LegendEncode = {
	entries: {
		name: 'legend0_legendEntry',
		interactive: true,
		enter: { tooltip: { signal: "merge(datum, {'rscComponentName': 'legend0'})" } },
		update: { fill: { value: 'transparent' } },
	},
	labels: { update: { ...hiddenSeriesLabelUpdateEncoding, opacity: undefined } },
	symbols: { enter: {}, update: { ...defaultSymbolUpdateEncodings, opacity: undefined } },
};

const defaultHighlightLegendEncoding: LegendEncode = {
	entries: {
		name: 'legend0_legendEntry',
		interactive: true,
		enter: { tooltip: undefined },
		update: { fill: { value: 'transparent' } },
	},
	labels: { update: { ...hiddenSeriesLabelUpdateEncoding, opacity: opacityEncoding } },
	symbols: {
		enter: {},
		update: {
			...defaultSymbolUpdateEncodings,
			opacity: opacityEncoding,
		},
	},
};

const defaultLegend: Legend = {
	direction: 'horizontal',
	encode: {
		entries: { name: 'legend0_legendEntry' },
		labels: { update: { ...hiddenSeriesLabelUpdateEncoding } },
		symbols: { enter: {}, update: { ...defaultSymbolUpdateEncodings } },
	},
	fill: 'legend0Entries',
	labelLimit: undefined,
	orient: 'bottom',
	title: undefined,
	columns: { signal: 'floor(width / 220)' },
};

const defaultLegendAggregateData: Data = {
	name: 'legend0Aggregate',
	source: TABLE,
	transform: [
		{
			type: 'aggregate',
			groupby: [DEFAULT_COLOR],
		},
		{
			type: 'formula',
			as: 'legend0Entries',
			expr: `datum.${DEFAULT_COLOR}`,
		},
	],
};

const defaultLegendEntriesScale: Scale = {
	name: 'legend0Entries',
	type: 'ordinal',
	domain: { data: 'legend0Aggregate', field: 'legend0Entries' },
};

const defaultHighlightSeriesSignal = {
	...defaultHighlightedSeriesSignal,
	on: [
		{
			events: '@legend0_legendEntry:mouseover',
			update: 'indexof(hiddenSeries, domain("legend0Entries")[datum.index]) === -1 ? domain("legend0Entries")[datum.index] : null',
		},
		{ events: '@legend0_legendEntry:mouseout', update: 'null' },
	],
};

describe('addLegend()', () => {
	describe('no initial legend', () => {
		test('no props, should setup default legend', () => {
			expect(addLegend(defaultSpec, {})).toStrictEqual({
				...defaultSpec,
				data: [defaultLegendAggregateData],
				scales: [...(defaultSpec.scales || []), defaultLegendEntriesScale],
				legends: [defaultLegend],
			});
		});

		test('descriptions, should add encoding', () => {
			expect(
				addLegend(defaultSpec, { descriptions: [{ seriesName: 'test', description: 'test' }] })
			).toStrictEqual({
				...defaultSpec,
				data: [defaultLegendAggregateData],
				scales: [...(defaultSpec.scales || []), defaultLegendEntriesScale],
				legends: [{ ...defaultLegend, encode: defaultTooltipLegendEncoding }],
			});
		});

		test('highlight, should add encoding', () => {
			expect(addLegend(defaultSpec, { highlight: true })).toStrictEqual({
				...defaultSpec,
				data: [defaultLegendAggregateData],
				scales: [...(defaultSpec.scales || []), defaultLegendEntriesScale],
				signals: [defaultHighlightedItemSignal, defaultHighlightSeriesSignal],
				legends: [{ ...defaultLegend, encode: defaultHighlightLegendEncoding }],
			});
		});

		test('position, should set the orientation correctly', () => {
			expect(addLegend(defaultSpec, { position: 'left' }).legends).toStrictEqual([
				{ ...defaultLegend, orient: 'left', direction: 'vertical', columns: undefined, labelLimit: undefined },
			]);
		});

		test('title, should add title', () => {
			expect(addLegend(defaultSpec, { title: 'My title' }).legends?.[0].title).toStrictEqual('My title');
		});

		test('should add labels to signals using legendLabels', () => {
			expect(
				addLegend(defaultSpec, {
					legendLabels: [
						{ seriesName: 1, label: 'Any event' },
						{ seriesName: 2, label: 'Any event' },
					],
				}).legends?.[0].encode
			).toStrictEqual({
				entries: {
					name: 'legend0_legendEntry',
				},
				labels: {
					update: {
						...hiddenSeriesLabelUpdateEncoding,
						text: [
							{
								test: "indexof(pluck(legendLabels, 'seriesName'), datum.value) > -1",
								signal: "legendLabels[indexof(pluck(legendLabels, 'seriesName'), datum.value)].label",
							},
							{
								signal: 'datum.value',
							},
						],
					},
				},
				symbols: { enter: {}, update: { ...defaultSymbolUpdateEncodings } },
			});
		});

		test('should have both labels and highlight encoding', () => {
			expect(
				addLegend(defaultSpec, {
					highlight: true,
					legendLabels: [
						{ seriesName: 1, label: 'Any event' },
						{ seriesName: 2, label: 'Any event' },
					],
				}).legends?.[0].encode
			).toStrictEqual({
				...defaultHighlightLegendEncoding,
				labels: {
					update: {
						...defaultHighlightLegendEncoding.labels?.update,
						text: [
							{
								test: "indexof(pluck(legendLabels, 'seriesName'), datum.value) > -1",
								signal: "legendLabels[indexof(pluck(legendLabels, 'seriesName'), datum.value)].label",
							},
							{
								signal: 'datum.value',
							},
						],
					},
				},
			});
		});

		test('should add custom labels to encoding based on legendLabels', () => {
			expect(
				addLegend(defaultSpec, {
					legendLabels: [
						{ seriesName: 1, label: 'Any event' },
						{ seriesName: 2, label: 'Any event' },
					],
				}).signals
			).toStrictEqual([
				...defaultSignals,
				{
					name: 'legendLabels',
					value: [
						{ seriesName: 1, label: 'Any event' },
						{ seriesName: 2, label: 'Any event' },
					],
				},
			]);
		});

		test('should add labelLimit if provided', () => {
			const legendSpec = addLegend(defaultSpec, {
				descriptions: [{ seriesName: 'test', description: 'test' }],
				labelLimit: 300,
			});
			const legend = legendSpec.legends?.[0];
			expect(legend?.labelLimit).toBe(300);
			expect(legendSpec.legends).toEqual([
				{ ...defaultLegend, labelLimit: 300, encode: defaultTooltipLegendEncoding },
			]);
			expect(legendSpec.data).toEqual([defaultLegendAggregateData]);
			expect(legendSpec.scales).toEqual([...(defaultSpec.scales || []), defaultLegendEntriesScale]);
		});

		test('should add fields to scales if they have not been added', () => {
			const legendSpec = addLegend(
				{ ...defaultSpec, scales: [{ name: COLOR_SCALE, type: 'ordinal' }] },
				{ color: 'series' }
			);
			expect(legendSpec.scales).toEqual([
				{
					name: COLOR_SCALE,
					type: 'ordinal',
					domain: { data: 'table', fields: ['series'] },
				},
				{
					name: 'legend0Entries',
					type: 'ordinal',
					domain: {
						data: 'legend0Aggregate',
						field: 'legend0Entries',
					},
				},
			]);
		});
	});
});

describe('addData()', () => {
	test('should add legend0Aggregate data', () => {
		expect(addData([], { ...defaultLegendProps, facets: [DEFAULT_COLOR] })).toStrictEqual([
			defaultLegendAggregateData,
		]);
	});
	test('should join multiple facets', () => {
		expect(addData([], { ...defaultLegendProps, facets: [DEFAULT_COLOR, DEFAULT_SECONDARY_COLOR] })).toStrictEqual([
			{
				name: 'legend0Aggregate',
				source: 'table',
				transform: [
					{ groupby: [DEFAULT_COLOR, DEFAULT_SECONDARY_COLOR], type: 'aggregate' },
					{
						as: 'legend0Entries',
						expr: `datum.${DEFAULT_COLOR} + " | " + datum.${DEFAULT_SECONDARY_COLOR}`,
						type: 'formula',
					},
				],
			},
		]);
	});
});

describe('formatFacetRefsWithPresets()', () => {
	test('should swap out preset values with vega supported values', () => {
		const { formattedColor, formattedLineType, formattedLineWidth, formattedSymbolShape } =
			formatFacetRefsWithPresets(
				{ value: 'red-500' },
				{ value: 'dotDash' },
				{ value: 'XL' },
				{ value: 'wedge' },
				DEFAULT_COLOR_SCHEME
			);
		expect(formattedColor).toStrictEqual({ value: 'rgb(255, 155, 136)' });
		expect(formattedLineType).toStrictEqual({ value: [2, 3, 7, 4] });
		expect(formattedLineWidth).toStrictEqual({ value: 4 });
		expect(formattedSymbolShape).toStrictEqual({ value: 'wedge' });
	});
	test('should not alter string facet references', () => {
		const { formattedColor, formattedLineType, formattedLineWidth, formattedSymbolShape } =
			formatFacetRefsWithPresets('series', 'series', 'series', 'series', DEFAULT_COLOR_SCHEME);
		expect(formattedColor).toEqual('series');
		expect(formattedLineType).toEqual('series');
		expect(formattedLineWidth).toEqual('series');
		expect(formattedSymbolShape).toStrictEqual('series');
	});
	test('should pass through static values that are not presets', () => {
		const svgPath =
			'M -0.01 -0.38 C -0.04 -0.27 -0.1 -0.07 -0.15 0.08 H 0.14 C 0.1 -0.03 0.03 -0.26 -0.01 -0.38 H -0.01 M -1 -1 M 0.55 -1 H -0.55 C -0.8 -1 -1 -0.8 -1 -0.55 V 0.55 C -1 0.8 -0.8 1 -0.55 1 H 0.55 C 0.8 1 1 0.8 1 0.55 V -0.55 C 1 -0.8 0.8 -1 0.55 -1 M 0.49 0.55 H 0.3 S 0.29 0.55 0.28 0.55 L 0.18 0.27 H -0.22 L -0.31 0.55 S -0.31 0.56 -0.33 0.56 H -0.5 S -0.51 0.56 -0.51 0.54 L -0.17 -0.44 S -0.16 -0.47 -0.15 -0.53 C -0.15 -0.53 -0.15 -0.54 -0.15 -0.54 H 0.08 S 0.09 -0.54 0.09 -0.53 L 0.48 0.54 S 0.48 0.56 0.48 0.56f';
		const { formattedColor, formattedLineType, formattedLineWidth, formattedSymbolShape } =
			formatFacetRefsWithPresets(
				{ value: 'rgb(50, 50, 50)' },
				{ value: [3, 4, 5, 6] },
				{ value: 10 },
				{ value: svgPath },
				DEFAULT_COLOR_SCHEME
			);
		expect(formattedColor).toStrictEqual({ value: 'rgb(50, 50, 50)' });
		expect(formattedLineType).toStrictEqual({ value: [3, 4, 5, 6] });
		expect(formattedLineWidth).toStrictEqual({ value: 10 });
		expect(formattedSymbolShape).toStrictEqual({ value: svgPath });
	});
});

describe('addSignals()', () => {
<<<<<<< HEAD
	test('should add highlightedSeries signal if highlight is true', () => {
		expect(
			addSignals([], { ...defaultLegendProps, highlight: true }).find(
				(signal) => signal.name === 'highlightedSeries'
			)
		).toBeDefined();
	});
	test('should add legendLabels signal if legendLabels are defined', () => {
		expect(
			addSignals([], { ...defaultLegendProps, legendLabels: [] }).find((signal) => signal.name === 'legendLabels')
=======
	test('should add highlightedSeries signal events if highlight is true', () => {
		const highlightSignal = addSignals(defaultSignals, { ...defaultLegendProps, highlight: true }).find(
			(signal) => signal.name === HIGHLIGHTED_SERIES,
		);
		expect(highlightSignal?.on).toHaveLength(2);
		expect(highlightSignal?.on?.[0]).toHaveProperty('events', '@legend0_legendEntry:mouseover');
	});
	test('should add legendLabels signal if legendLabels are defined', () => {
		expect(
			addSignals(defaultSignals, { ...defaultLegendProps, legendLabels: [] }).find(
				(signal) => signal.name === 'legendLabels',
			),
>>>>>>> 9c1dcca1
		).toBeDefined();
	});
	test('should NOT add hiddenSeries signal if isToggleable is false', () => {
		expect(
<<<<<<< HEAD
			addSignals([], { ...defaultLegendProps, isToggleable: false }).find(
				(signal) => signal.name === 'hiddenSeries'
			)
=======
			addSignals(defaultSignals, { ...defaultLegendProps, isToggleable: false }).find(
				(signal) => signal.name === 'hiddenSeries',
			),
>>>>>>> 9c1dcca1
		).toBeUndefined();
	});
});

describe('getContinuousLegend()', () => {
	test('should return symbolSize legend if facetType is symbolSize', () => {
		expect(getContinuousLegend({ facetType: 'symbolSize', field: 'weight' }, defaultLegendProps)).toHaveProperty(
			'size',
			'symbolSize'
		);
	});
	test('should return linearColor scale if facetType is linearColor', () => {
		expect(
			getContinuousLegend({ facetType: LINEAR_COLOR_SCALE, field: 'weight' }, defaultLegendProps)
		).toHaveProperty('fill', LINEAR_COLOR_SCALE);
	});
});<|MERGE_RESOLUTION|>--- conflicted
+++ resolved
@@ -18,13 +18,13 @@
 	LINEAR_COLOR_SCALE,
 	TABLE,
 } from '@constants';
-import { Data, Legend, LegendEncode, Scale, Spec, SymbolEncodeEntry } from 'vega';
-
 import {
 	defaultHighlightedItemSignal,
 	defaultHighlightedSeriesSignal,
 	defaultSignals,
 } from '@specBuilder/specTestUtils';
+import { Data, Legend, LegendEncode, Scale, Spec, SymbolEncodeEntry } from 'vega';
+
 import { addData, addLegend, addSignals, formatFacetRefsWithPresets, getContinuousLegend } from './legendSpecBuilder';
 import { defaultLegendProps, opacityEncoding } from './legendTestUtils';
 
@@ -360,21 +360,9 @@
 });
 
 describe('addSignals()', () => {
-<<<<<<< HEAD
-	test('should add highlightedSeries signal if highlight is true', () => {
-		expect(
-			addSignals([], { ...defaultLegendProps, highlight: true }).find(
-				(signal) => signal.name === 'highlightedSeries'
-			)
-		).toBeDefined();
-	});
-	test('should add legendLabels signal if legendLabels are defined', () => {
-		expect(
-			addSignals([], { ...defaultLegendProps, legendLabels: [] }).find((signal) => signal.name === 'legendLabels')
-=======
 	test('should add highlightedSeries signal events if highlight is true', () => {
 		const highlightSignal = addSignals(defaultSignals, { ...defaultLegendProps, highlight: true }).find(
-			(signal) => signal.name === HIGHLIGHTED_SERIES,
+			(signal) => signal.name === HIGHLIGHTED_SERIES
 		);
 		expect(highlightSignal?.on).toHaveLength(2);
 		expect(highlightSignal?.on?.[0]).toHaveProperty('events', '@legend0_legendEntry:mouseover');
@@ -382,22 +370,15 @@
 	test('should add legendLabels signal if legendLabels are defined', () => {
 		expect(
 			addSignals(defaultSignals, { ...defaultLegendProps, legendLabels: [] }).find(
-				(signal) => signal.name === 'legendLabels',
-			),
->>>>>>> 9c1dcca1
+				(signal) => signal.name === 'legendLabels'
+			)
 		).toBeDefined();
 	});
 	test('should NOT add hiddenSeries signal if isToggleable is false', () => {
 		expect(
-<<<<<<< HEAD
-			addSignals([], { ...defaultLegendProps, isToggleable: false }).find(
+			addSignals(defaultSignals, { ...defaultLegendProps, isToggleable: false }).find(
 				(signal) => signal.name === 'hiddenSeries'
 			)
-=======
-			addSignals(defaultSignals, { ...defaultLegendProps, isToggleable: false }).find(
-				(signal) => signal.name === 'hiddenSeries',
-			),
->>>>>>> 9c1dcca1
 		).toBeUndefined();
 	});
 });
