/*
 * Copyright 2023 Adobe. All rights reserved.
 * This file is licensed to you under the Apache License, Version 2.0 (the "License");
 * you may not use this file except in compliance with the License. You may obtain a copy
 * of the License at http://www.apache.org/licenses/LICENSE-2.0
 *
 * Unless required by applicable law or agreed to in writing, software distributed under
 * the License is distributed on an "AS IS" BASIS, WITHOUT WARRANTIES OR REPRESENTATIONS
 * OF ANY KIND, either express or implied. See the License for the specific language
 * governing permissions and limitations under the License.
 */
import { useEffect, useRef } from 'react';

import { spectrumColors } from '@themes';
import { DATE_PATH, ROUNDED_SQUARE_PATH } from 'svgPaths';
import {
	ChartData,
	ChartSymbolShape,
	ColorFacet,
	ColorScheme,
	DualFacet,
	Icon,
	LineType,
	LineTypeFacet,
	LineWidth,
	NumberFormat,
	OpacityFacet,
	SpectrumColor,
	SymbolSize,
	SymbolSizeFacet,
} from 'types';
import { Data, Scale, ScaleType, Spec, ValuesData } from 'vega';

import {
	COLOR_SCALE,
	DEFAULT_TRANSFORMED_TIME_DIMENSION,
<<<<<<< HEAD
	FILTERED_TABLE,
	EASE_OUT_CUBIC,
	FILTERED_PREVIOUS_TABLE,
=======
	EASE_OUT_CUBIC, 
	FILTERED_PREVIOUS_TABLE,
	FILTERED_TABLE,
	LINE_TYPE_SCALE,
	MARK_ID,
	OPACITY_SCALE,
>>>>>>> 14285ba2
	PREVIOUS_TABLE,
	LINE_TYPE_SCALE,
	MARK_ID,
	OPACITY_SCALE,
	TABLE,
} from '../constants';
import { SanitizedSpecProps } from '../types';

/**
 * gets all the keys that are used to facet by
 * @param facetProps
 * @returns facets
 */
export const getFacetsFromProps = ({
	color,
	lineType,
	opacity,
	size,
}: {
	color?: ColorFacet | DualFacet;
	lineType?: LineTypeFacet | DualFacet;
	opacity?: OpacityFacet | DualFacet;
	size?: SymbolSizeFacet;
}): { facets: string[]; secondaryFacets: string[] } => {
	// get all the keys that we need to facet by
	// filter out the ones that use static values instead of fields
	let facets = [color, lineType, opacity, size]
		.map((facet) => (Array.isArray(facet) ? facet[0] : facet))
		.filter((facet) => typeof facet === 'string') as string[];
	// remove duplicates
	facets = [...new Set(facets)];

	let secondaryFacets = [color, lineType, opacity]
		.map((facet) => (Array.isArray(facet) ? facet[1] : undefined))
		.filter((facet) => typeof facet === 'string') as string[];
	// remove duplicates
	secondaryFacets = [...new Set(secondaryFacets)];

	return { facets, secondaryFacets };
};

/**
 * gets all the keys that have been used to facet the data into series from the scales
 * @param scales
 * @returns
 */
export const getFacetsFromScales = (scales: Scale[] = []): string[] => {
	const facets = [
		COLOR_SCALE,
		LINE_TYPE_SCALE,
		OPACITY_SCALE,
		'secondaryColor',
		'secondaryLineType',
		'secondaryOpacity',
	].reduce((acc, cur) => {
		const scale = scales.find((scale) => scale.name === cur);
		if (scale?.domain && 'fields' in scale.domain && scale.domain.fields.length) {
			return [...acc, scale.domain.fields[0].toString()];
		}
		return acc;
	}, [] as string[]);

	// only want the unique facets
	return [...new Set(facets)];
};

/**
 * gets the css color string from a spectrum color or a css color string
 * @param color
 * @param colorScheme
 * @returns css color string
 */
export const getColorValue = (color: SpectrumColor | string, colorScheme: ColorScheme): string => {
	return spectrumColors[colorScheme][color] || color;
};

/**
 * gets the strokeDash array from the lineType
 * @param lineType
 * @returns strokeDash array
 */
export const getStrokeDashFromLineType = (lineType: LineType): number[] => {
	if (Array.isArray(lineType)) {
		return lineType;
	}
	switch (lineType) {
		case 'dashed':
			return [7, 4];
		case 'dotted':
			return [2, 3];
		case 'dotDash':
			return [2, 3, 7, 4];
		case 'shortDash':
			return [3, 4];
		case 'longDash':
			return [11, 4];
		case 'twoDash':
			return [5, 2, 11, 2];
		case 'solid':
		default:
			return [];
	}
};

/**
 * gets the line width pixel value from the lineWidth
 * @param lineWidth
 * @returns line width pixel value
 */
export const getLineWidthPixelsFromLineWidth = (lineWidth: LineWidth): number => {
	if (typeof lineWidth === 'number') {
		return lineWidth;
	}

	switch (lineWidth) {
		case 'XS':
			return 1;
		case 'S':
			return 1.5;
		case 'L':
			return 3;
		case 'XL':
			return 4;
		case 'M':
		default:
			return 2;
	}
};

/**
 * get the SVG path for the symbol shape
 * @param symbolShape supported shape name or custom SVG path
 * @returns SVG path
 */
export const getPathFromSymbolShape = (symbolShape: ChartSymbolShape): string => {
	if (symbolShape === 'rounded-square') return ROUNDED_SQUARE_PATH;
	return symbolShape;
};

/**
 * gets the strokeDash array from the lineType
 * @param icon
 * @returns strokeDash array
 */
export const getPathFromIcon = (icon: Icon | string): string => {
	const supportedIcons: { [key in Icon]: string } = {
		date: DATE_PATH,
	};
	return supportedIcons[icon] || icon;
};

export const getVegaSymbolSizeFromRscSymbolSize = (symbolSize: SymbolSize): number => {
	if (typeof symbolSize === 'number') {
		return Math.pow(symbolSize, 2);
	}

	switch (symbolSize) {
		case 'XS':
			// 6 x 6
			return 36;
		case 'S':
			// 8 x 8
			return 64;
		case 'L':
			// 12 x 12
			return 144;
		case 'XL':
			// 16 x 16
			return 256;
		case 'M':
		default:
			// 10 x 10
			return 100;
	}
};

/**
 * base data that gets initialized with every uncontrolled spec
 */
export const baseData: Data[] = [
	{ name: TABLE, values: [], transform: [{ type: 'identifier', as: MARK_ID }] },
	{ name: FILTERED_TABLE, source: TABLE },
	{ name: PREVIOUS_TABLE, values: [] },
	{ name: FILTERED_PREVIOUS_TABLE, source: PREVIOUS_TABLE }
];

/**
 * Merges an optionally supplied spec with Chart props and default values.
 *
 * @param spec - The spec to merge with the base spec. If none is supplied, the base spec is returned.
 * @param chartProps - A partial set of chart props to spread on to the spec.
 * @returns Spec with default values
 */
export const initializeSpec = (spec: Spec | null = {}, chartProps: Partial<SanitizedSpecProps> = {}): Spec => {
	const { backgroundColor, colorScheme = 'light', data, description, title } = chartProps;

	const baseSpec: Spec = {
		title: title || undefined,
		description,
		autosize: { type: 'fit', contains: 'padding', resize: true },
		data: isVegaData(data) ? data : baseData,
		background: backgroundColor ? getColorValue(backgroundColor, colorScheme) : undefined,
	};

	return { ...baseSpec, ...(spec || {}) };
};

/**
 * Check to see if an element in the data array is a Vega ValuesData object. Otherwise, treat it as
 * a normal array of values.
 * @param dataset An item in the data array we'll use to check if it's a Vega ValuesData object
 * @returns True if it's a Vega ValuesData object, false if it's a normal data object
 */
export const isVegaValuesDataset = (dataset): dataset is ValuesData => Array.isArray(dataset.values);

/**
 * Check to see if the data array is an array of Vega datasets instead of an array of values.
 * @param data The data array to check
 * @returns True if it's an array of Vega datasets, false if it's an array of values
 */
export const isVegaData = (data): data is Data[] => data?.length && isVegaValuesDataset(data[0]);

/**
 * The inverse of `mergeValuesIntoData`. Given an array of Vega datasets, extract the values from
 * each dataset and return an object of key/value pairs where the key is the dataset name and the
 * value is the array of values.
 * @param data An array of Vega datasets with values contained within
 * @returns An object of key/value pairs where the key is the dataset name and the value is the
 * array of values
 */
export const extractValues = (data) =>
	data.reduce((memo, dataset) => {
		if (isVegaValuesDataset(dataset)) {
			const { name, values } = dataset;
			memo[name] = values;
		}
		return memo;
	}, {});

/**
 * The inverse of `extractValues`. Given an array of Vega datasets and an object of key/value pairs
 * merge the values into the datasets.
 * @param data An array of Vega datasets
 * @param values An object of key/value pairs where the key is the dataset name and the value is
 * the array of values
 * @returns An array of Vega datasets with the values from the values object merged in
 */
export const mergeValuesIntoData = (data, values) => {
	return data.map((dataset) => {
		const datasetValues = values[dataset.name];
		if (datasetValues) {
			dataset.values = datasetValues;
		}
		return dataset;
	});
};

/**
 * returns the correct data field to use as the dimension
 * @param dimension
 * @param scaleType
 * @returns string
 */
export const getDimensionField = (dimension: string, scaleType?: ScaleType) => {
	return scaleType === 'time' ? DEFAULT_TRANSFORMED_TIME_DIMENSION : dimension;
};

/**
 * Gets the d3 format specifier for named number formats.
 * shortNumber and shortCurrency are not included since these require additional logic
 * @param numberFormat
 * @returns
 */
export const getD3FormatSpecifierFromNumberFormat = (numberFormat: NumberFormat | string): string => {
	switch (numberFormat) {
		case 'currency':
			return '$,.2f'; // currency format
		case 'standardNumber':
			return ','; // standard number format
		default:
			return numberFormat;
	}
};

export const usePreviousChartData = <T>(data: T) => {
	const ref = useRef<T>();
	useEffect(() => {
		ref.current = data;
	}, [data]);

	return ref.current;
};

export const getAnimationMarks = (
	dimension: string,
	metric: string,
	data?: ChartData[],
	previousData?: ChartData[],
	scale = 'yLinear'
) => {
	const easingFunction = EASE_OUT_CUBIC;

	let markUpdate = {
		scale,
		signal: `datum.${metric} * ${easingFunction}`,
	};
	if (data && previousData) {
		const hasSameDimensions = data !== previousData && data.every((d) => previousData.some((pd) => d[dimension] === pd[dimension])) && data.length == previousData.length;
		if (hasSameDimensions) {
			// If data isn't similar enough, keep the animation from zero as shown above
			markUpdate = {
				scale,
				signal: `(data('${FILTERED_PREVIOUS_TABLE}')[indexof(pluck(data('${FILTERED_PREVIOUS_TABLE}'), '${dimension}'), datum.${dimension})].${metric} * (1 - ${easingFunction})) + (datum.${metric} * ${easingFunction})`,
			};
		}
	}
	return markUpdate;
}<|MERGE_RESOLUTION|>--- conflicted
+++ resolved
@@ -34,18 +34,11 @@
 import {
 	COLOR_SCALE,
 	DEFAULT_TRANSFORMED_TIME_DIMENSION,
-<<<<<<< HEAD
+	EASE_OUT_CUBIC,
+	FILTERED_PREVIOUS_TABLE,
 	FILTERED_TABLE,
 	EASE_OUT_CUBIC,
 	FILTERED_PREVIOUS_TABLE,
-=======
-	EASE_OUT_CUBIC, 
-	FILTERED_PREVIOUS_TABLE,
-	FILTERED_TABLE,
-	LINE_TYPE_SCALE,
-	MARK_ID,
-	OPACITY_SCALE,
->>>>>>> 14285ba2
 	PREVIOUS_TABLE,
 	LINE_TYPE_SCALE,
 	MARK_ID,
