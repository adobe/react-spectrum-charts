/*
 * Copyright 2023 Adobe. All rights reserved.
 * This file is licensed to you under the Apache License, Version 2.0 (the "License");
 * you may not use this file except in compliance with the License. You may obtain a copy
 * of the License at http://www.apache.org/licenses/LICENSE-2.0
 *
 * Unless required by applicable law or agreed to in writing, software distributed under
 * the License is distributed on an "AS IS" BASIS, WITHOUT WARRANTIES OR REPRESENTATIONS
 * OF ANY KIND, either express or implied. See the License for the specific language
 * governing permissions and limitations under the License.
 */
import { spectrumColors } from '@themes';
import { DATE_PATH, ROUNDED_SQUARE_PATH } from 'svgPaths';
import {
	ChartSymbolShape,
	ColorFacet,
	ColorScheme,
	DualFacet,
	Icon,
	LineType,
	LineTypeFacet,
	LineWidth,
	OpacityFacet,
	SpectrumColor,
	SymbolSize,
	SymbolSizeFacet,
} from 'types';
import { Data, Scale, ScaleType, Spec, ValuesData } from 'vega';

<<<<<<< HEAD
import { DEFAULT_TRANSFORMED_TIME_DIMENSION, FILTERED_TABLE, MARK_ID, PREVIOUS_TABLE, TABLE } from '../constants';
=======
import {
	COLOR_SCALE,
	DEFAULT_TRANSFORMED_TIME_DIMENSION,
	FILTERED_TABLE,
	LINE_TYPE_SCALE,
	MARK_ID,
	OPACITY_SCALE,
	TABLE,
} from '../constants';
>>>>>>> 90abb7e4
import { SanitizedSpecProps } from '../types';
import { useRef, useEffect } from 'react';

/**
 * gets all the keys that are used to facet by
 * @param facetProps
 * @returns facets
 */
export const getFacetsFromProps = ({
	color,
	lineType,
	opacity,
	size,
}: {
	color?: ColorFacet | DualFacet;
	lineType?: LineTypeFacet | DualFacet;
	opacity?: OpacityFacet | DualFacet;
	size?: SymbolSizeFacet;
}): { facets: string[]; secondaryFacets: string[] } => {
	// get all the keys that we need to facet by
	// filter out the ones that use static values instead of fields
	let facets = [color, lineType, opacity, size]
		.map((facet) => (Array.isArray(facet) ? facet[0] : facet))
		.filter((facet) => typeof facet === 'string') as string[];
	// remove duplicates
	facets = [...new Set(facets)];

	let secondaryFacets = [color, lineType, opacity]
		.map((facet) => (Array.isArray(facet) ? facet[1] : undefined))
		.filter((facet) => typeof facet === 'string') as string[];
	// remove duplicates
	secondaryFacets = [...new Set(secondaryFacets)];

	return { facets, secondaryFacets };
};

/**
 * gets all the keys that have been used to facet the data into series from the scales
 * @param scales
 * @returns
 */
export const getFacetsFromScales = (scales: Scale[] = []): string[] => {
	const facets = [
		COLOR_SCALE,
		LINE_TYPE_SCALE,
		OPACITY_SCALE,
		'secondaryColor',
		'secondaryLineType',
		'secondaryOpacity',
	].reduce((acc, cur) => {
		const scale = scales.find((scale) => scale.name === cur);
		if (scale?.domain && 'fields' in scale.domain && scale.domain.fields.length) {
			return [...acc, scale.domain.fields[0].toString()];
		}
		return acc;
	}, [] as string[]);

	// only want the unique facets
	return [...new Set(facets)];
};

/**
 * gets the css color string from a spectrum color or a css color string
 * @param color
 * @param colorScheme
 * @returns css color string
 */
export const getColorValue = (color: SpectrumColor | string, colorScheme: ColorScheme): string => {
	return spectrumColors[colorScheme][color] || color;
};

/**
 * gets the strokeDash array from the lineType
 * @param lineType
 * @returns strokeDash array
 */
export const getStrokeDashFromLineType = (lineType: LineType): number[] => {
	if (Array.isArray(lineType)) {
		return lineType;
	}
	switch (lineType) {
		case 'dashed':
			return [7, 4];
		case 'dotted':
			return [2, 3];
		case 'dotDash':
			return [2, 3, 7, 4];
		case 'shortDash':
			return [3, 4];
		case 'longDash':
			return [11, 4];
		case 'twoDash':
			return [5, 2, 11, 2];
		case 'solid':
		default:
			return [];
	}
};

/**
 * gets the line width pixel value from the lineWidth
 * @param lineWidth
 * @returns line width pixel value
 */
export const getLineWidthPixelsFromLineWidth = (lineWidth: LineWidth): number => {
	if (typeof lineWidth === 'number') {
		return lineWidth;
	}

	switch (lineWidth) {
		case 'XS':
			return 1;
		case 'S':
			return 1.5;
		case 'L':
			return 3;
		case 'XL':
			return 4;
		case 'M':
		default:
			return 2;
	}
};

/**
 * get the SVG path for the symbol shape
 * @param symbolShape supported shape name or custom SVG path
 * @returns SVG path
 */
export const getPathFromSymbolShape = (symbolShape: ChartSymbolShape): string => {
	if (symbolShape === 'rounded-square') return ROUNDED_SQUARE_PATH;
	return symbolShape;
};

/**
 * gets the strokeDash array from the lineType
 * @param icon
 * @returns strokeDash array
 */
export const getPathFromIcon = (icon: Icon | string): string => {
	const supportedIcons: { [key in Icon]: string } = {
		date: DATE_PATH,
	};
	return supportedIcons[icon] || icon;
};

export const getVegaSymbolSizeFromRscSymbolSize = (symbolSize: SymbolSize): number => {
	if (typeof symbolSize === 'number') {
		return Math.pow(symbolSize, 2);
	}

	switch (symbolSize) {
		case 'XS':
			// 6 x 6
			return 36;
		case 'S':
			// 8 x 8
			return 64;
		case 'L':
			// 12 x 12
			return 144;
		case 'XL':
			// 16 x 16
			return 256;
		case 'M':
		default:
			// 10 x 10
			return 100;
	}
};

/**
 * base data that gets initialized with every uncontrolled spec
 */
export const baseData: Data[] = [
	{ name: TABLE, values: [], transform: [{ type: 'identifier', as: MARK_ID }] },
	{ name: FILTERED_TABLE, source: TABLE },
	{ name: PREVIOUS_TABLE, values: [] },
];

/**
 * Merges an optionally supplied spec with Chart props and default values.
 *
 * @param spec - The spec to merge with the base spec. If none is supplied, the base spec is returned.
 * @param chartProps - A partial set of chart props to spread on to the spec.
 * @returns Spec with default values
 */
export const initializeSpec = (spec: Spec | null = {}, chartProps: Partial<SanitizedSpecProps> = {}): Spec => {
	const { backgroundColor, colorScheme = 'light', data, description, title } = chartProps;

	const baseSpec: Spec = {
		title: title || undefined,
		description,
		autosize: { type: 'fit', contains: 'padding', resize: true },
		data: isVegaData(data) ? data : baseData,
		background: backgroundColor ? getColorValue(backgroundColor, colorScheme) : undefined,
	};

	return { ...baseSpec, ...(spec || {}) };
};

/**
 * Check to see if an element in the data array is a Vega ValuesData object. Otherwise, treat it as
 * a normal array of values.
 * @param dataset An item in the data array we'll use to check if it's a Vega ValuesData object
 * @returns True if it's a Vega ValuesData object, false if it's a normal data object
 */
export const isVegaValuesDataset = (dataset): dataset is ValuesData => Array.isArray(dataset.values);

/**
 * Check to see if the data array is an array of Vega datasets instead of an array of values.
 * @param data The data array to check
 * @returns True if it's an array of Vega datasets, false if it's an array of values
 */
export const isVegaData = (data): data is Data[] => data?.length && isVegaValuesDataset(data[0]);

/**
 * The inverse of `mergeValuesIntoData`. Given an array of Vega datasets, extract the values from
 * each dataset and return an object of key/value pairs where the key is the dataset name and the
 * value is the array of values.
 * @param data An array of Vega datasets with values contained within
 * @returns An object of key/value pairs where the key is the dataset name and the value is the
 * array of values
 */
export const extractValues = (data) =>
	data.reduce((memo, dataset) => {
		if (isVegaValuesDataset(dataset)) {
			const { name, values } = dataset;
			memo[name] = values;
		}
		return memo;
	}, {});

/**
 * The inverse of `extractValues`. Given an array of Vega datasets and an object of key/value pairs
 * merge the values into the datasets.
 * @param data An array of Vega datasets
 * @param values An object of key/value pairs where the key is the dataset name and the value is
 * the array of values
 * @returns An array of Vega datasets with the values from the values object merged in
 */
export const mergeValuesIntoData = (data, values) => {
	console.log(data, values)
	return data.map((dataset) => {
		const datasetValues = values[dataset.name];
		if (datasetValues) {
			dataset.values = datasetValues;
		}
		return dataset;
	});
};

/**
 * returns the correct data field to use as the dimension
 * @param dimension
 * @param scaleType
 * @returns string
 */
export const getDimensionField = (dimension: string, scaleType?: ScaleType) => {
	return scaleType === 'time' ? DEFAULT_TRANSFORMED_TIME_DIMENSION : dimension;
};

export const usePreviousChartData = <T>(data: T) => {
	const ref = useRef<T>();
	const previousDataRef = useRef<T>();
  
	useEffect(() => {
	  previousDataRef.current = ref.current;
	  ref.current = data;
	}, [data]);
  
	return previousDataRef.current;
};<|MERGE_RESOLUTION|>--- conflicted
+++ resolved
@@ -27,9 +27,6 @@
 } from 'types';
 import { Data, Scale, ScaleType, Spec, ValuesData } from 'vega';
 
-<<<<<<< HEAD
-import { DEFAULT_TRANSFORMED_TIME_DIMENSION, FILTERED_TABLE, MARK_ID, PREVIOUS_TABLE, TABLE } from '../constants';
-=======
 import {
 	COLOR_SCALE,
 	DEFAULT_TRANSFORMED_TIME_DIMENSION,
@@ -37,9 +34,9 @@
 	LINE_TYPE_SCALE,
 	MARK_ID,
 	OPACITY_SCALE,
+	PREVIOUS_TABLE,
 	TABLE,
 } from '../constants';
->>>>>>> 90abb7e4
 import { SanitizedSpecProps } from '../types';
 import { useRef, useEffect } from 'react';
 
