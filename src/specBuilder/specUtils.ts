--- conflicted
+++ resolved
@@ -28,7 +28,6 @@
 } from 'types';
 import { Data, Scale, ScaleType, Spec, ValuesData } from 'vega';
 
-<<<<<<< HEAD
 import {
 	COLOR_SCALE,
 	DEFAULT_TRANSFORMED_TIME_DIMENSION,
@@ -39,9 +38,6 @@
 	PREVIOUS_TABLE,
 	TABLE,
 } from '../constants';
-=======
-import { DEFAULT_TRANSFORMED_TIME_DIMENSION, FILTERED_TABLE, MARK_ID, PREVIOUS_TABLE, TABLE } from '../constants';
->>>>>>> c349cd5b
 import { SanitizedSpecProps } from '../types';
 import { useRef, useEffect } from 'react';
 
@@ -314,9 +310,6 @@
 	}, [data]);
   
 	return previousDataRef.current;
-<<<<<<< HEAD
-};
-=======
 };
 
 export const getAnimationMarks = (dimension: string, metric: string, data?: ChartData[], previousData?: ChartData[], scale = 'yLinear') => {
@@ -334,5 +327,4 @@
 		}
 	}
 	return markUpdate;
-}
->>>>>>> c349cd5b
+}