--- conflicted
+++ resolved
@@ -296,23 +296,12 @@
 
 export const usePreviousChartData = <T>(data: T) => {
 	const ref = useRef<T>();
-<<<<<<< HEAD
-  
+
 	useEffect(() => {
-	  ref.current = data;
-	}, [data]);
-  
-	return ref.current;
-=======
-	const previousDataRef = useRef<T>();
-
-	useEffect(() => {
-		previousDataRef.current = ref.current;
 		ref.current = data;
 	}, [data]);
 
-	return previousDataRef.current;
->>>>>>> e7bcc86e
+	return ref.current;
 };
 
 export const getAnimationMarks = (
