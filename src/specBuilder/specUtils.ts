--- conflicted
+++ resolved
@@ -32,22 +32,16 @@
 import { Data, Scale, ScaleType, Spec, ValuesData } from 'vega';
 
 import {
-<<<<<<< HEAD
-	DEFAULT_TRANSFORMED_TIME_DIMENSION,
-	EASE_OUT_CUBIC, FILTERED_PREVIOUS_TABLE,
-	FILTERED_TABLE,
-	MARK_ID,
-	PREVIOUS_TABLE,
-	TABLE
-=======
 	COLOR_SCALE,
 	DEFAULT_TRANSFORMED_TIME_DIMENSION,
 	FILTERED_TABLE,
+	EASE_OUT_CUBIC,
+	FILTERED_PREVIOUS_TABLE,
+	PREVIOUS_TABLE,
 	LINE_TYPE_SCALE,
 	MARK_ID,
 	OPACITY_SCALE,
 	TABLE,
->>>>>>> d32734f2
 } from '../constants';
 import { SanitizedSpecProps } from '../types';
 
@@ -310,7 +304,23 @@
 	return scaleType === 'time' ? DEFAULT_TRANSFORMED_TIME_DIMENSION : dimension;
 };
 
-<<<<<<< HEAD
+/**
+ * Gets the d3 format specifier for named number formats.
+ * shortNumber and shortCurrency are not included since these require additional logic
+ * @param numberFormat
+ * @returns
+ */
+export const getD3FormatSpecifierFromNumberFormat = (numberFormat: NumberFormat | string): string => {
+	switch (numberFormat) {
+		case 'currency':
+			return '$,.2f'; // currency format
+		case 'standardNumber':
+			return ','; // standard number format
+		default:
+			return numberFormat;
+	}
+};
+
 export const usePreviousChartData = <T>(data: T) => {
 	const ref = useRef<T>();
 
@@ -345,21 +355,4 @@
 		}
 	}
 	return markUpdate;
-=======
-/**
- * Gets the d3 format specifier for named number formats.
- * shortNumber and shortCurrency are not included since these require additional logic
- * @param numberFormat
- * @returns
- */
-export const getD3FormatSpecifierFromNumberFormat = (numberFormat: NumberFormat | string): string => {
-	switch (numberFormat) {
-		case 'currency':
-			return '$,.2f'; // currency format
-		case 'standardNumber':
-			return ','; // standard number format
-		default:
-			return numberFormat;
-	}
->>>>>>> d32734f2
 };