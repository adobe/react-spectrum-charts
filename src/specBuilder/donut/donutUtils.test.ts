--- conflicted
+++ resolved
@@ -12,9 +12,6 @@
 import { createElement } from 'react';
 
 import { ChartPopover } from '@components/ChartPopover';
-<<<<<<< HEAD
-import { COLOR_SCALE, FILTERED_TABLE, HIGHLIGHT_CONTRAST_RATIO, MARK_ID } from '@constants';
-=======
 import {
 	COLOR_SCALE,
 	FILTERED_TABLE,
@@ -23,7 +20,6 @@
 	MARK_ID,
 	SELECTED_ITEM,
 } from '@constants';
->>>>>>> 1aa74902
 import { getTooltip } from '@specBuilder/marks/markUtils';
 import { MarkChildElement } from 'types';
 
