--- conflicted
+++ resolved
@@ -9,14 +9,9 @@
  * OF ANY KIND, either express or implied. See the License for the specific language
  * governing permissions and limitations under the License.
  */
-<<<<<<< HEAD
 import { DONUT_DIRECT_LABEL_MIN_ANGLE, DONUT_RADIUS, DONUT_SUMMARY_MIN_RADIUS, FILTERED_TABLE } from '@constants';
-import { getColorProductionRule, getMarkOpacity, getTooltip } from '@specBuilder/marks/markUtils';
+import { getColorProductionRule, getCursor, getMarkOpacity, getTooltip } from '@specBuilder/marks/markUtils';
 import { getTextNumberFormat } from '@specBuilder/textUtils';
-=======
-import { DONUT_DIRECT_LABEL_MIN_ANGLE, DONUT_RADIUS, FILTERED_TABLE } from '@constants';
-import { getColorProductionRule, getCursor, getMarkOpacity, getTooltip } from '@specBuilder/marks/markUtils';
->>>>>>> 34648bcb
 import {
 	ArcMark,
 	EncodeEntryName,
