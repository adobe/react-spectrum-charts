--- conflicted
+++ resolved
@@ -9,8 +9,6 @@
  * OF ANY KIND, either express or implied. See the License for the specific language
  * governing permissions and limitations under the License.
  */
-<<<<<<< HEAD
-
 import {
 	COLOR_SCALE,
 	FILTERED_TABLE,
@@ -19,9 +17,6 @@
 	MARK_ID,
 	SELECTED_ITEM,
 } from '@constants';
-=======
-import { COLOR_SCALE, FILTERED_TABLE, HIGHLIGHTED_ITEM, HIGHLIGHT_CONTRAST_RATIO, MARK_ID } from '@constants';
->>>>>>> 86e7e54c
 import { getTooltip, hasPopover } from '@specBuilder/marks/markUtils';
 import { MarkChildElement } from 'types';
 import {
