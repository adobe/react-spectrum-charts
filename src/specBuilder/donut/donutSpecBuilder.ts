/*
 * Copyright 2023 Adobe. All rights reserved.
 * This file is licensed to you under the Apache License, Version 2.0 (the "License");
 * you may not use this file except in compliance with the License. You may obtain a copy
 * of the License at http://www.apache.org/licenses/LICENSE-2.0
 *
 * Unless required by applicable law or agreed to in writing, software distributed under
 * the License is distributed on an "AS IS" BASIS, WITHOUT WARRANTIES OR REPRESENTATIONS
 * OF ANY KIND, either express or implied. See the License for the specific language
 * governing permissions and limitations under the License.
 */
import { COLOR_SCALE, DEFAULT_COLOR, DEFAULT_COLOR_SCHEME, DEFAULT_METRIC, FILTERED_TABLE } from '@constants';
<<<<<<< HEAD
import { hasPopover } from '@specBuilder/marks/markUtils';
=======
import { hasInteractiveChildren } from '@specBuilder/marks/markUtils';
>>>>>>> 1aa74902
import { addFieldToFacetScaleDomain } from '@specBuilder/scale/scaleSpecBuilder';
import { addHighlightedItemSignalEvents } from '@specBuilder/signal/signalSpecBuilder';
import { sanitizeMarkChildren, toCamelCase } from '@utils';
import { produce } from 'immer';
import { ColorScheme, DonutProps, DonutSpecProps } from 'types';
import { Data, Mark, Scale, Signal, Spec } from 'vega';

import { getAggregateMetricMark, getArcMark, getDirectLabelMark, getPercentMetricMark } from './donutUtils';

export const addDonut = produce<Spec, [DonutProps & { colorScheme?: ColorScheme; index?: number }]>(
	(
		spec,
		{
			children,
			color = DEFAULT_COLOR,
			colorScheme = DEFAULT_COLOR_SCHEME,
			index = 0,
			metric = DEFAULT_METRIC,
			name,
			startAngle = 0,
			holeRatio = 0.85,
			hasDirectLabels = false,
			isBoolean = false,
			...props
		},
	) => {
		// put props back together now that all defaults are set
		const donutProps: DonutSpecProps = {
			children: sanitizeMarkChildren(children),
			colorScheme,
			index,
			color,
			metric,
			name: toCamelCase(name ?? `donut${index}`),
			startAngle,
			holeRatio,
			hasDirectLabels,
			isBoolean,
			...props,
		};

		spec.data = addData(spec.data ?? [], donutProps);
		spec.scales = addScales(spec.scales ?? [], donutProps);
		spec.marks = addMarks(spec.marks ?? [], donutProps);
		spec.signals = addSignals(spec.signals ?? [], donutProps);
	},
);

export const addData = produce<Data[], [DonutSpecProps]>((data, props) => {
	const { metric, startAngle, name, isBoolean } = props;
	const filteredTableIndex = data.findIndex((d) => d.name === FILTERED_TABLE);

	//set up transform
	data[filteredTableIndex].transform = data[filteredTableIndex].transform ?? [];
	data[filteredTableIndex].transform?.push({
		type: 'pie',
		field: metric,
		startAngle,
		endAngle: { signal: `${startAngle} + 2 * PI` },
	});

	if (isBoolean) {
		//select first data point for our boolean value
		data.push({
			name: `${name}_booleanData`,
			source: FILTERED_TABLE,
			transform: [
				{
					type: 'window',
					ops: ['row_number'],
					as: [`${name}_rscRowIndex`],
				},
				{
					type: 'filter',
					expr: `datum.${name}_rscRowIndex === 1`, // Keep only the first row
				},
			],
		});
	} else {
		//set up aggregate
		data.push({
			name: `${name}_aggregateData`,
			source: FILTERED_TABLE,
			transform: [
				{
					type: 'aggregate',
					fields: [metric],
					ops: ['sum'],
					as: ['sum'],
				},
			],
		});
	}
});

export const addScales = produce<Scale[], [DonutSpecProps]>((scales, props) => {
	const { color } = props;
	addFieldToFacetScaleDomain(scales, COLOR_SCALE, color);
});

export const addMarks = produce<Mark[], [DonutSpecProps]>((marks, props) => {
	const { holeRatio, name, metricLabel, metric, segment, hasDirectLabels, isBoolean, children } = props;
	const radius = 'min(width, height) / 2';

	marks.push(getArcMark(name, holeRatio, radius, children));
	if (isBoolean) {
		marks.push(getPercentMetricMark(name, metric, radius, holeRatio, metricLabel));
	} else {
		marks.push(getAggregateMetricMark(name, metric, radius, holeRatio, metricLabel));
		if (hasDirectLabels) {
			if (!segment) {
				throw new Error('If a Donut chart hasDirectLabels, a segment property name must be supplied.');
			}
			marks.push(getDirectLabelMark(name, radius, metric, segment));
		}
	}
});

export const addSignals = produce<Signal[], [DonutSpecProps]>((signals, props) => {
	const { name, children } = props;
	if (!hasInteractiveChildren(children)) return;
	addHighlightedItemSignalEvents(signals, name);
});<|MERGE_RESOLUTION|>--- conflicted
+++ resolved
@@ -10,11 +10,7 @@
  * governing permissions and limitations under the License.
  */
 import { COLOR_SCALE, DEFAULT_COLOR, DEFAULT_COLOR_SCHEME, DEFAULT_METRIC, FILTERED_TABLE } from '@constants';
-<<<<<<< HEAD
-import { hasPopover } from '@specBuilder/marks/markUtils';
-=======
 import { hasInteractiveChildren } from '@specBuilder/marks/markUtils';
->>>>>>> 1aa74902
 import { addFieldToFacetScaleDomain } from '@specBuilder/scale/scaleSpecBuilder';
 import { addHighlightedItemSignalEvents } from '@specBuilder/signal/signalSpecBuilder';
 import { sanitizeMarkChildren, toCamelCase } from '@utils';
@@ -39,7 +35,7 @@
 			hasDirectLabels = false,
 			isBoolean = false,
 			...props
-		},
+		}
 	) => {
 		// put props back together now that all defaults are set
 		const donutProps: DonutSpecProps = {
@@ -60,7 +56,7 @@
 		spec.scales = addScales(spec.scales ?? [], donutProps);
 		spec.marks = addMarks(spec.marks ?? [], donutProps);
 		spec.signals = addSignals(spec.signals ?? [], donutProps);
-	},
+	}
 );
 
 export const addData = produce<Data[], [DonutSpecProps]>((data, props) => {
