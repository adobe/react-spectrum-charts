--- conflicted
+++ resolved
@@ -11,14 +11,9 @@
  */
 import { createElement } from 'react';
 
-<<<<<<< HEAD
-import { ChartPopover } from '@components/ChartPopover';
-import { COLOR_SCALE, FILTERED_TABLE, MARK_ID } from '@constants';
-=======
 import { ChartTooltip } from '@components/ChartTooltip';
 import { COLOR_SCALE, FILTERED_TABLE, HIGHLIGHTED_ITEM } from '@constants';
 import { defaultSignals } from '@specBuilder/specTestUtils';
->>>>>>> 1aa74902
 import { DonutSpecProps } from 'types';
 
 import { addData, addDonut, addMarks, addScales, addSignals } from './donutSpecBuilder';
@@ -116,7 +111,7 @@
 				props.metric,
 				'min(width, height) / 2',
 				props.holeRatio,
-				props.metricLabel,
+				props.metricLabel
 			),
 		];
 		expect(result).toEqual(expectedMarks);
@@ -136,10 +131,6 @@
 				defaultDonutProps.name,
 				defaultDonutProps.metric,
 				'min(width, height) / 2',
-<<<<<<< HEAD
-				props.holeRatio,
-				props.metricLabel,
-=======
 				defaultDonutProps.holeRatio,
 				defaultDonutProps.metricLabel
 			),
@@ -148,7 +139,6 @@
 				'min(width, height) / 2',
 				defaultDonutProps.metric,
 				defaultDonutProps.segment!
->>>>>>> 1aa74902
 			),
 		];
 		expect(result).toEqual(expectedMarks);
@@ -171,7 +161,7 @@
 			children: [],
 		};
 		expect(() => addMarks(marks, props)).toThrow(
-			'If a Donut chart hasDirectLabels, a segment property name must be supplied.',
+			'If a Donut chart hasDirectLabels, a segment property name must be supplied.'
 		);
 	});
 });
