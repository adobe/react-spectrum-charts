--- conflicted
+++ resolved
@@ -27,12 +27,6 @@
 import { defaultSignals } from '@specBuilder/specTestUtils';
 import { initializeSpec } from '@specBuilder/specUtils';
 
-<<<<<<< HEAD
-import { ChartPopover } from '@components/ChartPopover';
-import { ChartTooltip } from '@components/ChartTooltip';
-import { defaultSignals } from '@specBuilder/specTestUtils';
-=======
->>>>>>> 86e7e54c
 import { addData, addSignals, setScales } from './scatterSpecBuilder';
 import { defaultScatterProps } from './scatterTestUtils';
 
