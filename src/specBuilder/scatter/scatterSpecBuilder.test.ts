/*
 * Copyright 2024 Adobe. All rights reserved.
 * This file is licensed to you under the Apache License, Version 2.0 (the "License");
 * you may not use this file except in compliance with the License. You may obtain a copy
 * of the License at http://www.apache.org/licenses/LICENSE-2.0
 *
 * Unless required by applicable law or agreed to in writing, software distributed under
 * the License is distributed on an "AS IS" BASIS, WITHOUT WARRANTIES OR REPRESENTATIONS
 * OF ANY KIND, either express or implied. See the License for the specific language
 * governing permissions and limitations under the License.
 */
import { createElement } from 'react';

import { Trendline } from '@components/Trendline';
<<<<<<< HEAD
import {
	COLOR_SCALE,
	DEFAULT_COLOR,
	LINE_TYPE_SCALE,
	LINE_WIDTH_SCALE,
	OPACITY_SCALE,
	SYMBOL_SIZE_SCALE,
} from '@constants';
=======
import { DEFAULT_COLOR, LINEAR_COLOR_SCALE } from '@constants';
>>>>>>> a934fb43
import { initializeSpec } from '@specBuilder/specUtils';

import { addData, addSignals, setScales } from './scatterSpecBuilder';
import { defaultScatterProps } from './scatterTestUtils';
import { ChartTooltip } from '@components/ChartTooltip';
import { ChartPopover } from '@components/ChartPopover';

describe('addData()', () => {
	test('should add time transform is dimensionScaleType === "time"', () => {
		const data = addData(initializeSpec().data ?? [], { ...defaultScatterProps, dimensionScaleType: 'time' });
		expect(data).toHaveLength(2);
		expect(data[0].transform).toHaveLength(2);
		expect(data[0].transform?.[1].type).toBe('timeunit');
	});
	test('should add selectedData if popover exists', () => {
		const data = addData(initializeSpec().data ?? [], {
			...defaultScatterProps,
			children: [createElement(ChartPopover)],
		});
		expect(data).toHaveLength(3);
		expect(data[2].name).toBe('scatter0_selectedData');
	});
	test('should add trendline data if trendline exists as a child', () => {
		const data = addData(initializeSpec().data ?? [], {
			...defaultScatterProps,
			children: [createElement(Trendline)],
		});
		expect(data).toHaveLength(3);
		expect(data[2].transform).toHaveLength(2);
		expect(data[2].transform?.[0].type).toBe('regression');
	});
});

describe('addSignals()', () => {
	test('should add hoveredId signal if tooltip exists', () => {
		const signals = addSignals([], {
			...defaultScatterProps,
			children: [createElement(ChartTooltip)],
		});
		expect(signals).toHaveLength(1);
		expect(signals[0].name).toBe('scatter0_hoveredId');
	});
	test('should add selectedId signal if popover exists', () => {
		const signals = addSignals([], {
			...defaultScatterProps,
			children: [createElement(ChartPopover)],
		});
		expect(signals).toHaveLength(2);
		expect(signals[1].name).toBe('scatter0_selectedId');
	});
	test('should add trendline signals if trendline exists as a child', () => {
		const signals = addSignals([], {
			...defaultScatterProps,
			children: [createElement(Trendline, { displayOnHover: true })],
		});
		expect(signals).toHaveLength(2);
		expect(signals[0].name).toBe('scatter0_hoveredSeries');
		expect(signals[1].name).toBe('scatter0_hoveredId');
	});
});

describe('setScales()', () => {
	test('should add all the correct scales', () => {
		const scales = setScales([], defaultScatterProps);
		expect(scales).toHaveLength(2);
		expect(scales[0].name).toBe('xLinear');
		expect(scales[1].name).toBe('yLinear');
	});
	test('should add the color scale if color is a reference to a key', () => {
		const scales = setScales([], { ...defaultScatterProps, color: DEFAULT_COLOR });
		expect(scales).toHaveLength(3);
		expect(scales[2].name).toBe(COLOR_SCALE);
	});
	test('should add color to linear color scale if the colorScaleType is linear', () => {
		const scales = setScales([], { ...defaultScatterProps, color: DEFAULT_COLOR, colorScaleType: 'linear' });
		expect(scales).toHaveLength(3);
		expect(scales[2].name).toBe(LINEAR_COLOR_SCALE);
	});
	test('should add the lineType scale if lineType is a reference to a key', () => {
		const scales = setScales([], { ...defaultScatterProps, lineType: DEFAULT_COLOR });
		expect(scales).toHaveLength(3);
		expect(scales[2].name).toBe(LINE_TYPE_SCALE);
	});
	test('should add the lineWidth scale if lineWidth is a reference to a key', () => {
		const scales = setScales([], { ...defaultScatterProps, lineWidth: DEFAULT_COLOR });
		expect(scales).toHaveLength(3);
		expect(scales[2].name).toBe(LINE_WIDTH_SCALE);
	});
	test('should add the opacity scale if opacity is a reference to a key', () => {
		const scales = setScales([], { ...defaultScatterProps, opacity: DEFAULT_COLOR });
		expect(scales).toHaveLength(3);
		expect(scales[2].name).toBe(OPACITY_SCALE);
	});
	test('should add the symbolSize scale if size is a reference to a key', () => {
		const scales = setScales([], { ...defaultScatterProps, size: 'weight' });
		expect(scales).toHaveLength(3);
		expect(scales[2].name).toBe(SYMBOL_SIZE_SCALE);
		expect(scales[2].domain).toEqual({ data: 'table', fields: ['weight'] });
	});
});<|MERGE_RESOLUTION|>--- conflicted
+++ resolved
@@ -12,24 +12,21 @@
 import { createElement } from 'react';
 
 import { Trendline } from '@components/Trendline';
-<<<<<<< HEAD
 import {
 	COLOR_SCALE,
 	DEFAULT_COLOR,
+	LINEAR_COLOR_SCALE,
 	LINE_TYPE_SCALE,
 	LINE_WIDTH_SCALE,
 	OPACITY_SCALE,
 	SYMBOL_SIZE_SCALE,
 } from '@constants';
-=======
-import { DEFAULT_COLOR, LINEAR_COLOR_SCALE } from '@constants';
->>>>>>> a934fb43
 import { initializeSpec } from '@specBuilder/specUtils';
 
+import { ChartPopover } from '@components/ChartPopover';
+import { ChartTooltip } from '@components/ChartTooltip';
 import { addData, addSignals, setScales } from './scatterSpecBuilder';
 import { defaultScatterProps } from './scatterTestUtils';
-import { ChartTooltip } from '@components/ChartTooltip';
-import { ChartPopover } from '@components/ChartPopover';
 
 describe('addData()', () => {
 	test('should add time transform is dimensionScaleType === "time"', () => {
