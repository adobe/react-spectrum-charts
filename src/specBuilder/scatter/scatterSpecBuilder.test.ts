--- conflicted
+++ resolved
@@ -17,10 +17,7 @@
 import {
 	COLOR_SCALE,
 	DEFAULT_COLOR,
-<<<<<<< HEAD
-=======
 	HIGHLIGHTED_ITEM,
->>>>>>> 1aa74902
 	LINEAR_COLOR_SCALE,
 	LINE_TYPE_SCALE,
 	LINE_WIDTH_SCALE,
@@ -30,11 +27,6 @@
 import { defaultSignals } from '@specBuilder/specTestUtils';
 import { initializeSpec } from '@specBuilder/specUtils';
 
-<<<<<<< HEAD
-import { ChartPopover } from '@components/ChartPopover';
-import { ChartTooltip } from '@components/ChartTooltip';
-=======
->>>>>>> 1aa74902
 import { addData, addSignals, setScales } from './scatterSpecBuilder';
 import { defaultScatterProps } from './scatterTestUtils';
 
@@ -50,13 +42,8 @@
 			...defaultScatterProps,
 			children: [createElement(ChartPopover)],
 		});
-<<<<<<< HEAD
-		expect(data).toHaveLength(3);
-		expect(data[2].name).toBe('scatter0_selectedData');
-=======
 		expect(data).toHaveLength(5);
 		expect(data[4].name).toBe('scatter0_selectedData');
->>>>>>> 1aa74902
 	});
 	test('should add trendline data if trendline exists as a child', () => {
 		const data = addData(initializeSpec().data ?? [], {
@@ -70,33 +57,6 @@
 });
 
 describe('addSignals()', () => {
-<<<<<<< HEAD
-	test('should add hoveredId signal if tooltip exists', () => {
-		const signals = addSignals([], {
-			...defaultScatterProps,
-			children: [createElement(ChartTooltip)],
-		});
-		expect(signals).toHaveLength(1);
-		expect(signals[0].name).toBe('scatter0_hoveredId');
-	});
-	test('should add selectedId signal if popover exists', () => {
-		const signals = addSignals([], {
-			...defaultScatterProps,
-			children: [createElement(ChartPopover)],
-		});
-		expect(signals).toHaveLength(2);
-		expect(signals[1].name).toBe('scatter0_selectedId');
-	});
-	test('should add trendline signals if trendline exists as a child', () => {
-		const signals = addSignals([], {
-			...defaultScatterProps,
-			children: [createElement(Trendline, { displayOnHover: true })],
-		});
-		expect(signals).toHaveLength(3);
-		expect(signals[0].name).toBe('scatter0_hoveredSeries');
-		expect(signals[1].name).toBe('scatter0_selectedSeries');
-		expect(signals[2].name).toBe('scatter0_hoveredId');
-=======
 	test('should add hoveredId signal events if tooltip exists', () => {
 		const signals = addSignals(defaultSignals, {
 			...defaultScatterProps,
@@ -114,7 +74,6 @@
 		expect(signals).toHaveLength(4);
 		expect(signals[0].name).toBe(HIGHLIGHTED_ITEM);
 		expect(signals[0].on).toHaveLength(2);
->>>>>>> 1aa74902
 	});
 });
 
