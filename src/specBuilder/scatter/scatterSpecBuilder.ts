/*
 * Copyright 2024 Adobe. All rights reserved.
 * This file is licensed to you under the Apache License, Version 2.0 (the "License");
 * you may not use this file except in compliance with the License. You may obtain a copy
 * of the License at http://www.apache.org/licenses/LICENSE-2.0
 *
 * Unless required by applicable law or agreed to in writing, software distributed under
 * the License is distributed on an "AS IS" BASIS, WITHOUT WARRANTIES OR REPRESENTATIONS
 * OF ANY KIND, either express or implied. See the License for the specific language
 * governing permissions and limitations under the License.
 */
import {
	COLOR_SCALE,
	DEFAULT_COLOR_SCHEME,
	DEFAULT_DIMENSION_SCALE_TYPE,
	DEFAULT_LINEAR_DIMENSION,
	DEFAULT_METRIC,
	FILTERED_TABLE,
<<<<<<< HEAD
	LINE_TYPE_SCALE,
	LINE_WIDTH_SCALE,
=======
	LINEAR_COLOR_SCALE,
>>>>>>> a934fb43
	MARK_ID,
	OPACITY_SCALE,
	SYMBOL_SIZE_SCALE,
} from '@constants';
import { addTimeTransform, getTableData } from '@specBuilder/data/dataUtils';
import { getInteractiveMarkName } from '@specBuilder/line/lineUtils';
import { hasInteractiveChildren, hasPopover } from '@specBuilder/marks/markUtils';
import {
	addContinuousDimensionScale,
	addFieldToFacetScaleDomain,
	addMetricScale,
} from '@specBuilder/scale/scaleSpecBuilder';
import { getGenericSignal, getUncontrolledHoverSignal, hasSignalByName } from '@specBuilder/signal/signalSpecBuilder';
import { addTrendlineData, getTrendlineScales, getTrendlineSignals } from '@specBuilder/trendline';
import { sanitizeMarkChildren, toCamelCase } from '@utils';
import { produce } from 'immer';
import { ColorScheme, ScatterProps, ScatterSpecProps } from 'types';
import { Data, Scale, Signal, Spec } from 'vega';
import { addScatterMarks } from './scatterMarkUtils';

/**
 * Adds all the necessary parts of a scatter to the spec
 * @param spec Spec
 * @param scatterProps ScatterProps
 */
export const addScatter = produce<Spec, [ScatterProps & { colorScheme?: ColorScheme; index?: number }]>(
	(
		spec,
		{
			children,
			color = { value: 'categorical-100' },
			colorScaleType = 'ordinal',
			colorScheme = DEFAULT_COLOR_SCHEME,
			dimension = DEFAULT_LINEAR_DIMENSION,
			dimensionScaleType = DEFAULT_DIMENSION_SCALE_TYPE,
			index = 0,
			lineType = { value: 'solid' },
			lineWidth = { value: 0 },
			metric = DEFAULT_METRIC,
			name,
			opacity = { value: 1 },
			size = { value: 'M' },
			...props
		},
	) => {
		const sanitizedChildren = sanitizeMarkChildren(children);
		const scatterName = toCamelCase(name || `scatter${index}`);
		// put props back together now that all the defaults have been set
		const scatterProps: ScatterSpecProps = {
			children: sanitizedChildren,
			color,
			colorScaleType,
			colorScheme,
			dimension,
			dimensionScaleType,
			index,
			interactiveMarkName: getInteractiveMarkName(sanitizedChildren, scatterName),
			lineType,
			lineWidth,
			metric,
			name: scatterName,
			opacity,
			size,
			...props,
		};

		spec.data = addData(spec.data ?? [], scatterProps);
		spec.signals = addSignals(spec.signals ?? [], scatterProps);
		spec.scales = setScales(spec.scales ?? [], scatterProps);
		spec.marks = addScatterMarks(spec.marks ?? [], scatterProps);
	},
);

export const addData = produce<Data[], [ScatterSpecProps]>((data, props) => {
	const { children, dimension, dimensionScaleType, name } = props;
	if (dimensionScaleType === 'time') {
		const tableData = getTableData(data);
		tableData.transform = addTimeTransform(tableData.transform ?? [], dimension);
	}
	if (hasPopover(children)) {
		data.push({
			name: `${name}_selectedData`,
			source: FILTERED_TABLE,
			transform: [
				{
					type: 'filter',
					expr: `${name}_selectedId === datum.${MARK_ID}`,
				},
			],
		});
	}
	addTrendlineData(data, props);
});

/**
 * Adds the signals for scatter to the signals array
 * @param signals Signal[]
 * @param scatterProps ScatterSpecProps
 */
export const addSignals = produce<Signal[], [ScatterSpecProps]>((signals, props) => {
	const { children, name } = props;
	// trendline signals
	signals.push(...getTrendlineSignals(props));

	if (!hasInteractiveChildren(children)) return;
	// interactive signals
	if (!hasSignalByName(signals, `${name}_hoveredId`)) {
		// hover signal
		signals.push(getUncontrolledHoverSignal(`${name}`, true, `${name}_voronoi`));
	}
	if (hasPopover(children)) {
		if (!hasSignalByName(signals, `${name}_selectedId`)) {
			// select signal
			signals.push(getGenericSignal(`${name}_selectedId`));
		}
	}
});

/**
 * Sets up all the scales for scatter on the scales array
 * @param scales Scale[]
 * @param scatterProps ScatterSpecProps
 */
export const setScales = produce<Scale[], [ScatterSpecProps]>((scales, props) => {
	const { color, colorScaleType, dimension, dimensionScaleType, lineType, lineWidth, metric, opacity, size } = props;
	// add dimension scale
	addContinuousDimensionScale(scales, { scaleType: dimensionScaleType, dimension });
	// add metric scale
	addMetricScale(scales, [metric]);
<<<<<<< HEAD
	// add color to the color domain
	addFieldToFacetScaleDomain(scales, COLOR_SCALE, color);
=======
	if (colorScaleType === 'linear') {
		// add color to the color domain
		addFieldToFacetScaleDomain(scales, LINEAR_COLOR_SCALE, color);
	} else {
		// add color to the color domain
		addFieldToFacetScaleDomain(scales, 'color', color);
	}
>>>>>>> a934fb43
	// add lineType to the lineType domain
	addFieldToFacetScaleDomain(scales, LINE_TYPE_SCALE, lineType);
	// add lineWidth to the lineWidth domain
	addFieldToFacetScaleDomain(scales, LINE_WIDTH_SCALE, lineWidth);
	// add opacity to the opacity domain
	addFieldToFacetScaleDomain(scales, OPACITY_SCALE, opacity);
	// add size to the size domain
	addFieldToFacetScaleDomain(scales, SYMBOL_SIZE_SCALE, size);

	scales.push(...getTrendlineScales(props));
});<|MERGE_RESOLUTION|>--- conflicted
+++ resolved
@@ -16,12 +16,9 @@
 	DEFAULT_LINEAR_DIMENSION,
 	DEFAULT_METRIC,
 	FILTERED_TABLE,
-<<<<<<< HEAD
 	LINE_TYPE_SCALE,
 	LINE_WIDTH_SCALE,
-=======
 	LINEAR_COLOR_SCALE,
->>>>>>> a934fb43
 	MARK_ID,
 	OPACITY_SCALE,
 	SYMBOL_SIZE_SCALE,
@@ -151,18 +148,13 @@
 	addContinuousDimensionScale(scales, { scaleType: dimensionScaleType, dimension });
 	// add metric scale
 	addMetricScale(scales, [metric]);
-<<<<<<< HEAD
-	// add color to the color domain
-	addFieldToFacetScaleDomain(scales, COLOR_SCALE, color);
-=======
 	if (colorScaleType === 'linear') {
 		// add color to the color domain
 		addFieldToFacetScaleDomain(scales, LINEAR_COLOR_SCALE, color);
 	} else {
 		// add color to the color domain
-		addFieldToFacetScaleDomain(scales, 'color', color);
+		addFieldToFacetScaleDomain(scales, COLOR_SCALE, color);
 	}
->>>>>>> a934fb43
 	// add lineType to the lineType domain
 	addFieldToFacetScaleDomain(scales, LINE_TYPE_SCALE, lineType);
 	// add lineWidth to the lineWidth domain
