--- conflicted
+++ resolved
@@ -17,10 +17,7 @@
 	FILTERED_TABLE,
 } from '@constants';
 import { addTimeTransform, getTableData } from '@specBuilder/data/dataUtils';
-<<<<<<< HEAD
 import { getInteractiveMarkName } from '@specBuilder/line/lineUtils';
-import { getColorProductionRule, getSymbolSizeProductionRule, getXProductionRule } from '@specBuilder/marks/markUtils';
-=======
 import {
 	getColorProductionRule,
 	getLineWidthProductionRule,
@@ -29,7 +26,6 @@
 	getSymbolSizeProductionRule,
 	getXProductionRule,
 } from '@specBuilder/marks/markUtils';
->>>>>>> e1ae08b4
 import {
 	addContinuousDimensionScale,
 	addFieldToFacetScaleDomain,
@@ -71,10 +67,7 @@
 			dimension,
 			dimensionScaleType,
 			index,
-<<<<<<< HEAD
 			interactiveMarkName: getInteractiveMarkName(sanitizedChildren, scatterName),
-=======
->>>>>>> e1ae08b4
 			lineType,
 			lineWidth,
 			metric,
