/*
 * Copyright 2023 Adobe. All rights reserved.
 * This file is licensed to you under the Apache License, Version 2.0 (the "License");
 * you may not use this file except in compliance with the License. You may obtain a copy
 * of the License at http://www.apache.org/licenses/LICENSE-2.0
 *
 * Unless required by applicable law or agreed to in writing, software distributed under
 * the License is distributed on an "AS IS" BASIS, WITHOUT WARRANTIES OR REPRESENTATIONS
 * OF ANY KIND, either express or implied. See the License for the specific language
 * governing permissions and limitations under the License.
 */
import { ChartPopover } from '@components/ChartPopover';
import { DEFAULT_TRANSFORMED_TIME_DIMENSION, HIGHLIGHT_CONTRAST_RATIO, SERIES_ID } from '@constants';
import {
	getBorderStrokeEncodings,
	getColorProductionRule,
	getCursor,
	getInteractive,
	getTooltip,
} from '@specBuilder/marks/markUtils';
import { ChartData, ColorFacet, ColorScheme, MarkChildElement, ScaleType } from 'types';
import { AreaMark, NumericValueRef, ProductionRule } from 'vega';
import { getAnimationMarks } from '@specBuilder/specUtils';

export interface AreaMarkProps {
	name: string;
	color: ColorFacet;
	colorScheme: ColorScheme;
	children: MarkChildElement[];
	animations?: boolean;
	data?: ChartData[];
	previousData?: ChartData[];
	metricStart: string;
	metricEnd: string;
	isStacked: boolean;
	dimension: string;
	scaleType: ScaleType;
	opacity: number;
	isMetricRange?: boolean;
	parentName?: string; // Optional name of mark that this area is a child of. Used for metric ranges.
	displayOnHover?: boolean;
}

export const getAreaMark = ({
	name,
	color,
	colorScheme,
	children,
	metricStart,
	metricEnd,
	animations,
	data,
	previousData,
	isStacked,
	scaleType,
	dimension,
	opacity,
	isMetricRange,
	parentName,
	displayOnHover,
}: AreaMarkProps): AreaMark => ({
	name,
	type: 'area',
	from: { data: `${name}_facet` },
	interactive: getInteractive(children),
	encode: {
		enter: {
<<<<<<< HEAD
			y: animations === false ? { scale: 'yLinear', field: metricStart } : undefined,
			y2: animations === false ? { scale: 'yLinear', field: metricEnd } : undefined,
			// y: { scale: 'yLinear', field: metricStart },
			// y2: { scale: 'yLinear', field: metricEnd },
=======
			...(animations === false && {
				y: { scale: 'yLinear', field: metricStart },
				y2: { scale: 'yLinear', field: metricEnd },
			}),
>>>>>>> 81746139
			fill: getColorProductionRule(color, colorScheme),
			tooltip: getTooltip(children, name),
			...getBorderStrokeEncodings(isStacked, true),
		},
		update: {
			// this has to be in update because when you resize the window that doesn't rebuild the spec
			// but it may change the x position if it causes the chart to resize
			...(animations !== false && {
				y: getAnimationMarks(dimension, metricStart, data, previousData),
				y2: getAnimationMarks(dimension, metricEnd, data, previousData)
			}),
			x: getX(scaleType, dimension),
			cursor: getCursor(children),
			fillOpacity: getFillOpacity(name, color, opacity, children, isMetricRange, parentName, displayOnHover),
		},
	},
});

export function getFillOpacity(
	name: string,
	color: ColorFacet,
	opacity: number,
	children: MarkChildElement[],
	isMetricRange?: boolean,
	parentName?: string,
	displayOnHover?: boolean
): ProductionRule<NumericValueRef> | undefined {
	const hoverSignal = isMetricRange && parentName ? `${parentName}_hoveredSeries` : `${name}_hoveredSeries`;
	const selectSignal = `${name}_selectedSeries`;
	const metricRangeSelectSignal = isMetricRange && parentName ? `${parentName}_selectedSeries` : selectSignal;

	// if metric ranges only display when hovering, we don't need to include other hover rules for this specific area
	if (isMetricRange && displayOnHover) {
		return [
			{ test: `${hoverSignal} && ${hoverSignal} === datum.${color}`, value: opacity },
			{ test: `${metricRangeSelectSignal} && ${metricRangeSelectSignal} === datum.${color}`, value: opacity },
			{ test: `highlightedSeries && highlightedSeries === datum.${SERIES_ID}`, value: opacity },
			{ value: 0 },
		];
	}

	// no children means no interactive elements
	if (!children.length) {
		return [{ value: opacity }];
	}

	// if an area is hovered or selected, all other areas should have half opacity
	if (children.some((child) => child.type === ChartPopover && !isMetricRange)) {
		return [
			{
				test: `!${selectSignal} && ${hoverSignal} && ${hoverSignal} !== datum.${color}`,
				value: opacity / HIGHLIGHT_CONTRAST_RATIO,
			},
			{
				test: `${selectSignal} && ${selectSignal} !== datum.${color}`,
				value: opacity / HIGHLIGHT_CONTRAST_RATIO,
			},
			{ test: `${selectSignal} && ${selectSignal} === datum.${color}`, value: opacity },
			{ value: opacity },
		];
	}

	return [
		{ test: `${hoverSignal} && ${hoverSignal} !== datum.${color}`, value: opacity / HIGHLIGHT_CONTRAST_RATIO },
		{ value: opacity },
	];
}

export const getX = (scaleType: ScaleType, dimension: string): ProductionRule<NumericValueRef> => {
	if (scaleType === 'time') {
		return { scale: 'xTime', field: DEFAULT_TRANSFORMED_TIME_DIMENSION };
	} else if (scaleType === 'linear') {
		return { scale: 'xLinear', field: dimension };
	}
	return { scale: 'xPoint', field: dimension };
};<|MERGE_RESOLUTION|>--- conflicted
+++ resolved
@@ -65,17 +65,10 @@
 	interactive: getInteractive(children),
 	encode: {
 		enter: {
-<<<<<<< HEAD
-			y: animations === false ? { scale: 'yLinear', field: metricStart } : undefined,
-			y2: animations === false ? { scale: 'yLinear', field: metricEnd } : undefined,
-			// y: { scale: 'yLinear', field: metricStart },
-			// y2: { scale: 'yLinear', field: metricEnd },
-=======
 			...(animations === false && {
 				y: { scale: 'yLinear', field: metricStart },
 				y2: { scale: 'yLinear', field: metricEnd },
 			}),
->>>>>>> 81746139
 			fill: getColorProductionRule(color, colorScheme),
 			tooltip: getTooltip(children, name),
 			...getBorderStrokeEncodings(isStacked, true),
