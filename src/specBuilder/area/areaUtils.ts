/*
 * Copyright 2023 Adobe. All rights reserved.
 * This file is licensed to you under the Apache License, Version 2.0 (the "License");
 * you may not use this file except in compliance with the License. You may obtain a copy
 * of the License at http://www.apache.org/licenses/LICENSE-2.0
 *
 * Unless required by applicable law or agreed to in writing, software distributed under
 * the License is distributed on an "AS IS" BASIS, WITHOUT WARRANTIES OR REPRESENTATIONS
 * OF ANY KIND, either express or implied. See the License for the specific language
 * governing permissions and limitations under the License.
 */
import { ChartPopover } from '@components/ChartPopover';
import {
	DEFAULT_TRANSFORMED_TIME_DIMENSION,
	HIGHLIGHTED_SERIES,
	HIGHLIGHT_CONTRAST_RATIO,
	SELECTED_SERIES,
	SERIES_ID,
} from '@constants';
import {
	getBorderStrokeEncodings,
	getColorProductionRule,
	getCursor,
	getInteractive,
	getOpacityAnimationRules,
	getTooltip
} from '@specBuilder/marks/markUtils';
import { ChartData, ColorFacet, ColorScheme, MarkChildElement, ScaleType } from 'types';
import { AreaMark, NumericValueRef, ProductionRule } from 'vega';
import { getAnimationMarks } from '@specBuilder/specUtils';

export interface AreaMarkProps {
	name: string;
	color: ColorFacet;
	colorScheme: ColorScheme;
	children: MarkChildElement[];
	animations?: boolean;
<<<<<<< HEAD
=======
	animateFromZero?: boolean;
>>>>>>> fc12bef2
	data?: ChartData[];
	previousData?: ChartData[];
	metricStart: string;
	metricEnd: string;
	isStacked: boolean;
	dimension: string;
	scaleType: ScaleType;
	opacity: number;
	isMetricRange?: boolean;
	parentName?: string; // Optional name of mark that this area is a child of. Used for metric ranges.
	displayOnHover?: boolean;
}

<<<<<<< HEAD
export const getAreaMark = ({
	name,
	color,
	colorScheme,
	children,
	metricStart,
	metricEnd,
	animations,
=======
export const getAreaMark = (
	{
		name,
		color,
		colorScheme,
		children,
		metricStart,
		metricEnd,
		animations,
		animateFromZero,
>>>>>>> fc12bef2
	data,
	previousData,
	isStacked,
	scaleType,
	dimension,
	opacity,
	isMetricRange,
	parentName,
	displayOnHover,
}: AreaMarkProps,
	dataSource: string = `${name}_facet`
): AreaMark => ({
	name,
	type: 'area',
	from: { data: dataSource },
	interactive: getInteractive(children),
	encode: {
		enter: {
<<<<<<< HEAD
			...(animations === false && {
=======
			...((animations === false || !animateFromZero) && {
>>>>>>> fc12bef2
				y: { scale: 'yLinear', field: metricStart },
				y2: { scale: 'yLinear', field: metricEnd },
			}),
			fill: getColorProductionRule(color, colorScheme),
			tooltip: getTooltip(children, name),
			...getBorderStrokeEncodings(isStacked, true),
		},
		update: {
			// this has to be in update because when you resize the window that doesn't rebuild the spec
			// but it may change the x position if it causes the chart to resize
<<<<<<< HEAD
			...(animations && {
=======
			...(animations !== false && animateFromZero && {
>>>>>>> fc12bef2
				y: getAnimationMarks(dimension, metricStart, data, previousData),
				y2: getAnimationMarks(dimension, metricEnd, data, previousData)
			}),
			x: getX(scaleType, dimension),
			cursor: getCursor(children),
			fillOpacity: getFillOpacity(name, color, opacity, children, isMetricRange, parentName, displayOnHover, animations),
		},
	},
});

export function getFillOpacity(
	name: string,
	color: ColorFacet,
	opacity: number,
	children: MarkChildElement[],
	isMetricRange?: boolean,
	parentName?: string,
	displayOnHover?: boolean,
	animations?: boolean
): ProductionRule<NumericValueRef> | undefined {
	// if metric ranges only display when hovering, we don't need to include other hover rules for this specific area
	if (isMetricRange && displayOnHover) {
		return [
			{ test: `${HIGHLIGHTED_SERIES} && ${HIGHLIGHTED_SERIES} === datum.${color}`, value: opacity },
			{ test: `${SELECTED_SERIES} && ${SELECTED_SERIES} === datum.${color}`, value: opacity },
			{ test: `${HIGHLIGHTED_SERIES} && ${HIGHLIGHTED_SERIES} === datum.${SERIES_ID}`, value: opacity },
			{ value: 0 },
		];
	}

	// no children means no interactive elements
	if (!children.length) {
		return [{ value: opacity }];
	}

	//TODO: add comments/tests/etc
	if ( animations ) {
		return getOpacityAnimationRules({ value: opacity })
	}

	// if an area is hovered or selected, all other areas should have half opacity
	if (children.some((child) => child.type === ChartPopover && !isMetricRange)) {
		return [
			{
				test: `!${SELECTED_SERIES} && ${HIGHLIGHTED_SERIES} && ${HIGHLIGHTED_SERIES} !== datum.${color}`,
				value: opacity / HIGHLIGHT_CONTRAST_RATIO,
			},
			{
				test: `${SELECTED_SERIES} && ${SELECTED_SERIES} !== datum.${color}`,
				value: opacity / HIGHLIGHT_CONTRAST_RATIO,
			},
			{ test: `${SELECTED_SERIES} && ${SELECTED_SERIES} === datum.${color}`, value: opacity },
			{ value: opacity },
		];
	}

	return [
		{
			test: `${HIGHLIGHTED_SERIES} && ${HIGHLIGHTED_SERIES} !== datum.${color}`,
			value: opacity / HIGHLIGHT_CONTRAST_RATIO,
		},
		{ value: opacity },
	];
}

export const getX = (scaleType: ScaleType, dimension: string): ProductionRule<NumericValueRef> => {
	if (scaleType === 'time') {
		return { scale: 'xTime', field: DEFAULT_TRANSFORMED_TIME_DIMENSION };
	} else if (scaleType === 'linear') {
		return { scale: 'xLinear', field: dimension };
	}
	return { scale: 'xPoint', field: dimension };
};<|MERGE_RESOLUTION|>--- conflicted
+++ resolved
@@ -35,10 +35,7 @@
 	colorScheme: ColorScheme;
 	children: MarkChildElement[];
 	animations?: boolean;
-<<<<<<< HEAD
-=======
 	animateFromZero?: boolean;
->>>>>>> fc12bef2
 	data?: ChartData[];
 	previousData?: ChartData[];
 	metricStart: string;
@@ -52,16 +49,6 @@
 	displayOnHover?: boolean;
 }
 
-<<<<<<< HEAD
-export const getAreaMark = ({
-	name,
-	color,
-	colorScheme,
-	children,
-	metricStart,
-	metricEnd,
-	animations,
-=======
 export const getAreaMark = (
 	{
 		name,
@@ -72,7 +59,6 @@
 		metricEnd,
 		animations,
 		animateFromZero,
->>>>>>> fc12bef2
 	data,
 	previousData,
 	isStacked,
@@ -91,11 +77,7 @@
 	interactive: getInteractive(children),
 	encode: {
 		enter: {
-<<<<<<< HEAD
-			...(animations === false && {
-=======
-			...((animations === false || !animateFromZero) && {
->>>>>>> fc12bef2
+			...((!animations || !animateFromZero) && {
 				y: { scale: 'yLinear', field: metricStart },
 				y2: { scale: 'yLinear', field: metricEnd },
 			}),
@@ -106,11 +88,7 @@
 		update: {
 			// this has to be in update because when you resize the window that doesn't rebuild the spec
 			// but it may change the x position if it causes the chart to resize
-<<<<<<< HEAD
-			...(animations && {
-=======
-			...(animations !== false && animateFromZero && {
->>>>>>> fc12bef2
+			...(animations && animateFromZero && {
 				y: getAnimationMarks(dimension, metricStart, data, previousData),
 				y2: getAnimationMarks(dimension, metricEnd, data, previousData)
 			}),
