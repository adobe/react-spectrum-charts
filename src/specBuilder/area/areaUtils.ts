/*
 * Copyright 2023 Adobe. All rights reserved.
 * This file is licensed to you under the Apache License, Version 2.0 (the "License");
 * you may not use this file except in compliance with the License. You may obtain a copy
 * of the License at http://www.apache.org/licenses/LICENSE-2.0
 *
 * Unless required by applicable law or agreed to in writing, software distributed under
 * the License is distributed on an "AS IS" BASIS, WITHOUT WARRANTIES OR REPRESENTATIONS
 * OF ANY KIND, either express or implied. See the License for the specific language
 * governing permissions and limitations under the License.
 */
import { ChartPopover } from '@components/ChartPopover';
import {
	DEFAULT_TRANSFORMED_TIME_DIMENSION,
	HIGHLIGHTED_SERIES,
	HIGHLIGHT_CONTRAST_RATIO,
	SELECTED_SERIES,
	SERIES_ID,
} from '@constants';
import {
	getBorderStrokeEncodings,
	getColorProductionRule,
	getCursor,
	getInteractive,
	getTooltip,
} from '@specBuilder/marks/markUtils';
import { ChartData, ColorFacet, ColorScheme, MarkChildElement, ScaleType } from 'types';
import { AreaMark, NumericValueRef, ProductionRule } from 'vega';
import { getAnimationMarks } from '@specBuilder/specUtils';

export interface AreaMarkProps {
	name: string;
	color: ColorFacet;
	colorScheme: ColorScheme;
	children: MarkChildElement[];
	animations?: boolean;
	data?: ChartData[];
	previousData?: ChartData[];
	metricStart: string;
	metricEnd: string;
	isStacked: boolean;
	dimension: string;
	scaleType: ScaleType;
	opacity: number;
	isMetricRange?: boolean;
	parentName?: string; // Optional name of mark that this area is a child of. Used for metric ranges.
	displayOnHover?: boolean;
}

<<<<<<< HEAD
export const getAreaMark = ({
	name,
	color,
	colorScheme,
	children,
	metricStart,
	metricEnd,
	animations,
	data,
	previousData,
	isStacked,
	scaleType,
	dimension,
	opacity,
	isMetricRange,
	parentName,
	displayOnHover,
}: AreaMarkProps): AreaMark => ({
=======
export const getAreaMark = (
	{
		name,
		color,
		colorScheme,
		children,
		metricStart,
		metricEnd,
		isStacked,
		scaleType,
		dimension,
		opacity,
		isMetricRange,
		parentName,
		displayOnHover,
	}: AreaMarkProps,
	dataSource: string = `${name}_facet`
): AreaMark => ({
>>>>>>> d32734f2
	name,
	type: 'area',
	from: { data: dataSource },
	interactive: getInteractive(children),
	encode: {
		enter: {
			...(animations === false && {
				y: { scale: 'yLinear', field: metricStart },
				y2: { scale: 'yLinear', field: metricEnd },
			}),
			fill: getColorProductionRule(color, colorScheme),
			tooltip: getTooltip(children, name),
			...getBorderStrokeEncodings(isStacked, true),
		},
		update: {
			// this has to be in update because when you resize the window that doesn't rebuild the spec
			// but it may change the x position if it causes the chart to resize
			...(animations !== false && {
				y: getAnimationMarks(dimension, metricStart, data, previousData),
				y2: getAnimationMarks(dimension, metricEnd, data, previousData)
			}),
			x: getX(scaleType, dimension),
			cursor: getCursor(children),
			fillOpacity: getFillOpacity(name, color, opacity, children, isMetricRange, parentName, displayOnHover),
		},
	},
});

export function getFillOpacity(
	name: string,
	color: ColorFacet,
	opacity: number,
	children: MarkChildElement[],
	isMetricRange?: boolean,
	parentName?: string,
	displayOnHover?: boolean
): ProductionRule<NumericValueRef> | undefined {
	// if metric ranges only display when hovering, we don't need to include other hover rules for this specific area
	if (isMetricRange && displayOnHover) {
		return [
			{ test: `${HIGHLIGHTED_SERIES} && ${HIGHLIGHTED_SERIES} === datum.${color}`, value: opacity },
			{ test: `${SELECTED_SERIES} && ${SELECTED_SERIES} === datum.${color}`, value: opacity },
			{ test: `${HIGHLIGHTED_SERIES} && ${HIGHLIGHTED_SERIES} === datum.${SERIES_ID}`, value: opacity },
			{ value: 0 },
		];
	}

	// no children means no interactive elements
	if (!children.length) {
		return [{ value: opacity }];
	}

	// if an area is hovered or selected, all other areas should have half opacity
	if (children.some((child) => child.type === ChartPopover && !isMetricRange)) {
		return [
			{
				test: `!${SELECTED_SERIES} && ${HIGHLIGHTED_SERIES} && ${HIGHLIGHTED_SERIES} !== datum.${color}`,
				value: opacity / HIGHLIGHT_CONTRAST_RATIO,
			},
			{
				test: `${SELECTED_SERIES} && ${SELECTED_SERIES} !== datum.${color}`,
				value: opacity / HIGHLIGHT_CONTRAST_RATIO,
			},
			{ test: `${SELECTED_SERIES} && ${SELECTED_SERIES} === datum.${color}`, value: opacity },
			{ value: opacity },
		];
	}

	return [
		{
			test: `${HIGHLIGHTED_SERIES} && ${HIGHLIGHTED_SERIES} !== datum.${color}`,
			value: opacity / HIGHLIGHT_CONTRAST_RATIO,
		},
		{ value: opacity },
	];
}

export const getX = (scaleType: ScaleType, dimension: string): ProductionRule<NumericValueRef> => {
	if (scaleType === 'time') {
		return { scale: 'xTime', field: DEFAULT_TRANSFORMED_TIME_DIMENSION };
	} else if (scaleType === 'linear') {
		return { scale: 'xLinear', field: dimension };
	}
	return { scale: 'xPoint', field: dimension };
};<|MERGE_RESOLUTION|>--- conflicted
+++ resolved
@@ -47,15 +47,15 @@
 	displayOnHover?: boolean;
 }
 
-<<<<<<< HEAD
-export const getAreaMark = ({
-	name,
-	color,
-	colorScheme,
-	children,
-	metricStart,
-	metricEnd,
-	animations,
+export const getAreaMark = (
+	{
+		name,
+		color,
+		colorScheme,
+		children,
+		metricStart,
+		metricEnd,
+		animations,
 	data,
 	previousData,
 	isStacked,
@@ -65,27 +65,9 @@
 	isMetricRange,
 	parentName,
 	displayOnHover,
-}: AreaMarkProps): AreaMark => ({
-=======
-export const getAreaMark = (
-	{
-		name,
-		color,
-		colorScheme,
-		children,
-		metricStart,
-		metricEnd,
-		isStacked,
-		scaleType,
-		dimension,
-		opacity,
-		isMetricRange,
-		parentName,
-		displayOnHover,
-	}: AreaMarkProps,
+}: AreaMarkProps,
 	dataSource: string = `${name}_facet`
 ): AreaMark => ({
->>>>>>> d32734f2
 	name,
 	type: 'area',
 	from: { data: dataSource },
