/*
 * Copyright 2023 Adobe. All rights reserved.
 * This file is licensed to you under the Apache License, Version 2.0 (the "License");
 * you may not use this file except in compliance with the License. You may obtain a copy
 * of the License at http://www.apache.org/licenses/LICENSE-2.0
 *
 * Unless required by applicable law or agreed to in writing, software distributed under
 * the License is distributed on an "AS IS" BASIS, WITHOUT WARRANTIES OR REPRESENTATIONS
 * OF ANY KIND, either express or implied. See the License for the specific language
 * governing permissions and limitations under the License.
 */
import { ChartPopover } from '@components/ChartPopover';
import {
	DEFAULT_TRANSFORMED_TIME_DIMENSION,
	HIGHLIGHTED_SERIES,
	HIGHLIGHT_CONTRAST_RATIO,
	SELECTED_SERIES,
	SERIES_ID,
} from '@constants';
import {
	getBorderStrokeEncodings,
	getColorProductionRule,
	getCursor,
	getInteractive,
<<<<<<< HEAD
	getOpacityAnimationRules,
=======
	getSeriesAnimationOpacityRules,
>>>>>>> f15f4136
	getTooltip
} from '@specBuilder/marks/markUtils';
import { ChartData, ColorFacet, ColorScheme, MarkChildElement, ScaleType } from 'types';
import { AreaMark, NumericValueRef, ProductionRule } from 'vega';
import { getAnimationMarks } from '@specBuilder/specUtils';

export interface AreaMarkProps {
	name: string;
	color: ColorFacet;
	colorScheme: ColorScheme;
	children: MarkChildElement[];
	animations?: boolean;
	animateFromZero?: boolean;
	data?: ChartData[];
	previousData?: ChartData[];
	metricStart: string;
	metricEnd: string;
	isStacked: boolean;
	dimension: string;
	scaleType: ScaleType;
	opacity: number;
	isMetricRange?: boolean;
	parentName?: string; // Optional name of mark that this area is a child of. Used for metric ranges.
	displayOnHover?: boolean;
}

export const getAreaMark = (
	{
		name,
		color,
		colorScheme,
		children,
		metricStart,
		metricEnd,
		animations,
		animateFromZero,
	data,
	previousData,
	isStacked,
	scaleType,
	dimension,
	opacity,
	isMetricRange,
	parentName,
	displayOnHover,
}: AreaMarkProps,
	dataSource: string = `${name}_facet`
): AreaMark => ({
	name,
	type: 'area',
	from: { data: dataSource },
	interactive: getInteractive(children),
	encode: {
		enter: {
			...((!animations || !animateFromZero) && {
				y: { scale: 'yLinear', field: metricStart },
				y2: { scale: 'yLinear', field: metricEnd },
				tooltip: getTooltip({children, name}),
			}),
			fill: getColorProductionRule(color, colorScheme),
			...getBorderStrokeEncodings(isStacked, true),
		},
		update: {
			// this has to be in update because when you resize the window that doesn't rebuild the spec
			// but it may change the x position if it causes the chart to resize
			...(animations && animateFromZero && {
				y: getAnimationMarks(dimension, metricStart, data, previousData),
				y2: getAnimationMarks(dimension, metricEnd, data, previousData),
				tooltip: getTooltip({children, name, animations}),
			}),
			x: getX(scaleType, dimension),
			cursor: getCursor(children),
			fillOpacity: getFillOpacity(name, color, opacity, children, isMetricRange, parentName, displayOnHover, animations),
		},
	},
});

export function getFillOpacity(
	name: string,
	color: ColorFacet,
	opacity: number,
	children: MarkChildElement[],
	isMetricRange?: boolean,
	parentName?: string,
	displayOnHover?: boolean,
	animations?: boolean
): ProductionRule<NumericValueRef> | undefined {
	// if metric ranges only display when hovering, we don't need to include other hover rules for this specific area
	if (isMetricRange && displayOnHover) {
		return [
			{ test: `${HIGHLIGHTED_SERIES} && ${HIGHLIGHTED_SERIES} === datum.${color}`, value: opacity },
			{ test: `${SELECTED_SERIES} && ${SELECTED_SERIES} === datum.${color}`, value: opacity },
			{ test: `${HIGHLIGHTED_SERIES} && ${HIGHLIGHTED_SERIES} === datum.${SERIES_ID}`, value: opacity },
			{ value: 0 },
		];
	}

	// no children means no interactive elements
	if (!children.length) {
		return [{ value: opacity }];
	}
	// if animations are enabled, get opacity rules for charts that highlight according to series ID
	//TODO: add tests
	if ( animations !== false ) {
		return getSeriesAnimationOpacityRules({ value: opacity })
	}

	//TODO: add comments/tests/etc
	if ( animations ) {
		return getOpacityAnimationRules({ value: opacity })
	}

	// if an area is hovered or selected, all other areas should have half opacity
	if (children.some((child) => child.type === ChartPopover && !isMetricRange)) {
		return [
			{
				test: `!${SELECTED_SERIES} && ${HIGHLIGHTED_SERIES} && ${HIGHLIGHTED_SERIES} !== datum.${color}`,
				value: opacity / HIGHLIGHT_CONTRAST_RATIO,
			},
			{
				test: `${SELECTED_SERIES} && ${SELECTED_SERIES} !== datum.${color}`,
				value: opacity / HIGHLIGHT_CONTRAST_RATIO,
			},
			{ test: `${SELECTED_SERIES} && ${SELECTED_SERIES} === datum.${color}`, value: opacity },
			{ value: opacity },
		];
	}

	return [
		{
			test: `${HIGHLIGHTED_SERIES} && ${HIGHLIGHTED_SERIES} !== datum.${color}`,
			value: opacity / HIGHLIGHT_CONTRAST_RATIO,
		},
		{ value: opacity },
	];
}

export const getX = (scaleType: ScaleType, dimension: string): ProductionRule<NumericValueRef> => {
	if (scaleType === 'time') {
		return { scale: 'xTime', field: DEFAULT_TRANSFORMED_TIME_DIMENSION };
	} else if (scaleType === 'linear') {
		return { scale: 'xLinear', field: dimension };
	}
	return { scale: 'xPoint', field: dimension };
};<|MERGE_RESOLUTION|>--- conflicted
+++ resolved
@@ -22,11 +22,7 @@
 	getColorProductionRule,
 	getCursor,
 	getInteractive,
-<<<<<<< HEAD
-	getOpacityAnimationRules,
-=======
 	getSeriesAnimationOpacityRules,
->>>>>>> f15f4136
 	getTooltip
 } from '@specBuilder/marks/markUtils';
 import { ChartData, ColorFacet, ColorScheme, MarkChildElement, ScaleType } from 'types';
@@ -130,13 +126,8 @@
 	}
 	// if animations are enabled, get opacity rules for charts that highlight according to series ID
 	//TODO: add tests
-	if ( animations !== false ) {
+	if (animations) {
 		return getSeriesAnimationOpacityRules({ value: opacity })
-	}
-
-	//TODO: add comments/tests/etc
-	if ( animations ) {
-		return getOpacityAnimationRules({ value: opacity })
 	}
 
 	// if an area is hovered or selected, all other areas should have half opacity
