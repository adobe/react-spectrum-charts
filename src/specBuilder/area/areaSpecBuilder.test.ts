--- conflicted
+++ resolved
@@ -38,11 +38,7 @@
 import { addArea, addAreaMarks, addData, addSignals, setScales } from './areaSpecBuilder';
 
 const startingSpec: Spec = initializeSpec({
-<<<<<<< HEAD
-	scales: [{ name: COLOR_SCALE, type: 'ordinal' }],
-=======
 	scales: [{ name: COLOR_SCALE, type: 'ordinal' }]
->>>>>>> 1aa74902
 });
 
 const defaultAreaProps: AreaSpecProps = {
@@ -211,13 +207,13 @@
 		test('scaleTypes "point" and "linear" should not add timeunit transforms return the original data', () => {
 			expect(
 				addData(baseData, { ...defaultAreaProps, scaleType: 'point' })[0].transform?.find(
-					(t) => t.type === 'timeunit',
-				),
+					(t) => t.type === 'timeunit'
+				)
 			).toBeUndefined();
 			expect(
 				addData(baseData, { ...defaultAreaProps, scaleType: 'linear' })[0].transform?.find(
-					(t) => t.type === 'timeunit',
-				),
+					(t) => t.type === 'timeunit'
+				)
 			).toBeUndefined();
 		});
 	});
@@ -229,11 +225,6 @@
 
 		test('children: should add signals', () => {
 			const tooltip = createElement(ChartTooltip);
-<<<<<<< HEAD
-			expect(addSignals(startingSpec.signals ?? [], { ...defaultAreaProps, children: [tooltip] })).toStrictEqual(
-				defaultSignals,
-			);
-=======
 			const signals = addSignals(defaultSignals, { ...defaultAreaProps, children: [tooltip] });
 			expect(signals).toHaveLength(5);
 			expect(signals[0]).toHaveProperty('name', HIGHLIGHTED_ITEM);
@@ -242,7 +233,6 @@
 			expect(signals[2]).toHaveProperty('name', SELECTED_ITEM);
 			expect(signals[3]).toHaveProperty('name', SELECTED_SERIES);
 			expect(signals[4]).toHaveProperty('name', 'area0_controlledHoveredId');
->>>>>>> 1aa74902
 		});
 	});
 
