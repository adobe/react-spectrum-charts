/*
 * Copyright 2023 Adobe. All rights reserved.
 * This file is licensed to you under the Apache License, Version 2.0 (the "License");
 * you may not use this file except in compliance with the License. You may obtain a copy
 * of the License at http://www.apache.org/licenses/LICENSE-2.0
 *
 * Unless required by applicable law or agreed to in writing, software distributed under
 * the License is distributed on an "AS IS" BASIS, WITHOUT WARRANTIES OR REPRESENTATIONS
 * OF ANY KIND, either express or implied. See the License for the specific language
 * governing permissions and limitations under the License.
 */
import { createElement } from 'react';

import { ChartTooltip } from '@components/ChartTooltip';
import {
	BACKGROUND_COLOR,
	COLOR_SCALE,
	DEFAULT_COLOR,
	DEFAULT_COLOR_SCHEME,
	DEFAULT_METRIC,
	DEFAULT_TIME_DIMENSION,
	DEFAULT_TRANSFORMED_TIME_DIMENSION,
	FILTERED_TABLE,
	MARK_ID,
	PREVIOUS_TABLE,
	SERIES_ID,
	TABLE,
} from '@constants';
import { AreaSpecProps } from 'types';
import { Data, GroupMark, Spec } from 'vega';

import { initializeSpec } from '../specUtils';
import { addArea, addAreaMarks, addData, addSignals, setScales } from './areaSpecBuilder';

const startingSpec: Spec = initializeSpec({
<<<<<<< HEAD
	scales: [{ name: COLOR_SCALE, type: 'ordinal' }],
=======
	scales: [{ name: 'color', type: 'ordinal' }]
>>>>>>> 81746139
});

const defaultAreaProps: AreaSpecProps = {
	children: [],
	colorScheme: DEFAULT_COLOR_SCHEME,
	color: DEFAULT_COLOR,
	dimension: DEFAULT_TIME_DIMENSION,
	index: 0,
	metric: DEFAULT_METRIC,
	name: 'area0',
	opacity: 0.8,
	scaleType: 'time',
	animations: false
};

const defaultSpec = initializeSpec({
	data: [
		{
			name: TABLE,
			transform: [
				{ as: MARK_ID, type: 'identifier' },
				{
					as: [DEFAULT_TRANSFORMED_TIME_DIMENSION, `${DEFAULT_TIME_DIMENSION}1`],
					field: DEFAULT_TIME_DIMENSION,
					type: 'timeunit',
					units: ['year', 'month', 'date', 'hours', 'minutes'],
				},
			],
			values: [],
		},
		{
			name: FILTERED_TABLE,
			source: TABLE,
			transform: [
				{
					as: ['value0', 'value1'],
					field: DEFAULT_METRIC,
					groupby: [DEFAULT_TIME_DIMENSION],
					sort: undefined,
					type: 'stack',
				},
			],
		},
		{
			name: PREVIOUS_TABLE,
			values: [],
		},
	],
	marks: [
		{
			from: {
				facet: { data: FILTERED_TABLE, groupby: DEFAULT_COLOR, name: 'area0_facet' },
			},
			marks: [
				{
					encode: {
						enter: {
<<<<<<< HEAD
							fill: { field: DEFAULT_COLOR, scale: COLOR_SCALE },
=======
							fill: { field: DEFAULT_COLOR, scale: 'color' },
>>>>>>> 81746139
							y: { field: 'value0', scale: 'yLinear' },
							y2: { field: 'value1', scale: 'yLinear' },
							stroke: { signal: BACKGROUND_COLOR },
							strokeWidth: { value: 1.5 },
							strokeJoin: { value: 'round' },
							tooltip: undefined,
						},
						update: {
							x: { field: DEFAULT_TRANSFORMED_TIME_DIMENSION, scale: 'xTime' },
							cursor: undefined,
							fillOpacity: [{ value: 0.8 }],
						},
					},
					interactive: false,
					from: { data: 'area0_facet' },
					name: 'area0',
					type: 'area',
				},
			],
			name: 'area0_group',
			type: 'group',
		},
	],
	scales: [
		{
			domain: { data: TABLE, fields: [DEFAULT_COLOR] },
			name: COLOR_SCALE,
			type: 'ordinal',
		},
		{
			domain: { data: FILTERED_TABLE, fields: [DEFAULT_TRANSFORMED_TIME_DIMENSION] },
			name: 'xTime',
			padding: 32,
			range: 'width',
			type: 'time',
		},
		{
			domain: { data: FILTERED_TABLE, fields: ['value0', 'value1'] },
			name: 'yLinear',
			nice: true,
			range: 'height',
			type: 'linear',
			zero: true,
		},
	],
	signals: [],
});

const defaultLinearScale = {
	domain: { data: FILTERED_TABLE, fields: [DEFAULT_TIME_DIMENSION] },
	name: 'xLinear',
	padding: 32,
	range: 'width',
	type: 'linear',
};

const defaultPointScale = {
	domain: { data: FILTERED_TABLE, fields: [DEFAULT_TIME_DIMENSION] },
	name: 'xPoint',
	paddingOuter: 0.5,
	range: 'width',
	type: 'point',
};

const defaultSignals = [
	{ name: 'area0_controlledHoveredId', on: [{ events: '@area0:mouseout', update: 'null' }], value: null },
	{
		name: 'area0_hoveredSeries',
		on: [
			{ events: '@area0:mouseover', update: `datum.${SERIES_ID}` },
			{ events: '@area0:mouseout', update: 'null' },
		],
		value: null,
	},
	{ name: 'area0_selectedId', value: null },
	{ name: 'area0_selectedSeries', value: null },
];

describe('areaSpecBuilder', () => {
	describe('addArea()', () => {
		test('should add area', () => {
			expect(addArea(startingSpec, { animations: false })).toStrictEqual(defaultSpec);
		});

		test('metricStart defined but valueEnd not defined, should default to value', () => {
			expect(addArea(startingSpec, { metricStart: 'test', animations: false })).toStrictEqual(defaultSpec);
		});
	});

	describe('addData()', () => {
		let baseData: Data[];

		beforeEach(() => {
			baseData = initializeSpec().data ?? [];
		});
		test('basic', () => {
			expect(addData(startingSpec.data ?? [], defaultAreaProps)).toStrictEqual(defaultSpec.data);
		});

		test('scaleTypes "point" and "linear" should not add timeunit transforms return the original data', () => {
			expect(
				addData(baseData, { ...defaultAreaProps, scaleType: 'point' })[0].transform?.find(
					(t) => t.type === 'timeunit',
				),
			).toBeUndefined();
			expect(
				addData(baseData, { ...defaultAreaProps, scaleType: 'linear' })[0].transform?.find(
					(t) => t.type === 'timeunit',
				),
			).toBeUndefined();
		});
	});

	describe('addSignals()', () => {
		test('no children: should return nothing', () => {
			expect(addSignals(startingSpec.signals ?? [], defaultAreaProps)).toStrictEqual([]);
		});

		test('children: should add signals', () => {
			const tooltip = createElement(ChartTooltip);
			expect(addSignals(startingSpec.signals ?? [], { ...defaultAreaProps, children: [tooltip] })).toStrictEqual(
				defaultSignals,
			);
		});
	});

	describe('setScales()', () => {
		test('time', () => {
			expect(setScales(startingSpec.scales ?? [], defaultAreaProps)).toStrictEqual(defaultSpec.scales);
		});

		test('linear', () => {
			expect(setScales(startingSpec.scales ?? [], { ...defaultAreaProps, scaleType: 'linear' })).toStrictEqual([
				defaultSpec.scales?.[0],
				defaultLinearScale,
				defaultSpec.scales?.[2],
			]);
		});

		test('point', () => {
			expect(setScales(startingSpec.scales ?? [], { ...defaultAreaProps, scaleType: 'point' })).toStrictEqual([
				defaultSpec.scales?.[0],
				defaultPointScale,
				defaultSpec.scales?.[2],
			]);
		});
	});

	describe('addAreaMarks()', () => {
		test('basic', () => {
			expect(addAreaMarks([], defaultAreaProps)).toStrictEqual(defaultSpec.marks);
		});

		test('linear', () => {
			const groupMark: GroupMark = defaultSpec.marks?.[0] as GroupMark;

			expect(addAreaMarks([], { ...defaultAreaProps, scaleType: 'linear' })).toStrictEqual([
				{
					...groupMark,
					marks: [
						{
							...groupMark.marks?.[0],
							encode: {
								...groupMark.marks?.[0].encode,
								update: {
									...groupMark.marks?.[0]?.encode?.update,
									x: { scale: 'xLinear', field: DEFAULT_TIME_DIMENSION },
								},
							},
						},
					],
				},
			]);
		});
	});
});<|MERGE_RESOLUTION|>--- conflicted
+++ resolved
@@ -33,11 +33,7 @@
 import { addArea, addAreaMarks, addData, addSignals, setScales } from './areaSpecBuilder';
 
 const startingSpec: Spec = initializeSpec({
-<<<<<<< HEAD
 	scales: [{ name: COLOR_SCALE, type: 'ordinal' }],
-=======
-	scales: [{ name: 'color', type: 'ordinal' }]
->>>>>>> 81746139
 });
 
 const defaultAreaProps: AreaSpecProps = {
@@ -95,11 +91,7 @@
 				{
 					encode: {
 						enter: {
-<<<<<<< HEAD
 							fill: { field: DEFAULT_COLOR, scale: COLOR_SCALE },
-=======
-							fill: { field: DEFAULT_COLOR, scale: 'color' },
->>>>>>> 81746139
 							y: { field: 'value0', scale: 'yLinear' },
 							y2: { field: 'value1', scale: 'yLinear' },
 							stroke: { signal: BACKGROUND_COLOR },
