--- conflicted
+++ resolved
@@ -34,11 +34,7 @@
 				dimension: 'dimension',
 				scaleType: 'linear',
 				opacity: 0.5,
-<<<<<<< HEAD
-				animations: false,
-=======
 				animations: false
->>>>>>> fc12bef2
 			})
 		).toStrictEqual({
 			name: 'area0',
@@ -93,11 +89,7 @@
 				dimension: 'dimension',
 				scaleType: 'linear',
 				opacity: 0.5,
-<<<<<<< HEAD
-				animations: false,
-=======
 				animations: false
->>>>>>> fc12bef2
 			})
 		).toStrictEqual({
 			name: 'area0',
@@ -160,11 +152,7 @@
 				dimension: 'dimension',
 				scaleType: 'time',
 				opacity: 0.5,
-<<<<<<< HEAD
-				animations: false,
-=======
 				animations: false
->>>>>>> fc12bef2
 			})
 		).toStrictEqual({
 			name: 'area0',
@@ -219,11 +207,7 @@
 				dimension: 'dimension',
 				scaleType: 'point',
 				opacity: 0.5,
-<<<<<<< HEAD
-				animations: false,
-=======
 				animations: false
->>>>>>> fc12bef2
 			})
 		).toStrictEqual({
 			name: 'area0',
@@ -278,6 +262,7 @@
 				scaleType: 'linear',
 				opacity: 0.5,
 				animations: true,
+				animateFromZero: true,
 			})
 		).toStrictEqual({
 			name: 'area0',
