/*
 * Copyright 2023 Adobe. All rights reserved.
 * This file is licensed to you under the Apache License, Version 2.0 (the "License");
 * you may not use this file except in compliance with the License. You may obtain a copy
 * of the License at http://www.apache.org/licenses/LICENSE-2.0
 *
 * Unless required by applicable law or agreed to in writing, software distributed under
 * the License is distributed on an "AS IS" BASIS, WITHOUT WARRANTIES OR REPRESENTATIONS
 * OF ANY KIND, either express or implied. See the License for the specific language
 * governing permissions and limitations under the License.
 */
import { ChartPopover } from '@components/ChartPopover';
import {
	BACKGROUND_COLOR,
	COLOR_SCALE,
	DEFAULT_COLOR,
	DEFAULT_COLOR_SCHEME,
	DEFAULT_METRIC,
<<<<<<< HEAD
	DEFAULT_TIME_DIMENSION, 
	FILTERED_PREVIOUS_TABLE,
=======
	DEFAULT_TIME_DIMENSION,
>>>>>>> abe7efdf
	FILTERED_TABLE,
	MARK_ID
} from '@constants';
import {
	getControlledHoverSignal,
	getGenericSignal,
	getSeriesHoveredSignal,
	hasSignalByName,
} from '@specBuilder/signal/signalSpecBuilder';
import { spectrumColors } from '@themes';
import { sanitizeMarkChildren, toCamelCase } from '@utils';
import { produce } from 'immer';
import { AreaProps, AreaSpecProps, ChartData, ColorScheme, MarkChildElement, ScaleType } from 'types';
import { Data, Mark, Scale, Signal, Spec, Transforms } from 'vega';

import {
	addTimeTransform, getFilteredPreviousTableData,
	getFilteredTableData,
	getPreviousTableData,
	getTableData,
	getTransformSort
} from '../data/dataUtils';
import { addContinuousDimensionScale, addFieldToFacetScaleDomain, addMetricScale } from '../scale/scaleSpecBuilder';
import { getAreaMark, getX } from './areaUtils';

export const addArea = produce<Spec, [AreaProps & { colorScheme?: ColorScheme; index?: number, previousData?: ChartData[], data?: ChartData[], animations?: boolean }]>(
	(
		spec,
		{
			children,
			color = DEFAULT_COLOR,
			colorScheme = DEFAULT_COLOR_SCHEME,
			dimension = DEFAULT_TIME_DIMENSION,
			index = 0,
			metric = DEFAULT_METRIC,
			metricStart,
			metricEnd,
			name,
			opacity = 0.8,
			scaleType = 'time',
			...props
		},
	) => {
		// put props back together now that all defaults are set
		const areaProps: AreaSpecProps = {
			children: sanitizeMarkChildren(children),
			color,
			colorScheme,
			dimension,
			index,
			metric,
			name: toCamelCase(name || `area${index}`),
			scaleType,
			opacity,
			metricStart,
			metricEnd,
			...props,
		};

		// if either start or end is defined but not both, error to the console and default back to metric
		if ((metricStart || metricEnd) && !(metricStart && metricEnd)) {
			console.error(
				`${metricEnd ? 'metricEnd' : 'metricStart'} is defined but ${
					metricEnd ? 'metricStart' : 'metricEnd'
				} is not. Both must be defined in order to use the "start and end" method. Defaulting back to 'metric = ${metric}'`,
			);
			areaProps.metricEnd = undefined;
			areaProps.metricStart = undefined;
		}

		spec.data = addData(spec.data ?? [], areaProps);
		spec.signals = addSignals(spec.signals ?? [], areaProps);
		spec.scales = setScales(spec.scales ?? [], areaProps);
		spec.marks = addAreaMarks(spec.marks ?? [], areaProps);

		return spec;
	},
);

export const addData = produce<Data[], [AreaSpecProps]>(
	(data, { name, dimension, scaleType, color, metric, metricEnd, metricStart, order, children }) => {
		if (scaleType === 'time') {
			const tableData = getTableData(data);
			const previousTableData = getPreviousTableData(data);
			tableData.transform = addTimeTransform(tableData.transform ?? [], dimension);
			previousTableData.transform = addTimeTransform(tableData.transform ?? [], dimension);
		}

		if (!metricEnd || !metricStart) {
			const filteredTableData = getFilteredTableData(data);
			const filteredPreviousTableData = getFilteredPreviousTableData(data);
			// if metricEnd and metricStart don't exist, then we are using metric so we will support stacked
			const transform: Transforms[] = [
				...(filteredTableData.transform ?? []),
				{
					type: 'stack',
					groupby: [dimension],
					field: metric,
					sort: getTransformSort(order),
					as: [`${metric}0`, `${metric}1`],
				},
			];
			filteredTableData.transform = transform;
			filteredPreviousTableData.transform = transform;
		}

		if (children.length) {
			const selectSignal = `${name}_selectedId`;
			const hoverSignal = `${name}_controlledHoveredId`;
			data.push({
				name: `${name}_highlightedDataPoint`,
				source: FILTERED_TABLE,
				transform: [
					{
						type: 'filter',
						expr: `${selectSignal} && ${selectSignal} === datum.${MARK_ID} || !${selectSignal} && ${hoverSignal} && ${hoverSignal} === datum.${MARK_ID}`,
					},
				],
			});

			if (children.some((child) => child.type === ChartPopover)) {
				const selectSeriesSignal = `${name}_selectedSeries`;
				data.push({
					name: `${name}_selectedDataSeries`,
					source: FILTERED_TABLE,
					transform: [
						{
							type: 'filter',
							expr: `${selectSeriesSignal} && ${selectSeriesSignal} === datum.${color}`,
						},
					],
				});
			}
		}
	},
);

export const addSignals = produce<Signal[], [AreaSpecProps]>((signals, { children, name }) => {
	if (!children.length) return;
	if (!hasSignalByName(signals, `${name}_controlledHoveredId`)) {
		signals.push(getControlledHoverSignal(name));
	}
	if (!hasSignalByName(signals, `${name}_hoveredSeries`)) {
		signals.push(getSeriesHoveredSignal(name));
	}
	if (!hasSignalByName(signals, `${name}_selectedId`)) {
		signals.push(getGenericSignal(`${name}_selectedId`));
	}
	if (!hasSignalByName(signals, `${name}_selectedSeries`)) {
		signals.push(getGenericSignal(`${name}_selectedSeries`));
	}
});

export const setScales = produce<Scale[], [AreaSpecProps]>(
	(scales, { metric, metricEnd, metricStart, dimension, color, scaleType, padding }) => {
		// add dimension scale
		addContinuousDimensionScale(scales, { scaleType, dimension, padding });
		// add color to the color domain
		addFieldToFacetScaleDomain(scales, COLOR_SCALE, color);
		// find the linear scale and add our field to it
		if (!metricEnd || !metricStart) {
			metricStart = `${metric}0`;
			metricEnd = `${metric}1`;
		}
		addMetricScale(scales, [metricStart, metricEnd]);
		return scales;
	},
);

export const addAreaMarks = produce<Mark[], [AreaSpecProps]>((marks, props) => {
	const { name, color, colorScheme, metric, dimension, scaleType, opacity, children, animations, data, previousData } = props;
	let { metricStart, metricEnd } = props;
	let isStacked = false;
	if (!metricEnd || !metricStart) {
		isStacked = true;
		metricStart = `${metric}0`;
		metricEnd = `${metric}1`;
	}
	marks.push(
		{
			name: `${name}_group`,
			type: 'group',
			from: {
				facet: {
					name: `${name}_facet`,
					data: FILTERED_TABLE,
					groupby: color,
				},
			},
			marks: [
				getAreaMark({
					name,
					color,
					colorScheme,
					children,
					metricStart,
					metricEnd,
					animations,
					data,
					previousData,
					isStacked,
					dimension,
					scaleType,
					opacity,
				}),
				...getAnchorPointMark(props),
			],
		},
		...getSelectedAreaMarks({ children, name, scaleType, color, dimension, metricEnd, metricStart }),
		...getHoverMarks(props),
	);
	return marks;
});

/**
 * returns a transparent point that gets used by the popover to anchor to
 */
const getAnchorPointMark = ({ children, name, dimension, metric, scaleType }: AreaSpecProps): Mark[] => {
	if (!children.length) return [];
	return [
		{
			name: `${name}_anchorPoint`,
			type: 'symbol',
			from: { data: `${name}_highlightedDataPoint` },
			interactive: false,
			encode: {
				enter: {
					y: { scale: 'yLinear', field: `${metric}1` },
					stroke: { value: 'transparent' },
					fill: { value: 'transparent' },
				},
				update: {
					x: getX(scaleType, dimension),
				},
			},
		},
	];
};

/**
 * returns a circle symbol and a rule on the hovered/selected point
 */
const getHoverMarks = ({ children, name, dimension, metric, color, scaleType }: AreaSpecProps): Mark[] => {
	if (!children.length) return [];
	return [
		{
			name: `${name}_rule`,
			type: 'rule',
			from: { data: `${name}_highlightedDataPoint` },
			interactive: false,
			encode: {
				enter: {
					y: { value: 0 },
					y2: { signal: 'height' },
					strokeWidth: { value: 1 },
				},
				update: {
					x: getX(scaleType, dimension),
				},
			},
		},
		{
			name: `${name}_point`,
			type: 'symbol',
			from: { data: `${name}_highlightedDataPoint` },
			interactive: false,
			encode: {
				enter: {
					y: { scale: 'yLinear', field: `${metric}1` },
					stroke: { scale: COLOR_SCALE, field: color },
					fill: { signal: BACKGROUND_COLOR },
				},
				update: {
					x: getX(scaleType, dimension),
				},
			},
		},
	];
};

/**
 * returns an area mark for the blue border around the selected area.
 */
const getSelectedAreaMarks = ({
	children,
	name,
	scaleType,
	color,
	dimension,
	metricEnd,
	metricStart,
}: {
	children: MarkChildElement[];
	name: string;
	scaleType: ScaleType;
	color: string;
	dimension: string;
	metricEnd: string;
	metricStart: string;
}): Mark[] => {
	if (!children.some((child) => child.type === ChartPopover)) return [];
	return [
		{
			name: `${name}_selectBorder`,
			type: 'area',
			from: { data: `${name}_selectedDataSeries` },
			interactive: false,
			encode: {
				enter: {
					y: { scale: 'yLinear', field: metricStart },
					y2: { scale: 'yLinear', field: metricEnd },
					// need to fill this so the white border doesn't slightly bleed around the blue select border
					fill: { scale: COLOR_SCALE, field: color },
					stroke: { value: spectrumColors.light['static-blue'] },
					strokeWidth: { value: 2 },
					strokeJoin: { value: 'round' },
				},
				update: {
					// this has to be in update because when you resize the window that doesn't rebuild the spec
					// but it may change the x position if it causes the chart to resize
					x: getX(scaleType, dimension),
				},
			},
		},
	];
};<|MERGE_RESOLUTION|>--- conflicted
+++ resolved
@@ -16,12 +16,7 @@
 	DEFAULT_COLOR,
 	DEFAULT_COLOR_SCHEME,
 	DEFAULT_METRIC,
-<<<<<<< HEAD
-	DEFAULT_TIME_DIMENSION, 
-	FILTERED_PREVIOUS_TABLE,
-=======
 	DEFAULT_TIME_DIMENSION,
->>>>>>> abe7efdf
 	FILTERED_TABLE,
 	MARK_ID
 } from '@constants';
