/*
 * Copyright 2023 Adobe. All rights reserved.
 * This file is licensed to you under the Apache License, Version 2.0 (the "License");
 * you may not use this file except in compliance with the License. You may obtain a copy
 * of the License at http://www.apache.org/licenses/LICENSE-2.0
 *
 * Unless required by applicable law or agreed to in writing, software distributed under
 * the License is distributed on an "AS IS" BASIS, WITHOUT WARRANTIES OR REPRESENTATIONS
 * OF ANY KIND, either express or implied. See the License for the specific language
 * governing permissions and limitations under the License.
 */
import { ChartPopover } from '@components/ChartPopover';
import {
	BACKGROUND_COLOR,
	COLOR_SCALE,
	DEFAULT_COLOR,
	DEFAULT_COLOR_SCHEME,
	DEFAULT_METRIC,
	DEFAULT_TIME_DIMENSION,
	FILTERED_TABLE,
<<<<<<< HEAD
	MARK_ID
=======
	MARK_ID,
	SELECTED_ITEM,
	SELECTED_SERIES,
>>>>>>> d32734f2
} from '@constants';
import {
	addHighlightedSeriesSignalEvents,
	getControlledHoverSignal,
	hasSignalByName,
} from '@specBuilder/signal/signalSpecBuilder';
import { spectrumColors } from '@themes';
import { sanitizeMarkChildren, toCamelCase } from '@utils';
import { produce } from 'immer';
import { AreaProps, AreaSpecProps, ChartData, ColorScheme, MarkChildElement, ScaleType } from 'types';
import { Data, Mark, Scale, Signal, Spec, Transforms } from 'vega';

import {
	addTimeTransform, getFilteredPreviousTableData,
	getFilteredTableData,
	getPreviousTableData,
	getTableData,
	getTransformSort
} from '../data/dataUtils';
import { addContinuousDimensionScale, addFieldToFacetScaleDomain, addMetricScale } from '../scale/scaleSpecBuilder';
import { getAreaMark, getX } from './areaUtils';

export const addArea = produce<Spec, [AreaProps & { colorScheme?: ColorScheme; index?: number, previousData?: ChartData[], data?: ChartData[], animations?: boolean }]>(
	(
		spec,
		{
			children,
			color = DEFAULT_COLOR,
			colorScheme = DEFAULT_COLOR_SCHEME,
			dimension = DEFAULT_TIME_DIMENSION,
			index = 0,
			metric = DEFAULT_METRIC,
			metricStart,
			metricEnd,
			name,
			opacity = 0.8,
			scaleType = 'time',
			...props
		}
	) => {
		// put props back together now that all defaults are set
		const areaProps: AreaSpecProps = {
			children: sanitizeMarkChildren(children),
			color,
			colorScheme,
			dimension,
			index,
			metric,
			name: toCamelCase(name || `area${index}`),
			scaleType,
			opacity,
			metricStart,
			metricEnd,
			...props,
		};

		// if either start or end is defined but not both, error to the console and default back to metric
		if ((metricStart || metricEnd) && !(metricStart && metricEnd)) {
			console.error(
				`${metricEnd ? 'metricEnd' : 'metricStart'} is defined but ${
					metricEnd ? 'metricStart' : 'metricEnd'
				} is not. Both must be defined in order to use the "start and end" method. Defaulting back to 'metric = ${metric}'`
			);
			areaProps.metricEnd = undefined;
			areaProps.metricStart = undefined;
		}

		spec.data = addData(spec.data ?? [], areaProps);
		spec.signals = addSignals(spec.signals ?? [], areaProps);
		spec.scales = setScales(spec.scales ?? [], areaProps);
		spec.marks = addAreaMarks(spec.marks ?? [], areaProps);

		return spec;
	}
);

export const addData = produce<Data[], [AreaSpecProps]>(
	(data, { name, dimension, scaleType, color, metric, metricEnd, metricStart, order, children }) => {
		if (scaleType === 'time') {
			const tableData = getTableData(data);
			const previousTableData = getPreviousTableData(data);
			tableData.transform = addTimeTransform(tableData.transform ?? [], dimension);
			previousTableData.transform = addTimeTransform(tableData.transform ?? [], dimension);
		}

		if (!metricEnd || !metricStart) {
			const filteredTableData = getFilteredTableData(data);
			const filteredPreviousTableData = getFilteredPreviousTableData(data);
			// if metricEnd and metricStart don't exist, then we are using metric so we will support stacked
			const transform: Transforms[] = [
				...(filteredTableData.transform ?? []),
				{
					type: 'stack',
					groupby: [dimension],
					field: metric,
					sort: getTransformSort(order),
					as: [`${metric}0`, `${metric}1`],
				},
			];
			filteredTableData.transform = transform;
			filteredPreviousTableData.transform = transform;
		}

		if (children.length) {
			const hoverSignal = `${name}_controlledHoveredId`;
			data.push({
				name: `${name}_highlightedDataPoint`,
				source: FILTERED_TABLE,
				transform: [
					{
						type: 'filter',
						expr: `${SELECTED_ITEM} && ${SELECTED_ITEM} === datum.${MARK_ID} || !${SELECTED_ITEM} && ${hoverSignal} && ${hoverSignal} === datum.${MARK_ID}`,
					},
				],
			});

			if (children.some((child) => child.type === ChartPopover)) {
				data.push({
					name: `${name}_selectedDataSeries`,
					source: FILTERED_TABLE,
					transform: [
						{
							type: 'filter',
							expr: `${SELECTED_SERIES} && ${SELECTED_SERIES} === datum.${color}`,
						},
					],
				});
			}
		}
	}
);

export const addSignals = produce<Signal[], [AreaSpecProps]>((signals, { children, name }) => {
	if (!children.length) return;
	if (!hasSignalByName(signals, `${name}_controlledHoveredId`)) {
		signals.push(getControlledHoverSignal(name));
	}
	addHighlightedSeriesSignalEvents(signals, name);
});

export const setScales = produce<Scale[], [AreaSpecProps]>(
	(scales, { metric, metricEnd, metricStart, dimension, color, scaleType, padding }) => {
		// add dimension scale
		addContinuousDimensionScale(scales, { scaleType, dimension, padding });
		// add color to the color domain
		addFieldToFacetScaleDomain(scales, COLOR_SCALE, color);
		// find the linear scale and add our field to it
		if (!metricEnd || !metricStart) {
			metricStart = `${metric}0`;
			metricEnd = `${metric}1`;
		}
		addMetricScale(scales, [metricStart, metricEnd]);
		return scales;
	}
);

export const addAreaMarks = produce<Mark[], [AreaSpecProps]>((marks, props) => {
	const { name, color, colorScheme, metric, dimension, scaleType, opacity, children, animations, data, previousData } = props;
	let { metricStart, metricEnd } = props;
	let isStacked = false;
	if (!metricEnd || !metricStart) {
		isStacked = true;
		metricStart = `${metric}0`;
		metricEnd = `${metric}1`;
	}
	marks.push(
		{
			name: `${name}_group`,
			type: 'group',
			from: {
				facet: {
					name: `${name}_facet`,
					data: FILTERED_TABLE,
					groupby: color,
				},
			},
			marks: [
				getAreaMark({
					name,
					color,
					colorScheme,
					children,
					metricStart,
					metricEnd,
					animations,
					data,
					previousData,
					isStacked,
					dimension,
					scaleType,
					opacity,
				}),
				...getAnchorPointMark(props),
			],
		},
		...getSelectedAreaMarks({ children, name, scaleType, color, dimension, metricEnd, metricStart }),
		...getHoverMarks(props)
	);
	return marks;
});

/**
 * returns a transparent point that gets used by the popover to anchor to
 */
const getAnchorPointMark = ({ children, name, dimension, metric, scaleType }: AreaSpecProps): Mark[] => {
	if (!children.length) return [];
	return [
		{
			name: `${name}_anchorPoint`,
			type: 'symbol',
			from: { data: `${name}_highlightedDataPoint` },
			interactive: false,
			encode: {
				enter: {
					y: { scale: 'yLinear', field: `${metric}1` },
					stroke: { value: 'transparent' },
					fill: { value: 'transparent' },
				},
				update: {
					x: getX(scaleType, dimension),
				},
			},
		},
	];
};

/**
 * returns a circle symbol and a rule on the hovered/selected point
 */
const getHoverMarks = ({ children, name, dimension, metric, color, scaleType }: AreaSpecProps): Mark[] => {
	if (!children.length) return [];
	return [
		{
			name: `${name}_rule`,
			type: 'rule',
			from: { data: `${name}_highlightedDataPoint` },
			interactive: false,
			encode: {
				enter: {
					y: { value: 0 },
					y2: { signal: 'height' },
					strokeWidth: { value: 1 },
				},
				update: {
					x: getX(scaleType, dimension),
				},
			},
		},
		{
			name: `${name}_point`,
			type: 'symbol',
			from: { data: `${name}_highlightedDataPoint` },
			interactive: false,
			encode: {
				enter: {
					y: { scale: 'yLinear', field: `${metric}1` },
					stroke: { scale: COLOR_SCALE, field: color },
					fill: { signal: BACKGROUND_COLOR },
				},
				update: {
					x: getX(scaleType, dimension),
				},
			},
		},
	];
};

/**
 * returns an area mark for the blue border around the selected area.
 */
const getSelectedAreaMarks = ({
	children,
	name,
	scaleType,
	color,
	dimension,
	metricEnd,
	metricStart,
}: {
	children: MarkChildElement[];
	name: string;
	scaleType: ScaleType;
	color: string;
	dimension: string;
	metricEnd: string;
	metricStart: string;
}): Mark[] => {
	if (!children.some((child) => child.type === ChartPopover)) return [];
	return [
		{
			name: `${name}_selectBorder`,
			type: 'area',
			from: { data: `${name}_selectedDataSeries` },
			interactive: false,
			encode: {
				enter: {
					y: { scale: 'yLinear', field: metricStart },
					y2: { scale: 'yLinear', field: metricEnd },
					// need to fill this so the white border doesn't slightly bleed around the blue select border
					fill: { scale: COLOR_SCALE, field: color },
					stroke: { value: spectrumColors.light['static-blue'] },
					strokeWidth: { value: 2 },
					strokeJoin: { value: 'round' },
				},
				update: {
					// this has to be in update because when you resize the window that doesn't rebuild the spec
					// but it may change the x position if it causes the chart to resize
					x: getX(scaleType, dimension),
				},
			},
		},
	];
};<|MERGE_RESOLUTION|>--- conflicted
+++ resolved
@@ -18,13 +18,9 @@
 	DEFAULT_METRIC,
 	DEFAULT_TIME_DIMENSION,
 	FILTERED_TABLE,
-<<<<<<< HEAD
-	MARK_ID
-=======
 	MARK_ID,
 	SELECTED_ITEM,
 	SELECTED_SERIES,
->>>>>>> d32734f2
 } from '@constants';
 import {
 	addHighlightedSeriesSignalEvents,
