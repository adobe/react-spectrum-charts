--- conflicted
+++ resolved
@@ -25,7 +25,6 @@
 import { hasInteractiveChildren } from '@specBuilder/marks/markUtils';
 import {
 	addHighlightedSeriesSignalEvents,
-	getRSCAnimationSignals,
 	getControlledHoverSignal,
 	getRscAnimationSignals,
 	hasSignalByName,
@@ -44,18 +43,8 @@
 	getTableData,
 	getTransformSort,
 } from '../data/dataUtils';
-import {
-	addContinuousDimensionScale,
-	addFieldToFacetScaleDomain,
-	addMetricScale,
-<<<<<<< HEAD
-	addRSCAnimationScales
-=======
-	addRscAnimationScales,
->>>>>>> f15f4136
-} from '../scale/scaleSpecBuilder';
 import { getAreaMark, getX } from './areaUtils';
-import { hasInteractiveChildren } from '@specBuilder/marks/markUtils';
+import { addContinuousDimensionScale, addFieldToFacetScaleDomain, addMetricScale, addRscAnimationScales } from '@specBuilder/scale/scaleSpecBuilder';
 
 export const addArea = produce<
 	Spec,
@@ -181,17 +170,11 @@
 
 export const addSignals = produce<Signal[], [AreaSpecProps]>((signals, { children, name, animations }) => {
 	if (!children.length) return;
-<<<<<<< HEAD
-	//TODO: add comments/tests/etc
-	if (animations && hasInteractiveChildren(children)) {
-		signals.push(...getRSCAnimationSignals(name));
-=======
 
 	// If animations is enabled and has hover functionality, add all the necessary animation signals.
 	// TODO: add tests
-	if (animations !== false && hasInteractiveChildren(children)) {
+	if (animations && hasInteractiveChildren(children)) {
 		signals.push(...getRscAnimationSignals(name));
->>>>>>> f15f4136
 	}
 	if (!hasSignalByName(signals, `${name}_controlledHoveredId`)) {
 		signals.push(getControlledHoverSignal(name));
@@ -201,16 +184,10 @@
 
 export const setScales = produce<Scale[], [AreaSpecProps]>(
 	(scales, { metric, metricEnd, metricStart, dimension, color, scaleType, padding, animations, children }) => {
-<<<<<<< HEAD
-		//TODO: add comments/tests/etc
-		if (animations && hasInteractiveChildren(children)) {
-			addRSCAnimationScales(scales);
-=======
 		// If animations is enabled and has hover functionality, add all the necessary animation scales.
 		//TODO: add tests
-		if (animations !== false && hasInteractiveChildren(children)) {
+		if (animations && hasInteractiveChildren(children)) {
 			addRscAnimationScales(scales);
->>>>>>> f15f4136
 		}
 		// add dimension scale
 		addContinuousDimensionScale(scales, { scaleType, dimension, padding });
