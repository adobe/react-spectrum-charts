/*
 * Copyright 2023 Adobe. All rights reserved.
 * This file is licensed to you under the Apache License, Version 2.0 (the "License");
 * you may not use this file except in compliance with the License. You may obtain a copy
 * of the License at http://www.apache.org/licenses/LICENSE-2.0
 *
 * Unless required by applicable law or agreed to in writing, software distributed under
 * the License is distributed on an "AS IS" BASIS, WITHOUT WARRANTIES OR REPRESENTATIONS
 * OF ANY KIND, either express or implied. See the License for the specific language
 * governing permissions and limitations under the License.
 */
import { ChartPopover } from '@components/ChartPopover';
import {
	BACKGROUND_COLOR,
	COLOR_SCALE,
	DEFAULT_COLOR,
	DEFAULT_COLOR_SCHEME,
	DEFAULT_METRIC,
	DEFAULT_TIME_DIMENSION,
	FILTERED_TABLE,
	MARK_ID,
	SELECTED_ITEM,
	SELECTED_SERIES,
} from '@constants';
import {
	addHighlightedSeriesSignalEvents,
	getRSCAnimationSignals,
	getControlledHoverSignal,
	hasSignalByName,
} from '@specBuilder/signal/signalSpecBuilder';
import { spectrumColors } from '@themes';
import { sanitizeMarkChildren, toCamelCase } from '@utils';
import { produce } from 'immer';
import { AreaProps, AreaSpecProps, ChartData, ColorScheme, MarkChildElement, ScaleType } from 'types';
import { Data, Mark, Scale, Signal, Spec, Transforms } from 'vega';

import {
<<<<<<< HEAD
	addTimeTransform,
	getFilteredPreviousTableData,
=======
	addTimeTransform, getFilteredPreviousTableData,
>>>>>>> fc12bef2
	getFilteredTableData,
	getPreviousTableData,
	getTableData,
	getTransformSort
} from '../data/dataUtils';
<<<<<<< HEAD
import {
	addContinuousDimensionScale,
	addFieldToFacetScaleDomain,
	addMetricScale,
	addRSCAnimationScales
} from '../scale/scaleSpecBuilder';
=======
import { addContinuousDimensionScale, addFieldToFacetScaleDomain, addMetricScale } from '../scale/scaleSpecBuilder';
>>>>>>> fc12bef2
import { getAreaMark, getX } from './areaUtils';
import { hasInteractiveChildren } from '@specBuilder/marks/markUtils';

<<<<<<< HEAD
export const addArea = produce<Spec, [AreaProps & { colorScheme?: ColorScheme; index?: number, previousData?: ChartData[], data?: ChartData[], animations?: boolean }]>(
=======
export const addArea = produce<Spec, [AreaProps & { colorScheme?: ColorScheme; index?: number, previousData?: ChartData[], data?: ChartData[], animations?: boolean, animateFromZero?: boolean }]>(
>>>>>>> fc12bef2
	(
		spec,
		{
			children,
			color = DEFAULT_COLOR,
			colorScheme = DEFAULT_COLOR_SCHEME,
			dimension = DEFAULT_TIME_DIMENSION,
			index = 0,
			metric = DEFAULT_METRIC,
			metricStart,
			metricEnd,
			name,
			opacity = 0.8,
			scaleType = 'time',
			...props
		}
	) => {
		// put props back together now that all defaults are set
		const areaProps: AreaSpecProps = {
			children: sanitizeMarkChildren(children),
			color,
			colorScheme,
			dimension,
			index,
			metric,
			name: toCamelCase(name || `area${index}`),
			scaleType,
			opacity,
			metricStart,
			metricEnd,
			...props,
		};

		// if either start or end is defined but not both, error to the console and default back to metric
		if ((metricStart || metricEnd) && !(metricStart && metricEnd)) {
			console.error(
				`${metricEnd ? 'metricEnd' : 'metricStart'} is defined but ${
					metricEnd ? 'metricStart' : 'metricEnd'
				} is not. Both must be defined in order to use the "start and end" method. Defaulting back to 'metric = ${metric}'`
			);
			areaProps.metricEnd = undefined;
			areaProps.metricStart = undefined;
		}

		spec.data = addData(spec.data ?? [], areaProps);
		spec.signals = addSignals(spec.signals ?? [], areaProps);
		spec.scales = setScales(spec.scales ?? [], areaProps);
		spec.marks = addAreaMarks(spec.marks ?? [], areaProps);

		return spec;
	}
);

export const addData = produce<Data[], [AreaSpecProps]>(
	(data, { name, dimension, scaleType, color, metric, metricEnd, metricStart, order, children }) => {
		if (scaleType === 'time') {
			const tableData = getTableData(data);
			const previousTableData = getPreviousTableData(data);
			tableData.transform = addTimeTransform(tableData.transform ?? [], dimension);
			previousTableData.transform = addTimeTransform(tableData.transform ?? [], dimension);
		}

		if (!metricEnd || !metricStart) {
			const filteredTableData = getFilteredTableData(data);
			const filteredPreviousTableData = getFilteredPreviousTableData(data);
<<<<<<< HEAD
			// if metricEnd and metricStart don't exist, then we are using metric, so we will support stacked
=======
			// if metricEnd and metricStart don't exist, then we are using metric so we will support stacked
>>>>>>> fc12bef2
			const transform: Transforms[] = [
				...(filteredTableData.transform ?? []),
				{
					type: 'stack',
					groupby: [dimension],
					field: metric,
					sort: getTransformSort(order),
					as: [`${metric}0`, `${metric}1`],
				},
			];
			filteredTableData.transform = transform;
			filteredPreviousTableData.transform = transform;
		}

		if (children.length) {
			const hoverSignal = `${name}_controlledHoveredId`;
			data.push({
				name: `${name}_highlightedDataPoint`,
				source: FILTERED_TABLE,
				transform: [
					{
						type: 'filter',
						expr: `${SELECTED_ITEM} && ${SELECTED_ITEM} === datum.${MARK_ID} || !${SELECTED_ITEM} && ${hoverSignal} && ${hoverSignal} === datum.${MARK_ID}`,
					},
				],
			});

			if (children.some((child) => child.type === ChartPopover)) {
				data.push({
					name: `${name}_selectedDataSeries`,
					source: FILTERED_TABLE,
					transform: [
						{
							type: 'filter',
							expr: `${SELECTED_SERIES} && ${SELECTED_SERIES} === datum.${color}`,
						},
					],
				});
			}
		}
	}
);

export const addSignals = produce<Signal[], [AreaSpecProps]>((signals, { children, name, animations }) => {
	if (!children.length) return;
	//TODO: add comments/tests/etc
	if (animations && hasInteractiveChildren(children)) {
		signals.push(...getRSCAnimationSignals(name));
	}
	if (!hasSignalByName(signals, `${name}_controlledHoveredId`)) {
		signals.push(getControlledHoverSignal(name));
	}
	addHighlightedSeriesSignalEvents(signals, name);
});

export const setScales = produce<Scale[], [AreaSpecProps]>(
	(scales, { metric, metricEnd, metricStart, dimension, color, scaleType, padding, animations, children }) => {
		//TODO: add comments/tests/etc
		if (animations && hasInteractiveChildren(children)) {
			addRSCAnimationScales(scales);
		}
		// add dimension scale
		addContinuousDimensionScale(scales, { scaleType, dimension, padding });
		// add color to the color domain
		addFieldToFacetScaleDomain(scales, COLOR_SCALE, color);
		// find the linear scale and add our field to it
		if (!metricEnd || !metricStart) {
			metricStart = `${metric}0`;
			metricEnd = `${metric}1`;
		}
		addMetricScale(scales, [metricStart, metricEnd]);
		return scales;
	}
);

export const addAreaMarks = produce<Mark[], [AreaSpecProps]>((marks, props) => {
<<<<<<< HEAD
	const { name, color, colorScheme, metric, dimension, scaleType, opacity, children, animations, data, previousData } = props;
=======
	const { name, color, colorScheme, metric, dimension, scaleType, opacity, children, animations, animateFromZero, data, previousData } = props;
>>>>>>> fc12bef2
	let { metricStart, metricEnd } = props;
	let isStacked = false;
	if (!metricEnd || !metricStart) {
		isStacked = true;
		metricStart = `${metric}0`;
		metricEnd = `${metric}1`;
	}
	marks.push(
		{
			name: `${name}_group`,
			type: 'group',
			from: {
				facet: {
					name: `${name}_facet`,
					data: FILTERED_TABLE,
					groupby: color,
				},
			},
			marks: [
				getAreaMark({
					name,
					color,
					colorScheme,
					children,
					metricStart,
					metricEnd,
					animations,
<<<<<<< HEAD
=======
					animateFromZero,
>>>>>>> fc12bef2
					data,
					previousData,
					isStacked,
					dimension,
					scaleType,
					opacity,
				}),
				...getAnchorPointMark(props),
			],
		},
		...getSelectedAreaMarks({ children, name, scaleType, color, dimension, metricEnd, metricStart }),
		...getHoverMarks(props)
	);
	return marks;
});

/**
 * returns a transparent point that gets used by the popover to anchor to
 */
const getAnchorPointMark = ({ children, name, dimension, metric, scaleType }: AreaSpecProps): Mark[] => {
	if (!children.length) return [];
	return [
		{
			name: `${name}_anchorPoint`,
			type: 'symbol',
			from: { data: `${name}_highlightedDataPoint` },
			interactive: false,
			encode: {
				enter: {
					y: { scale: 'yLinear', field: `${metric}1` },
					stroke: { value: 'transparent' },
					fill: { value: 'transparent' },
				},
				update: {
					x: getX(scaleType, dimension),
				},
			},
		},
	];
};

/**
 * returns a circle symbol and a rule on the hovered/selected point
 */
const getHoverMarks = ({ children, name, dimension, metric, color, scaleType }: AreaSpecProps): Mark[] => {
	if (!children.length) return [];
	return [
		{
			name: `${name}_rule`,
			type: 'rule',
			from: { data: `${name}_highlightedDataPoint` },
			interactive: false,
			encode: {
				enter: {
					y: { value: 0 },
					y2: { signal: 'height' },
					strokeWidth: { value: 1 },
				},
				update: {
					x: getX(scaleType, dimension),
				},
			},
		},
		{
			name: `${name}_point`,
			type: 'symbol',
			from: { data: `${name}_highlightedDataPoint` },
			interactive: false,
			encode: {
				enter: {
					y: { scale: 'yLinear', field: `${metric}1` },
					stroke: { scale: COLOR_SCALE, field: color },
					fill: { signal: BACKGROUND_COLOR },
				},
				update: {
					x: getX(scaleType, dimension),
				},
			},
		},
	];
};

/**
 * returns an area mark for the blue border around the selected area.
 */
const getSelectedAreaMarks = ({
	children,
	name,
	scaleType,
	color,
	dimension,
	metricEnd,
	metricStart,
}: {
	children: MarkChildElement[];
	name: string;
	scaleType: ScaleType;
	color: string;
	dimension: string;
	metricEnd: string;
	metricStart: string;
}): Mark[] => {
	if (!children.some((child) => child.type === ChartPopover)) return [];
	return [
		{
			name: `${name}_selectBorder`,
			type: 'area',
			from: { data: `${name}_selectedDataSeries` },
			interactive: false,
			encode: {
				enter: {
					y: { scale: 'yLinear', field: metricStart },
					y2: { scale: 'yLinear', field: metricEnd },
					// need to fill this so the white border doesn't slightly bleed around the blue select border
					fill: { scale: COLOR_SCALE, field: color },
					stroke: { value: spectrumColors.light['static-blue'] },
					strokeWidth: { value: 2 },
					strokeJoin: { value: 'round' },
				},
				update: {
					// this has to be in update because when you resize the window that doesn't rebuild the spec,
					// but it may change the x position if it causes the chart to resize
					x: getX(scaleType, dimension),
				},
			},
		},
	];
};<|MERGE_RESOLUTION|>--- conflicted
+++ resolved
@@ -35,35 +35,23 @@
 import { Data, Mark, Scale, Signal, Spec, Transforms } from 'vega';
 
 import {
-<<<<<<< HEAD
 	addTimeTransform,
 	getFilteredPreviousTableData,
-=======
-	addTimeTransform, getFilteredPreviousTableData,
->>>>>>> fc12bef2
 	getFilteredTableData,
 	getPreviousTableData,
 	getTableData,
 	getTransformSort
 } from '../data/dataUtils';
-<<<<<<< HEAD
 import {
 	addContinuousDimensionScale,
 	addFieldToFacetScaleDomain,
 	addMetricScale,
 	addRSCAnimationScales
 } from '../scale/scaleSpecBuilder';
-=======
-import { addContinuousDimensionScale, addFieldToFacetScaleDomain, addMetricScale } from '../scale/scaleSpecBuilder';
->>>>>>> fc12bef2
 import { getAreaMark, getX } from './areaUtils';
 import { hasInteractiveChildren } from '@specBuilder/marks/markUtils';
 
-<<<<<<< HEAD
-export const addArea = produce<Spec, [AreaProps & { colorScheme?: ColorScheme; index?: number, previousData?: ChartData[], data?: ChartData[], animations?: boolean }]>(
-=======
 export const addArea = produce<Spec, [AreaProps & { colorScheme?: ColorScheme; index?: number, previousData?: ChartData[], data?: ChartData[], animations?: boolean, animateFromZero?: boolean }]>(
->>>>>>> fc12bef2
 	(
 		spec,
 		{
@@ -129,11 +117,7 @@
 		if (!metricEnd || !metricStart) {
 			const filteredTableData = getFilteredTableData(data);
 			const filteredPreviousTableData = getFilteredPreviousTableData(data);
-<<<<<<< HEAD
 			// if metricEnd and metricStart don't exist, then we are using metric, so we will support stacked
-=======
-			// if metricEnd and metricStart don't exist, then we are using metric so we will support stacked
->>>>>>> fc12bef2
 			const transform: Transforms[] = [
 				...(filteredTableData.transform ?? []),
 				{
@@ -210,11 +194,7 @@
 );
 
 export const addAreaMarks = produce<Mark[], [AreaSpecProps]>((marks, props) => {
-<<<<<<< HEAD
-	const { name, color, colorScheme, metric, dimension, scaleType, opacity, children, animations, data, previousData } = props;
-=======
 	const { name, color, colorScheme, metric, dimension, scaleType, opacity, children, animations, animateFromZero, data, previousData } = props;
->>>>>>> fc12bef2
 	let { metricStart, metricEnd } = props;
 	let isStacked = false;
 	if (!metricEnd || !metricStart) {
@@ -242,10 +222,7 @@
 					metricStart,
 					metricEnd,
 					animations,
-<<<<<<< HEAD
-=======
 					animateFromZero,
->>>>>>> fc12bef2
 					data,
 					previousData,
 					isStacked,
