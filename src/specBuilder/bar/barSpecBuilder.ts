--- conflicted
+++ resolved
@@ -19,19 +19,13 @@
 	OPACITY_SCALE,
 	PADDING_RATIO,
 	STACK_ID,
+	TIME,
 	TRELLIS_PADDING,
-	TIME
 } from '@constants';
 import { addPopoverData, getPopovers } from '@specBuilder/chartPopover/chartPopoverUtils';
 import { addTooltipData, addTooltipSignals } from '@specBuilder/chartTooltip/chartTooltipUtils';
-<<<<<<< HEAD
-import { getTransformSort } from '@specBuilder/data/dataUtils';
+import { addTimeTransform, getTableData, getTransformSort } from '@specBuilder/data/dataUtils';
 import { getInteractiveMarkName } from '@specBuilder/marks/markUtils';
-=======
-import { addTimeTransform, getTableData, getTransformSort } from '@specBuilder/data/dataUtils';
-import { getInteractiveMarkName } from '@specBuilder/line/lineUtils';
-import { getTooltipProps } from '@specBuilder/marks/markUtils';
->>>>>>> 9435300e
 import {
 	addDomainFields,
 	addFieldToFacetScaleDomain,
@@ -147,18 +141,13 @@
 	setTrendlineSignals(signals, options);
 });
 
-<<<<<<< HEAD
 export const addData = produce<Data[], [BarSpecOptions]>((data, options) => {
-	const { metric, order, type } = options;
-=======
-export const addData = produce<Data[], [BarSpecProps]>((data, props) => {
-	const { dimension, dimensionDataType, metric, order, type } = props;
+	const { dimension, dimensionDataType, metric, order, type } = options;
 	if (dimensionDataType === TIME) {
 		const tableData = getTableData(data);
 		tableData.transform = addTimeTransform(tableData.transform ?? [], dimension);
 	}
 
->>>>>>> 9435300e
 	const index = data.findIndex((d) => d.name === FILTERED_TABLE);
 	data[index].transform = data[index].transform ?? [];
 	if (type === 'stacked' || isDodgedAndStacked(options)) {
