/*
 * Copyright 2023 Adobe. All rights reserved.
 * This file is licensed to you under the Apache License, Version 2.0 (the "License");
 * you may not use this file except in compliance with the License. You may obtain a copy
 * of the License at http://www.apache.org/licenses/LICENSE-2.0
 *
 * Unless required by applicable law or agreed to in writing, software distributed under
 * the License is distributed on an "AS IS" BASIS, WITHOUT WARRANTIES OR REPRESENTATIONS
 * OF ANY KIND, either express or implied. See the License for the specific language
 * governing permissions and limitations under the License.
 */
import {
	COLOR_SCALE,
	DEFAULT_CATEGORICAL_DIMENSION,
	DEFAULT_COLOR_SCHEME,
	DEFAULT_METRIC, 
	FILTERED_PREVIOUS_TABLE,
	FILTERED_TABLE,
	LINE_TYPE_SCALE,
	OPACITY_SCALE,
	PADDING_RATIO,
	STACK_ID,
	TRELLIS_PADDING
} from '@constants';
import { getTransformSort } from '@specBuilder/data/dataUtils';
import { hasInteractiveChildren } from '@specBuilder/marks/markUtils';
import {
	addDomainFields,
	addFieldToFacetScaleDomain,
	addMetricScale,
	getDefaultScale,
	getMetricScale,
	getScaleIndexByName,
	getScaleIndexByType,
	addRSCAnimationScales,
} from '@specBuilder/scale/scaleSpecBuilder';
import { addHighlightedItemSignalEvents, getGenericSignal, getRSCAnimationSignals } from '@specBuilder/signal/signalSpecBuilder';
import { getFacetsFromProps } from '@specBuilder/specUtils';
import { sanitizeMarkChildren, toCamelCase } from '@utils';
import { produce } from 'immer';
import { BarProps, BarSpecProps, ChartData, ColorScheme } from 'types';
import {
	BandScale,
	Data,
	FormulaTransform,
	Mark,
	OrdinalScale,
	Scale,
	Signal,
	Spec,
	Transforms
} from 'vega';

import { getBarPadding, getScaleValues, isDodgedAndStacked } from './barUtils';
import { getDodgedMark } from './dodgedBarUtils';
import { getDodgedAndStackedBarMark, getStackedBarMarks } from './stackedBarUtils';
import { addTrellisScale, getTrellisGroupMark, isTrellised } from './trellisedBarUtils';

<<<<<<< HEAD
export const addBar = produce<Spec, [BarProps & { colorScheme?: ColorScheme; index?: number, data?: ChartData[], previousData?: ChartData[], animations?: boolean }]>(
=======
export const addBar = produce<Spec, [BarProps & { colorScheme?: ColorScheme; index?: number, data?: ChartData[], previousData?: ChartData[], animations?: boolean, animateFromZero?: boolean }]>(
>>>>>>> fc12bef2
	(
		spec,
		{
			children,
			color = { value: 'categorical-100' },
			colorScheme = DEFAULT_COLOR_SCHEME,
			dimension = DEFAULT_CATEGORICAL_DIMENSION,
			index = 0,
			lineType = { value: 'solid' },
			lineWidth = 0,
			metric = DEFAULT_METRIC,
			name,
			opacity = { value: 1 },
			orientation = 'vertical',
			paddingRatio = PADDING_RATIO,
			trellisOrientation = 'horizontal',
			trellisPadding = TRELLIS_PADDING,
			type = 'stacked',
			...props
		}
	) => {
		// put props back together now that all defaults are set
		const barProps: BarSpecProps = {
			children: sanitizeMarkChildren(children),
			orientation,
			color,
			colorScheme,
			dimension,
			index,
			lineType,
			lineWidth,
			metric,
			name: toCamelCase(name || `bar${index}`),
			opacity,
			paddingRatio,
			trellisOrientation,
			trellisPadding,
			type,
			...props,
		};
		spec.data = addData(spec.data ?? [], barProps);
		spec.signals = addSignals(spec.signals ?? [], barProps);
		spec.scales = addScales(spec.scales ?? [], barProps);
		spec.marks = addMarks(spec.marks ?? [], barProps);
	}
);

export const addSignals = produce<Signal[], [BarSpecProps]>(
	(signals, { children, name, paddingRatio, paddingOuter: barPaddingOuter, animations }) => {
		// We use this value to calculate ReferenceLine positions.
		const { paddingInner } = getBarPadding(paddingRatio, barPaddingOuter);
		signals.push(getGenericSignal('paddingInner', paddingInner));

		if (!children.length) {
			return;
		}
		//TODO: add comments
		if (animations && hasInteractiveChildren(children)) {
			signals.push(...getRSCAnimationSignals(name));
		}
		addHighlightedItemSignalEvents(signals, name);
	}
);

export const addData = produce<Data[], [BarSpecProps]>((data, props) => {
	const { metric, order, type } = props;

	const filteredIndex = data.findIndex((d) => d.name === FILTERED_TABLE);
	const filteredPreviousIndex = data.findIndex((d) => d.name === FILTERED_PREVIOUS_TABLE);

	data[filteredIndex].transform = data[filteredIndex].transform ?? [];
	data[filteredPreviousIndex].transform = data[filteredPreviousIndex].transform ?? [];
	if (type === 'stacked' || isDodgedAndStacked(props)) {
		const stackedDataGroup: Transforms = {
			type: 'stack',
			groupby: getStackFields(props),
			field: metric,
			sort: getTransformSort(order),
			as: [`${metric}0`, `${metric}1`],
		};

		data[filteredIndex].transform?.push(stackedDataGroup);
		data[filteredPreviousIndex].transform?.push(stackedDataGroup);

		data[filteredIndex].transform?.push(getStackIdTransform(props));
		data[filteredPreviousIndex].transform?.push(getStackIdTransform(props));

		data.push(getStackAggregateData(props));
	}
	if (type === 'dodged' || isDodgedAndStacked(props)) {
		data[filteredIndex].transform?.push(getDodgeGroupTransform(props));
		data[filteredPreviousIndex].transform?.push(getDodgeGroupTransform(props));
	}
});

/**
 * data aggregate used to calculate the min and max of the stack
 * used to figure out the corner radius of the bars
 * @param facets
 * @param barSpecProps
 * @returns vega Data object
 */
export const getStackAggregateData = (props: BarSpecProps): Data => {
	const { metric, name } = props;
	return {
		name: `${name}_stacks`,
		source: FILTERED_TABLE,
		transform: [
			{
				type: 'aggregate',
				groupby: getStackFields(props),
				fields: [`${metric}1`, `${metric}1`],
				ops: ['min', 'max'],
			},
			getStackIdTransform(props),
		],
	};
};

export const getPreviousStackAggregateData = (props: BarSpecProps): Data => {
	const { metric, name } = props;
	return {
		name: `${name}_stacks`,
		source: FILTERED_PREVIOUS_TABLE,
		transform: [
			{
				type: 'aggregate',
				groupby: getStackFields(props),
				fields: [`${metric}1`, `${metric}1`],
				ops: ['min', 'max'],
			},
			getStackIdTransform(props),
		],
	};
};

export const getStackIdTransform = (props: BarSpecProps): FormulaTransform => {
	return {
		type: 'formula',
		as: STACK_ID,
		expr: getStackFields(props)
			.map((facet) => `datum.${facet}`)
			.join(' + "," + '),
	};
};

const getStackFields = ({ trellis, color, dimension, lineType, opacity, type }: BarSpecProps): string[] => {
	const { facets, secondaryFacets } = getFacetsFromProps({ color, lineType, opacity });
	return [
		...(trellis ? [trellis] : []),
		dimension,
		...(type === 'dodged' ? facets : []),
		...(type === 'stacked' ? secondaryFacets : []),
	];
};

export const getDodgeGroupTransform = ({ color, lineType, name, opacity, type }: BarSpecProps): FormulaTransform => {
	const { facets, secondaryFacets } = getFacetsFromProps({ color, lineType, opacity });
	return {
		type: 'formula',
		as: `${name}_dodgeGroup`,
		expr: (type === 'dodged' ? facets : secondaryFacets).map((facet) => `datum.${facet}`).join(' + "," + '),
	};
};

export const addScales = produce<Scale[], [BarSpecProps]>((scales, props) => {
	const { color, lineType, opacity, orientation, animations, children } = props;

	//TODO add comments
	if (animations&& hasInteractiveChildren(children)) {
		addRSCAnimationScales(scales)
	}
	addMetricScale(scales, getScaleValues(props), orientation === 'vertical' ? 'y' : 'x');
	addDimensionScale(scales, props);
	addTrellisScale(scales, props);
	addFieldToFacetScaleDomain(scales, COLOR_SCALE, color);
	addFieldToFacetScaleDomain(scales, LINE_TYPE_SCALE, lineType);
	addFieldToFacetScaleDomain(scales, OPACITY_SCALE, opacity);
	addSecondaryScales(scales, props);
});

export const addDimensionScale = (
	scales: Scale[],
	{ dimension, paddingRatio, paddingOuter: barPaddingOuter, orientation }: BarSpecProps
) => {
	const index = getScaleIndexByType(scales, 'band', orientation === 'vertical' ? 'x' : 'y');
	scales[index] = addDomainFields(scales[index], [dimension]);
	const { paddingInner, paddingOuter } = getBarPadding(paddingRatio, barPaddingOuter);

	scales[index] = { ...scales[index], paddingInner, paddingOuter } as BandScale;
};

/**
 * adds scales for the secondary dimensions
 * If a bar is stacked and dodged,
 * @param scales
 * @param param1
 */
export const addSecondaryScales = (scales: Scale[], props: BarSpecProps) => {
	const { color, lineType, opacity } = props;
	if (isDodgedAndStacked(props)) {
		[
			{
				value: color,
				scaleName: 'colors',
				secondaryScaleName: 'secondaryColor',
			},
			{
				value: lineType,
				scaleName: 'lineTypes',
				secondaryScaleName: 'secondaryLineType',
			},
			{
				value: opacity,
				scaleName: 'opacities',
				secondaryScaleName: 'secondaryOpacity',
			},
		].forEach(({ value, scaleName, secondaryScaleName }) => {
			if (Array.isArray(value) && value.length === 2) {
				// secondary value scale used for 2D scales
				const secondaryIndex = getScaleIndexByName(scales, secondaryScaleName, 'ordinal');
				scales[secondaryIndex] = addDomainFields(scales[secondaryIndex], [value[1]]);

				const primaryIndex = getScaleIndexByName(scales, scaleName, 'ordinal');
				const primaryScale = scales[primaryIndex] as OrdinalScale;
				primaryScale.range = { signal: scaleName };
				scales[primaryIndex] = addDomainFields(primaryScale, [value[0]]);
			}
		});
	}
};

export const addMarks = produce<Mark[], [BarSpecProps]>((marks, props) => {
	const barMarks: Mark[] = [];
	if (isDodgedAndStacked(props)) {
		barMarks.push(getDodgedAndStackedBarMark(props));
	} else if (props.type === 'stacked') {
		barMarks.push(...getStackedBarMarks(props));
	} else {
		barMarks.push(getDodgedMark(props));
	}

	// if this is a trellis plot, we add the bars and the repeated scale to the trellis group
	if (isTrellised(props)) {
		const repeatedScale = getRepeatedScale(props);
		marks.push(getTrellisGroupMark(props, barMarks, repeatedScale));
	} else {
		marks.push(...barMarks);
	}
});

export const getRepeatedScale = (props: BarSpecProps): Scale => {
	const { orientation, trellisOrientation } = props;
	// if the orientations match then the metric scale is repeated, otherwise the dimension scale is repeated
	// ex. vertical bar in a vertical trellis will have multiple copies of the metric scale
	if (orientation === trellisOrientation) {
		return getMetricScale(getScaleValues(props), orientation === 'vertical' ? 'y' : 'x', orientation);
	} else {
		return getDimensionScale(props);
	}
};

/**
 * Generates a dimension scale and returns it
 * NOTE: does not check if the dimension scale already exists
 * @param param0
 * @returns
 */
const getDimensionScale = ({
	dimension,
	orientation,
	paddingRatio,
	paddingOuter: barPaddingOuter,
}: BarSpecProps): BandScale => {
	let scale = getDefaultScale('band', orientation === 'vertical' ? 'x' : 'y', orientation);
	scale = addDomainFields(scale, [dimension]);
	const { paddingInner, paddingOuter } = getBarPadding(paddingRatio, barPaddingOuter);
	return { ...scale, paddingInner, paddingOuter } as BandScale;
};<|MERGE_RESOLUTION|>--- conflicted
+++ resolved
@@ -56,11 +56,7 @@
 import { getDodgedAndStackedBarMark, getStackedBarMarks } from './stackedBarUtils';
 import { addTrellisScale, getTrellisGroupMark, isTrellised } from './trellisedBarUtils';
 
-<<<<<<< HEAD
-export const addBar = produce<Spec, [BarProps & { colorScheme?: ColorScheme; index?: number, data?: ChartData[], previousData?: ChartData[], animations?: boolean }]>(
-=======
 export const addBar = produce<Spec, [BarProps & { colorScheme?: ColorScheme; index?: number, data?: ChartData[], previousData?: ChartData[], animations?: boolean, animateFromZero?: boolean }]>(
->>>>>>> fc12bef2
 	(
 		spec,
 		{
