--- conflicted
+++ resolved
@@ -102,16 +102,7 @@
 			return;
 		}
 		addHighlightedItemSignalEvents(signals, name);
-<<<<<<< HEAD
-	},
-=======
-		if (hasPopover(children)) {
-			if (!hasSignalByName(signals, `${name}_selectedId`)) {
-				signals.push(getGenericSignal(`${name}_selectedId`));
-			}
-		}
-	}
->>>>>>> 86e7e54c
+	}
 );
 
 export const addData = produce<Data[], [BarSpecProps]>((data, props) => {
