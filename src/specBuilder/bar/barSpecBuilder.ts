--- conflicted
+++ resolved
@@ -22,10 +22,7 @@
 	TRELLIS_PADDING
 } from '@constants';
 import { getTransformSort } from '@specBuilder/data/dataUtils';
-<<<<<<< HEAD
-import { hasInteractiveChildren, hasPopover } from '@specBuilder/marks/markUtils';
-=======
->>>>>>> 1aa74902
+import { hasInteractiveChildren } from '@specBuilder/marks/markUtils';
 import {
 	addDomainFields,
 	addFieldToFacetScaleDomain,
@@ -36,16 +33,7 @@
 	getScaleIndexByType,
 	getRSCAnimationScales,
 } from '@specBuilder/scale/scaleSpecBuilder';
-<<<<<<< HEAD
-import {
-	getGenericSignal,
-	getUncontrolledHoverSignal,
-	hasSignalByName,
-	getAnimationSignals
-} from '@specBuilder/signal/signalSpecBuilder';
-=======
-import { addHighlightedItemSignalEvents, getGenericSignal } from '@specBuilder/signal/signalSpecBuilder';
->>>>>>> 1aa74902
+import { addHighlightedItemSignalEvents, getGenericSignal, getAnimationSignals } from '@specBuilder/signal/signalSpecBuilder';
 import { getFacetsFromProps } from '@specBuilder/specUtils';
 import { sanitizeMarkChildren, toCamelCase } from '@utils';
 import { produce } from 'immer';
@@ -125,23 +113,11 @@
 		if (!children.length) {
 			return;
 		}
-<<<<<<< HEAD
 		//TODO: add comments
 		if (animations == true && hasInteractiveChildren(children)) {
 			signals.push(...getAnimationSignals(name));
 		}
-
-		if (!hasSignalByName(signals, `${name}_hoveredId`)) {
-			signals.push(getUncontrolledHoverSignal(name));
-		}
-		if (hasPopover(children)) {
-			if (!hasSignalByName(signals, `${name}_selectedId`)) {
-				signals.push(getGenericSignal(`${name}_selectedId`));
-			}
-		}
-=======
 		addHighlightedItemSignalEvents(signals, name);
->>>>>>> 1aa74902
 	}
 );
 
