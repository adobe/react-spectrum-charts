/*
 * Copyright 2023 Adobe. All rights reserved.
 * This file is licensed to you under the Apache License, Version 2.0 (the "License");
 * you may not use this file except in compliance with the License. You may obtain a copy
 * of the License at http://www.apache.org/licenses/LICENSE-2.0
 *
 * Unless required by applicable law or agreed to in writing, software distributed under
 * the License is distributed on an "AS IS" BASIS, WITHOUT WARRANTIES OR REPRESENTATIONS
 * OF ANY KIND, either express or implied. See the License for the specific language
 * governing permissions and limitations under the License.
 */
import {
	COLOR_SCALE,
	DEFAULT_CATEGORICAL_DIMENSION,
	DEFAULT_COLOR_SCHEME,
	DEFAULT_METRIC,
	FILTERED_PREVIOUS_TABLE,
	FILTERED_TABLE,
	LINE_TYPE_SCALE,
	OPACITY_SCALE,
	PADDING_RATIO,
	STACK_ID,
	TRELLIS_PADDING,
} from '@constants';
import { getTransformSort } from '@specBuilder/data/dataUtils';
import { hasInteractiveChildren } from '@specBuilder/marks/markUtils';
import {
	addDomainFields,
	addFieldToFacetScaleDomain,
	addMetricScale,
	addRscAnimationScales,
	getDefaultScale,
	getMetricScale,
	getScaleIndexByName,
	getScaleIndexByType,
} from '@specBuilder/scale/scaleSpecBuilder';
import {
	addHighlightedItemSignalEvents,
	getGenericSignal,
	getRscAnimationSignals,
} from '@specBuilder/signal/signalSpecBuilder';
import { getFacetsFromProps } from '@specBuilder/specUtils';
import { sanitizeMarkChildren, toCamelCase } from '@utils';
import { produce } from 'immer';
import { BarProps, BarSpecProps, ChartData, ColorScheme } from 'types';
import { BandScale, Data, FormulaTransform, Mark, OrdinalScale, Scale, Signal, Spec, Transforms } from 'vega';

import { getBarPadding, getScaleValues, isDodgedAndStacked } from './barUtils';
import { getDodgedMark } from './dodgedBarUtils';
import { getDodgedAndStackedBarMark, getStackedBarMarks } from './stackedBarUtils';
import { addTrellisScale, getTrellisGroupMark, isTrellised } from './trellisedBarUtils';

export const addBar = produce<
	Spec,
	[
		BarProps & {
			colorScheme?: ColorScheme;
			index?: number;
			data?: ChartData[];
			previousData?: ChartData[];
			animations?: boolean;
			animateFromZero?: boolean;
		}
	]
>(
	(
		spec,
		{
			children,
			color = { value: 'categorical-100' },
			colorScheme = DEFAULT_COLOR_SCHEME,
			dimension = DEFAULT_CATEGORICAL_DIMENSION,
			index = 0,
			lineType = { value: 'solid' },
			lineWidth = 0,
			metric = DEFAULT_METRIC,
			name,
			opacity = { value: 1 },
			orientation = 'vertical',
			paddingRatio = PADDING_RATIO,
			trellisOrientation = 'horizontal',
			trellisPadding = TRELLIS_PADDING,
			type = 'stacked',
			...props
		}
	) => {
		// put props back together now that all defaults are set
		const barProps: BarSpecProps = {
			children: sanitizeMarkChildren(children),
			orientation,
			color,
			colorScheme,
			dimension,
			index,
			lineType,
			lineWidth,
			metric,
			name: toCamelCase(name || `bar${index}`),
			opacity,
			paddingRatio,
			trellisOrientation,
			trellisPadding,
			type,
			...props,
		};
		spec.data = addData(spec.data ?? [], barProps);
		spec.signals = addSignals(spec.signals ?? [], barProps);
		spec.scales = addScales(spec.scales ?? [], barProps);
		spec.marks = addMarks(spec.marks ?? [], barProps);
	}
);

export const addSignals = produce<Signal[], [BarSpecProps]>(
	(signals, { children, name, animations, animateFromZero, paddingRatio, paddingOuter: barPaddingOuter }) => {
		// We use this value to calculate ReferenceLine positions.
		const { paddingInner } = getBarPadding(paddingRatio, barPaddingOuter);
		signals.push(getGenericSignal('paddingInner', paddingInner));

		if (!children.length) {
			return;
		}
<<<<<<< HEAD
		addHighlightedItemSignalEvents({ signals, markName: name, animations, animateFromZero, needsDisable: true});
=======

		// if animations are enabled, push all necessary animation signals.
		//TODO: add tests
		if (animations && hasInteractiveChildren(children)) {
			signals.push(...getRscAnimationSignals(name, undefined, true));
		}
		addHighlightedItemSignalEvents({ signals, markName: name, animations, animateFromZero, needsDisable: true });
>>>>>>> 7fdca279
	}
);

export const addData = produce<Data[], [BarSpecProps]>((data, props) => {
	const { metric, order, type } = props;

	const filteredIndex = data.findIndex((d) => d.name === FILTERED_TABLE);
	const filteredPreviousIndex = data.findIndex((d) => d.name === FILTERED_PREVIOUS_TABLE);

	data[filteredIndex].transform = data[filteredIndex].transform ?? [];
	data[filteredPreviousIndex].transform = data[filteredPreviousIndex].transform ?? [];
	if (type === 'stacked' || isDodgedAndStacked(props)) {
		const stackedDataGroup: Transforms = {
			type: 'stack',
			groupby: getStackFields(props),
			field: metric,
			sort: getTransformSort(order),
			as: [`${metric}0`, `${metric}1`],
		};

		data[filteredIndex].transform?.push(stackedDataGroup);
		data[filteredPreviousIndex].transform?.push(stackedDataGroup);

		data[filteredIndex].transform?.push(getStackIdTransform(props));
		data[filteredPreviousIndex].transform?.push(getStackIdTransform(props));

		data.push(getStackAggregateData(props));
	}
	if (type === 'dodged' || isDodgedAndStacked(props)) {
		data[filteredIndex].transform?.push(getDodgeGroupTransform(props));
		data[filteredPreviousIndex].transform?.push(getDodgeGroupTransform(props));
	}
});

/**
 * data aggregate used to calculate the min and max of the stack
 * used to figure out the corner radius of the bars
 * @param facets
 * @param barSpecProps
 * @returns vega Data object
 */
export const getStackAggregateData = (props: BarSpecProps): Data => {
	const { metric, name } = props;
	return {
		name: `${name}_stacks`,
		source: FILTERED_TABLE,
		transform: [
			{
				type: 'aggregate',
				groupby: getStackFields(props),
				fields: [`${metric}1`, `${metric}1`],
				ops: ['min', 'max'],
			},
			getStackIdTransform(props),
		],
	};
};

export const getPreviousStackAggregateData = (props: BarSpecProps): Data => {
	const { metric, name } = props;
	return {
		name: `${name}_stacks`,
		source: FILTERED_PREVIOUS_TABLE,
		transform: [
			{
				type: 'aggregate',
				groupby: getStackFields(props),
				fields: [`${metric}1`, `${metric}1`],
				ops: ['min', 'max'],
			},
			getStackIdTransform(props),
		],
	};
};

export const getStackIdTransform = (props: BarSpecProps): FormulaTransform => {
	return {
		type: 'formula',
		as: STACK_ID,
		expr: getStackFields(props)
			.map((facet) => `datum.${facet}`)
			.join(' + "," + '),
	};
};

const getStackFields = ({ trellis, color, dimension, lineType, opacity, type }: BarSpecProps): string[] => {
	const { facets, secondaryFacets } = getFacetsFromProps({ color, lineType, opacity });
	return [
		...(trellis ? [trellis] : []),
		dimension,
		...(type === 'dodged' ? facets : []),
		...(type === 'stacked' ? secondaryFacets : []),
	];
};

export const getDodgeGroupTransform = ({ color, lineType, name, opacity, type }: BarSpecProps): FormulaTransform => {
	const { facets, secondaryFacets } = getFacetsFromProps({ color, lineType, opacity });
	return {
		type: 'formula',
		as: `${name}_dodgeGroup`,
		expr: (type === 'dodged' ? facets : secondaryFacets).map((facet) => `datum.${facet}`).join(' + "," + '),
	};
};

export const addScales = produce<Scale[], [BarSpecProps]>((scales, props) => {
	const { color, lineType, opacity, orientation, animations, children } = props;
	// if animations are enabled and the chart has interactive children, get all animation scales.
	//TODO add tests
	if (animations && hasInteractiveChildren(children)) {
		addRscAnimationScales(scales);
	}
	addMetricScale(scales, getScaleValues(props), orientation === 'vertical' ? 'y' : 'x');
	addDimensionScale(scales, props);
	addTrellisScale(scales, props);
	addFieldToFacetScaleDomain(scales, COLOR_SCALE, color);
	addFieldToFacetScaleDomain(scales, LINE_TYPE_SCALE, lineType);
	addFieldToFacetScaleDomain(scales, OPACITY_SCALE, opacity);
	addSecondaryScales(scales, props);
});

export const addDimensionScale = (
	scales: Scale[],
	{ dimension, paddingRatio, paddingOuter: barPaddingOuter, orientation }: BarSpecProps
) => {
	const index = getScaleIndexByType(scales, 'band', orientation === 'vertical' ? 'x' : 'y');
	scales[index] = addDomainFields(scales[index], [dimension]);
	const { paddingInner, paddingOuter } = getBarPadding(paddingRatio, barPaddingOuter);

	scales[index] = { ...scales[index], paddingInner, paddingOuter } as BandScale;
};

/**
 * adds scales for the secondary dimensions
 * If a bar is stacked and dodged,
 * @param scales
 * @param param1
 */
export const addSecondaryScales = (scales: Scale[], props: BarSpecProps) => {
	const { color, lineType, opacity } = props;
	if (isDodgedAndStacked(props)) {
		[
			{
				value: color,
				scaleName: 'colors',
				secondaryScaleName: 'secondaryColor',
			},
			{
				value: lineType,
				scaleName: 'lineTypes',
				secondaryScaleName: 'secondaryLineType',
			},
			{
				value: opacity,
				scaleName: 'opacities',
				secondaryScaleName: 'secondaryOpacity',
			},
		].forEach(({ value, scaleName, secondaryScaleName }) => {
			if (Array.isArray(value) && value.length === 2) {
				// secondary value scale used for 2D scales
				const secondaryIndex = getScaleIndexByName(scales, secondaryScaleName, 'ordinal');
				scales[secondaryIndex] = addDomainFields(scales[secondaryIndex], [value[1]]);

				const primaryIndex = getScaleIndexByName(scales, scaleName, 'ordinal');
				const primaryScale = scales[primaryIndex] as OrdinalScale;
				primaryScale.range = { signal: scaleName };
				scales[primaryIndex] = addDomainFields(primaryScale, [value[0]]);
			}
		});
	}
};

export const addMarks = produce<Mark[], [BarSpecProps]>((marks, props) => {
	const barMarks: Mark[] = [];
	if (isDodgedAndStacked(props)) {
		console.log('Is dodged and stacked');
		barMarks.push(getDodgedAndStackedBarMark(props));
	} else if (props.type === 'stacked') {
		console.log('Is stacked');
		barMarks.push(...getStackedBarMarks(props));
	} else {
		console.log('Is dodged');
		barMarks.push(getDodgedMark(props));
	}

	// if this is a trellis plot, we add the bars and the repeated scale to the trellis group
	if (isTrellised(props)) {
		const repeatedScale = getRepeatedScale(props);
		marks.push(getTrellisGroupMark(props, barMarks, repeatedScale));
	} else {
		marks.push(...barMarks);
	}
});

export const getRepeatedScale = (props: BarSpecProps): Scale => {
	const { orientation, trellisOrientation } = props;
	// if the orientations match then the metric scale is repeated, otherwise the dimension scale is repeated
	// ex. vertical bar in a vertical trellis will have multiple copies of the metric scale
	if (orientation === trellisOrientation) {
		return getMetricScale(getScaleValues(props), orientation === 'vertical' ? 'y' : 'x', orientation);
	} else {
		return getDimensionScale(props);
	}
};

/**
 * Generates a dimension scale and returns it
 * NOTE: does not check if the dimension scale already exists
 * @param param0
 * @returns
 */
const getDimensionScale = ({
	dimension,
	orientation,
	paddingRatio,
	paddingOuter: barPaddingOuter,
}: BarSpecProps): BandScale => {
	let scale = getDefaultScale('band', orientation === 'vertical' ? 'x' : 'y', orientation);
	scale = addDomainFields(scale, [dimension]);
	const { paddingInner, paddingOuter } = getBarPadding(paddingRatio, barPaddingOuter);
	return { ...scale, paddingInner, paddingOuter } as BandScale;
};<|MERGE_RESOLUTION|>--- conflicted
+++ resolved
@@ -119,17 +119,13 @@
 		if (!children.length) {
 			return;
 		}
-<<<<<<< HEAD
-		addHighlightedItemSignalEvents({ signals, markName: name, animations, animateFromZero, needsDisable: true});
-=======
 
 		// if animations are enabled, push all necessary animation signals.
 		//TODO: add tests
 		if (animations && hasInteractiveChildren(children)) {
 			signals.push(...getRscAnimationSignals(name, undefined, true));
 		}
-		addHighlightedItemSignalEvents({ signals, markName: name, animations, animateFromZero, needsDisable: true });
->>>>>>> 7fdca279
+		addHighlightedItemSignalEvents({ signals, markName: name, animations, animateFromZero, needsDisable: true});
 	}
 );
 
