/*
 * Copyright 2023 Adobe. All rights reserved.
 * This file is licensed to you under the Apache License, Version 2.0 (the "License");
 * you may not use this file except in compliance with the License. You may obtain a copy
 * of the License at http://www.apache.org/licenses/LICENSE-2.0
 *
 * Unless required by applicable law or agreed to in writing, software distributed under
 * the License is distributed on an "AS IS" BASIS, WITHOUT WARRANTIES OR REPRESENTATIONS
 * OF ANY KIND, either express or implied. See the License for the specific language
 * governing permissions and limitations under the License.
 */
import { Annotation } from '@components/Annotation';
import {
	ANNOTATION_FONT_SIZE,
	ANNOTATION_FONT_WEIGHT,
	BACKGROUND_COLOR,
	CORNER_RADIUS,
	DEFAULT_OPACITY_RULE,
	DISCRETE_PADDING,
	FILTERED_TABLE,
	HIGHLIGHTED_ITEM,
	MARK_ID,
	SELECTED_ITEM,
	STACK_ID,
} from '@constants';
import {
	getColorProductionRule,
	getCursor,
	getHighlightOpacityValue,
	getOpacityProductionRule,
	getStrokeDashProductionRule,
	getTooltip,
	hasInteractiveChildren,
	hasPopover,
} from '@specBuilder/marks/markUtils';
import { getAnimationMarks, getColorValue, getLineWidthPixelsFromLineWidth } from '@specBuilder/specUtils';
import { sanitizeMarkChildren } from '@utils';
import { AnnotationElement, AnnotationStyleProps, BarSpecProps, Orientation } from 'types';
import {
	ArrayValueRef,
	ColorValueRef,
	EncodeEntry,
	GroupMark,
	Mark,
	NumericValueRef,
	ProductionRule,
	RectEncodeEntry,
} from 'vega';

import { getTrellisProperties, isTrellised } from './trellisedBarUtils';

const LABEL_HEIGHT = 22;

/**
 * checks to see if the bar is faceted in the stacked and dodged dimensions
 * @param color
 */
export const isDodgedAndStacked = ({ color, lineType, opacity }: BarSpecProps): boolean => {
	return [color, lineType, opacity].some((facet) => Array.isArray(facet) && facet.length === 2);
};

export const getDodgedGroupMark = (props: BarSpecProps): GroupMark => {
	const { dimension, groupedPadding, orientation, name, paddingRatio } = props;

	const { dimensionScaleKey, dimensionAxis, rangeScale } = getOrientationProperties(orientation);

	return {
		name: `${name}_group`,
		type: 'group',
		from: {
			facet: {
				data: isTrellised(props) ? getTrellisProperties(props).facetName : FILTERED_TABLE,
				name: `${name}_facet`,
				groupby: dimension,
			},
		},
		encode: {
			enter: {
				[dimensionAxis]: {
					scale: dimensionScaleKey,
					field: dimension,
				},
			},
		},
		signals: [{ name: rangeScale, update: `bandwidth("${dimensionScaleKey}")` }],
		scales: [
			{
				name: `${name}_position`,
				type: 'band',
				range: rangeScale,
				// want to reference the FILTERED_TABLE and not the facet table because we want the bar widths and positioning to be consistent across facets
				// if we don't do this, the bar widths could be different for the different groups if one of the groups is missing a value
				domain: { data: FILTERED_TABLE, field: `${name}_dodgeGroup` },
				paddingInner: groupedPadding ?? paddingRatio,
			},
		],
	};
};

export const getDodgedDimensionEncodings = (props: BarSpecProps): RectEncodeEntry => {
	const { animations, dimension, metric, previousData, data} = props;

	const { dimensionAxis, metricAxis: startKey, rangeScale, metricScaleKey: scaleKey } = getOrientationProperties(props.orientation);

	const scale = `${props.name}_position`;
	const field = `${props.name}_dodgeGroup`;

	const isStacked = isDodgedAndStacked(props);

	const startMetric = isStacked ? `${metric}0` : metric;
	const endMetric = `${metric}1`;

	const endAnimations = isStacked ? getAnimationMarks(dimension, endMetric, data, previousData, scaleKey)
		: { scale: scaleKey, signal: "0" }

	const endKey = `${startKey}2`;

	return {
		...(animations !== false && {
			[startKey]: getAnimationMarks(dimension, startMetric, data, previousData, scaleKey),
			[endKey]: endAnimations
		}),
		[dimensionAxis]: { scale, field },
		[rangeScale]: { scale, band: 1 },
	};
};

export const getTrellisedDimensionEncodings = (props: BarSpecProps): RectEncodeEntry => {
	const { dimensionAxis, rangeScale, dimensionScaleKey } = getOrientationProperties(props.orientation);

	return {
		[dimensionAxis]: { scale: dimensionScaleKey, field: props.dimension },
		[rangeScale]: { scale: dimensionScaleKey, band: 1 },
	};
};

export const getMetricEncodings = (props: BarSpecProps): RectEncodeEntry => {
	const { metric, type } = props;
	const { metricAxis: startKey, metricScaleKey: scaleKey } = getOrientationProperties(props.orientation);
	const endKey = `${startKey}2`;

	if (type === 'stacked' || isDodgedAndStacked(props)) {
		return getStackedMetricEncodings(props);
	}
	return {
		[startKey]: { scale: scaleKey, value: 0 },
		[endKey]: { scale: scaleKey, field: metric },
	};
};

export const getStackedMetricEncodings = (props: BarSpecProps): RectEncodeEntry => {
	const { metric, orientation } = props;
	const { metricAxis: startKey, metricScaleKey: scaleKey } = getOrientationProperties(props.orientation);
	const endKey = `${startKey}2`;

	const startValue = `datum.${metric}0`;
	const endValue = `datum.${metric}1`;

	const pixelGapBetweenBars = 1.5;

	if (orientation === 'vertical') {
		return {
			[startKey]: [
				// if the bar starts at 0, no need to calculate any shifts
				{ test: `${startValue} === 0`, signal: `scale('${scaleKey}', ${startValue})` },
				// if the bar is positive, shift the start up by 1.5px gap
				{
					test: `${endValue} > 0`,
					signal: `max(scale('${scaleKey}', ${startValue}) - ${pixelGapBetweenBars}, scale('${scaleKey}', ${endValue}))`,
				},
				// if the bar is negative, shift the start down by 1.5px gap
				{
					signal: `min(scale('${scaleKey}', ${startValue}) + ${pixelGapBetweenBars}, scale('${scaleKey}', ${endValue}))`,
				},
			],
			[endKey]: { scale: scaleKey, field: `${metric}1` },
		};
	}

	return {
		[startKey]: [
			// if the bar starts at 0, no need to calculate any shifts
			{ test: `${startValue} === 0`, signal: `scale('${scaleKey}', ${startValue})` },
			// if the bar is positive, shift the start right by 1.5px gap
			{
				test: `${endValue} > 0`,
				signal: `min(scale('${scaleKey}', ${startValue}) + ${pixelGapBetweenBars}, scale('${scaleKey}', ${endValue}))`,
			},
			// if the bar is negative, shift the start left by 1.5px gap
			{
				signal: `max(scale('${scaleKey}', ${startValue}) - ${pixelGapBetweenBars}, scale('${scaleKey}', ${endValue}))`,
			},
		],
		[endKey]: { scale: scaleKey, field: `${metric}1` },
	};
};

export const getCornerRadiusEncodings = (props: BarSpecProps): RectEncodeEntry => {
	const { type, lineWidth, metric } = props;
	const value = Math.max(1, CORNER_RADIUS - getLineWidthPixelsFromLineWidth(lineWidth) / 2);

	let rectEncodeEntry: RectEncodeEntry;

	if (type === 'dodged' && !isDodgedAndStacked(props)) {
		rectEncodeEntry = {
			cornerRadiusTopLeft: [{ test: `datum.${metric} > 0`, value }, { value: 0 }],
			cornerRadiusTopRight: [{ test: `datum.${metric} > 0`, value }, { value: 0 }],
			cornerRadiusBottomLeft: [{ test: `datum.${metric} < 0`, value }, { value: 0 }],
			cornerRadiusBottomRight: [{ test: `datum.${metric} < 0`, value }, { value: 0 }],
		};
	} else {
		rectEncodeEntry = getStackedCornerRadiusEncodings(props);
	}

	return rotateRectClockwiseIfNeeded(rectEncodeEntry, props);
};

export const getStackedCornerRadiusEncodings = ({ name, metric, lineWidth }: BarSpecProps): RectEncodeEntry => {
	const topTestString = `datum.${metric}1 > 0 && data('${name}_stacks')[indexof(pluck(data('${name}_stacks'), '${STACK_ID}'), datum.${STACK_ID})].max_${metric}1 === datum.${metric}1`;
	const bottomTestString = `datum.${metric}1 < 0 && data('${name}_stacks')[indexof(pluck(data('${name}_stacks'), '${STACK_ID}'), datum.${STACK_ID})].min_${metric}1 === datum.${metric}1`;
	const value = Math.max(1, CORNER_RADIUS - getLineWidthPixelsFromLineWidth(lineWidth) / 2);

	return {
		cornerRadiusTopLeft: [{ test: topTestString, value }, { value: 0 }],
		cornerRadiusTopRight: [{ test: topTestString, value }, { value: 0 }],
		cornerRadiusBottomLeft: [{ test: bottomTestString, value }, { value: 0 }],
		cornerRadiusBottomRight: [{ test: bottomTestString, value }, { value: 0 }],
	};
};

export const rotateRectClockwiseIfNeeded = (
	rectEncodeEntry: RectEncodeEntry,
	{ orientation }: BarSpecProps,
): RectEncodeEntry => {
	if (orientation === 'vertical') return rectEncodeEntry;
	return {
		cornerRadiusTopLeft: rectEncodeEntry.cornerRadiusBottomLeft,
		cornerRadiusTopRight: rectEncodeEntry.cornerRadiusTopLeft,
		cornerRadiusBottomLeft: rectEncodeEntry.cornerRadiusBottomRight,
		cornerRadiusBottomRight: rectEncodeEntry.cornerRadiusTopRight,
	};
};

export const getAnnotationMetricAxisPosition = (
	props: BarSpecProps,
	annotationWidth: AnnotationWidth,
): ProductionRule<NumericValueRef> => {
	const { type, metric, orientation } = props;
	const field = type === 'stacked' || isDodgedAndStacked(props) ? `${metric}1` : metric;
	const { metricScaleKey: scaleKey } = getOrientationProperties(orientation);
	const positionOffset = getAnnotationPositionOffset(props, annotationWidth);

	if (orientation === 'vertical') {
		return [
			{
				test: `datum.${field} < 0`,
				signal: `max(scale('${scaleKey}', datum.${field}), scale('${scaleKey}', 0) + ${positionOffset})`,
			},
			{
				signal: `min(scale('${scaleKey}', datum.${field}), scale('${scaleKey}', 0) - ${positionOffset})`,
			},
		];
	}

	return [
		{
			test: `datum.${field} < 0`,
			signal: `min(scale('${scaleKey}', datum.${field}), scale('${scaleKey}', 0) - ${positionOffset})`,
		},
		{
			signal: `max(scale('${scaleKey}', datum.${field}), scale('${scaleKey}', 0) + ${positionOffset})`,
		},
	];
};

export const getAnnotationPositionOffset = (
	{ orientation }: BarSpecProps,
	annotationWidth: AnnotationWidth,
): string => {
	const pixelGapFromBaseline = 2.5;

	if (orientation === 'vertical') {
		return `${LABEL_HEIGHT / 2 + pixelGapFromBaseline}`;
	}

	if ('value' in annotationWidth) {
		return `${annotationWidth.value / 2 + pixelGapFromBaseline}`;
	}

	// Need parens for order of operations
	// Evaluate signal expression first, then divide by 2, then add extra offset
	return `((${annotationWidth.signal}) / 2 + ${pixelGapFromBaseline})`;
};

type AnnotationWidth = { value: number } | { signal: string };
const getAnnotationWidth = (textKey: string, style?: AnnotationStyleProps): AnnotationWidth => {
	if (style?.width) return { value: style.width };
	return { signal: `getLabelWidth(datum.${textKey}, '${ANNOTATION_FONT_WEIGHT}', ${ANNOTATION_FONT_SIZE}) + 10` };
};

export const getAnnotationMarks = (
	barProps: BarSpecProps,

	// These have to be local fields because it could be used in a group,
	// in which case we don't want to use the "global" (full table) values.
	localDataTableName: string,
	localDimensionScaleKey: string,
	localDimensionField: string,
) => {
	const marks: Mark[] = [];
	const children = sanitizeMarkChildren(barProps.children);
	// bar only supports one annotation
	const annotation = children.find((el) => el.type === Annotation) as AnnotationElement;
	if (annotation?.props.textKey) {
		const { orientation, name, animations } = barProps;
		const { textKey, style } = annotation.props;
		const { metricAxis, dimensionAxis } = getOrientationProperties(orientation);
		const annotationWidth = getAnnotationWidth(textKey, style);
		const annotationPosition = getAnnotationMetricAxisPosition(barProps, annotationWidth);

		marks.push({
			name: `${name}_annotationBackground`,
			type: 'rect',
			from: { data: localDataTableName },
			interactive: false,
			encode: {
				enter: {
					align: { value: 'center' },
					baseline: { value: 'middle' },
					[`${dimensionAxis}c`]: { scale: localDimensionScaleKey, field: localDimensionField, band: 0.5 },
					[`${metricAxis}c`]: annotationPosition,
					cornerRadius: { value: 4 },
					height: { value: LABEL_HEIGHT },
					fill: [
						{
							test: `datum.${textKey} && bandwidth('${localDimensionScaleKey}') >= 48`,
							signal: BACKGROUND_COLOR,
						},
					],
					width: annotationWidth,
				},
				...(animations !== false && {
					update: {
						fillOpacity: {
							signal: 'timerValue === 1 ? 1 : 0'
						}
					}
				})
			},
		});
		marks.push({
			name: `${name}_annotationText`,
			type: 'text',
			from: { data: localDataTableName },
			interactive: false,
			encode: {
				enter: {
					[dimensionAxis]: {
						scale: localDimensionScaleKey,
						field: localDimensionField,
						band: 0.5,
					},
					[metricAxis]: annotationPosition,
					text: [{ test: `bandwidth('${localDimensionScaleKey}') >= 48`, field: textKey }],
					fontSize: { value: ANNOTATION_FONT_SIZE },
					fontWeight: { value: ANNOTATION_FONT_WEIGHT },
					baseline: { value: 'middle' },
					align: { value: 'center' },
				},
				...(animations !== false && {
					update: {
						fillOpacity: {
							signal: 'timerValue === 1 ? 1 : 0'
						}
					}
				})
			},
		});
	}
	return marks;
};

export const getBaseBarEnterEncodings = (props: BarSpecProps): EncodeEntry => ({
	...getMetricEncodings(props),
	...getCornerRadiusEncodings(props),
});

export const getBarEnterEncodings = ({ children, color, colorScheme, name, opacity }: BarSpecProps): EncodeEntry => ({
	fill: getColorProductionRule(color, colorScheme),
	fillOpacity: getOpacityProductionRule(opacity),
	tooltip: getTooltip(children, name),
});

export const getBarUpdateEncodings = (props: BarSpecProps): EncodeEntry => ({
	cursor: getCursor(props.children),
	opacity: getBarOpacity(props),
	stroke: getStroke(props),
	strokeDash: getStrokeDash(props),
	strokeWidth: getStrokeWidth(props),
});

<<<<<<< HEAD
export const getBarOpacity = ({ children, name }: BarSpecProps): ProductionRule<NumericValueRef> => {
=======
export const getBarOpacity = ({ children }: BarSpecProps): ProductionRule<NumericValueRef> => {
>>>>>>> 1aa74902
	// if there aren't any interactive components, then we don't need to add special opacity rules
	if (!hasInteractiveChildren(children)) {
		return [DEFAULT_OPACITY_RULE];
	}

	// if a bar is hovered/selected, all other bars should have reduced opacity
<<<<<<< HEAD
	const hoverSignal = `${name}_hoveredId`;
	if (hasPopover(children)) {
		const selectSignal = `${name}_selectedId`;

		return [
			{
				test: `!${selectSignal} && ${hoverSignal} && ${hoverSignal} !== datum.${MARK_ID}`,
				...getHighlightOpacityValue(DEFAULT_OPACITY_RULE),
			},
			{
				test: `${selectSignal} && ${selectSignal} !== datum.${MARK_ID}`,
				...getHighlightOpacityValue(DEFAULT_OPACITY_RULE),
			},
			{ test: `${selectSignal} && ${selectSignal} === datum.${MARK_ID}`, ...DEFAULT_OPACITY_RULE },
=======
	if (hasPopover(children)) {
		return [
			{
				test: `!${SELECTED_ITEM} && ${HIGHLIGHTED_ITEM} && ${HIGHLIGHTED_ITEM} !== datum.${MARK_ID}`,
				...getHighlightOpacityValue(DEFAULT_OPACITY_RULE),
			},
			{
				test: `${SELECTED_ITEM} && ${SELECTED_ITEM} !== datum.${MARK_ID}`,
				...getHighlightOpacityValue(DEFAULT_OPACITY_RULE),
			},
			{ test: `${SELECTED_ITEM} && ${SELECTED_ITEM} === datum.${MARK_ID}`, ...DEFAULT_OPACITY_RULE },
>>>>>>> 1aa74902
			DEFAULT_OPACITY_RULE,
		];
	}
	return [
		{
<<<<<<< HEAD
			test: `${hoverSignal} && ${hoverSignal} !== datum.${MARK_ID}`,
=======
			test: `${HIGHLIGHTED_ITEM} && ${HIGHLIGHTED_ITEM} !== datum.${MARK_ID}`,
>>>>>>> 1aa74902
			...getHighlightOpacityValue(),
		},
		DEFAULT_OPACITY_RULE,
	];
};

export const getStroke = ({ children, color, colorScheme }: BarSpecProps): ProductionRule<ColorValueRef> => {
	const defaultProductionRule = getColorProductionRule(color, colorScheme);
	if (!hasPopover(children)) {
		return [defaultProductionRule];
	}

	return [
		{
			test: `${SELECTED_ITEM} && ${SELECTED_ITEM} === datum.${MARK_ID}`,
			value: getColorValue('static-blue', colorScheme),
		},
		defaultProductionRule,
	];
};

export const getStrokeDash = ({ children, lineType }: BarSpecProps): ProductionRule<ArrayValueRef> => {
	const defaultProductionRule = getStrokeDashProductionRule(lineType);
	if (!hasPopover(children)) {
		return [defaultProductionRule];
	}

	return [{ test: `${SELECTED_ITEM} && ${SELECTED_ITEM} === datum.${MARK_ID}`, value: [] }, defaultProductionRule];
};

export const getStrokeWidth = ({ children, lineWidth }: BarSpecProps): ProductionRule<NumericValueRef> => {
	const lineWidthValue = getLineWidthPixelsFromLineWidth(lineWidth);
	const defaultProductionRule = { value: lineWidthValue };
	if (!hasPopover(children)) {
		return [defaultProductionRule];
	}

	return [
		{ test: `${SELECTED_ITEM} && ${SELECTED_ITEM} === datum.${MARK_ID}`, value: Math.max(lineWidthValue, 2) },
		defaultProductionRule,
	];
};

export const getBarPadding = (paddingRatio: number, paddingOuter?: number) => {
	const paddingInner = paddingRatio;
	return {
		paddingInner,
		paddingOuter: paddingOuter === undefined ? DISCRETE_PADDING - (1 - paddingInner) / 2 : paddingOuter,
	};
};

export const getScaleValues = (props: BarSpecProps) => {
	return props.type === 'stacked' || isDodgedAndStacked(props) ? [`${props.metric}1`] : [props.metric];
};

export interface BarOrientationProperties {
	metricAxis: 'x' | 'y';
	dimensionAxis: 'x' | 'y';
	metricScaleKey: 'yLinear' | 'xLinear';
	dimensionScaleKey: 'xBand' | 'yBand';
	rangeScale: 'width' | 'height';
}

export const getOrientationProperties = (orientation: Orientation): BarOrientationProperties =>
	orientation === 'vertical'
		? {
				metricAxis: 'y',
				dimensionAxis: 'x',
				metricScaleKey: 'yLinear',
				dimensionScaleKey: 'xBand',
				rangeScale: 'width',
			}
		: {
				metricAxis: 'x',
				dimensionAxis: 'y',
				metricScaleKey: 'xLinear',
				dimensionScaleKey: 'yBand',
				rangeScale: 'height',
			};<|MERGE_RESOLUTION|>--- conflicted
+++ resolved
@@ -230,7 +230,7 @@
 
 export const rotateRectClockwiseIfNeeded = (
 	rectEncodeEntry: RectEncodeEntry,
-	{ orientation }: BarSpecProps,
+	{ orientation }: BarSpecProps
 ): RectEncodeEntry => {
 	if (orientation === 'vertical') return rectEncodeEntry;
 	return {
@@ -243,7 +243,7 @@
 
 export const getAnnotationMetricAxisPosition = (
 	props: BarSpecProps,
-	annotationWidth: AnnotationWidth,
+	annotationWidth: AnnotationWidth
 ): ProductionRule<NumericValueRef> => {
 	const { type, metric, orientation } = props;
 	const field = type === 'stacked' || isDodgedAndStacked(props) ? `${metric}1` : metric;
@@ -275,7 +275,7 @@
 
 export const getAnnotationPositionOffset = (
 	{ orientation }: BarSpecProps,
-	annotationWidth: AnnotationWidth,
+	annotationWidth: AnnotationWidth
 ): string => {
 	const pixelGapFromBaseline = 2.5;
 
@@ -305,7 +305,7 @@
 	// in which case we don't want to use the "global" (full table) values.
 	localDataTableName: string,
 	localDimensionScaleKey: string,
-	localDimensionField: string,
+	localDimensionField: string
 ) => {
 	const marks: Mark[] = [];
 	const children = sanitizeMarkChildren(barProps.children);
@@ -399,33 +399,13 @@
 	strokeWidth: getStrokeWidth(props),
 });
 
-<<<<<<< HEAD
-export const getBarOpacity = ({ children, name }: BarSpecProps): ProductionRule<NumericValueRef> => {
-=======
 export const getBarOpacity = ({ children }: BarSpecProps): ProductionRule<NumericValueRef> => {
->>>>>>> 1aa74902
 	// if there aren't any interactive components, then we don't need to add special opacity rules
 	if (!hasInteractiveChildren(children)) {
 		return [DEFAULT_OPACITY_RULE];
 	}
 
 	// if a bar is hovered/selected, all other bars should have reduced opacity
-<<<<<<< HEAD
-	const hoverSignal = `${name}_hoveredId`;
-	if (hasPopover(children)) {
-		const selectSignal = `${name}_selectedId`;
-
-		return [
-			{
-				test: `!${selectSignal} && ${hoverSignal} && ${hoverSignal} !== datum.${MARK_ID}`,
-				...getHighlightOpacityValue(DEFAULT_OPACITY_RULE),
-			},
-			{
-				test: `${selectSignal} && ${selectSignal} !== datum.${MARK_ID}`,
-				...getHighlightOpacityValue(DEFAULT_OPACITY_RULE),
-			},
-			{ test: `${selectSignal} && ${selectSignal} === datum.${MARK_ID}`, ...DEFAULT_OPACITY_RULE },
-=======
 	if (hasPopover(children)) {
 		return [
 			{
@@ -437,17 +417,12 @@
 				...getHighlightOpacityValue(DEFAULT_OPACITY_RULE),
 			},
 			{ test: `${SELECTED_ITEM} && ${SELECTED_ITEM} === datum.${MARK_ID}`, ...DEFAULT_OPACITY_RULE },
->>>>>>> 1aa74902
 			DEFAULT_OPACITY_RULE,
 		];
 	}
 	return [
 		{
-<<<<<<< HEAD
-			test: `${hoverSignal} && ${hoverSignal} !== datum.${MARK_ID}`,
-=======
 			test: `${HIGHLIGHTED_ITEM} && ${HIGHLIGHTED_ITEM} !== datum.${MARK_ID}`,
->>>>>>> 1aa74902
 			...getHighlightOpacityValue(),
 		},
 		DEFAULT_OPACITY_RULE,
@@ -519,11 +494,11 @@
 				metricScaleKey: 'yLinear',
 				dimensionScaleKey: 'xBand',
 				rangeScale: 'width',
-			}
+		  }
 		: {
 				metricAxis: 'x',
 				dimensionAxis: 'y',
 				metricScaleKey: 'xLinear',
 				dimensionScaleKey: 'yBand',
 				rangeScale: 'height',
-			};+		  };