--- conflicted
+++ resolved
@@ -98,11 +98,7 @@
 };
 
 export const getDodgedDimensionEncodings = (props: BarSpecProps): RectEncodeEntry => {
-<<<<<<< HEAD
-	const { animations, dimension, metric, previousData, data} = props;
-=======
 	const { animations, animateFromZero, dimension, metric, previousData, data} = props;
->>>>>>> fc12bef2
 
 	const { dimensionAxis, metricAxis: startKey, rangeScale, metricScaleKey: scaleKey } = getOrientationProperties(props.orientation);
 
@@ -120,11 +116,7 @@
 	const endKey = `${startKey}2`;
 
 	return {
-<<<<<<< HEAD
-		...(animations && {
-=======
-		...(animations !== false && animateFromZero && {
->>>>>>> fc12bef2
+		...(animations && animateFromZero && {
 			[startKey]: getAnimationMarks(dimension, startMetric, data, previousData, scaleKey),
 			[endKey]: endAnimations
 		}),
@@ -347,11 +339,7 @@
 					],
 					width: annotationWidth,
 				},
-<<<<<<< HEAD
 				...(animations && {
-=======
-				...(animations !== false && {
->>>>>>> fc12bef2
 					update: {
 						fillOpacity: {
 							signal: 'timerValue === 1 ? 1 : 0'
@@ -379,11 +367,7 @@
 					baseline: { value: 'middle' },
 					align: { value: 'center' },
 				},
-<<<<<<< HEAD
 				...(animations && {
-=======
-				...(animations !== false && {
->>>>>>> fc12bef2
 					update: {
 						fillOpacity: {
 							signal: 'timerValue === 1 ? 1 : 0'
