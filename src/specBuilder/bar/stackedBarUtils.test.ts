--- conflicted
+++ resolved
@@ -60,14 +60,8 @@
 		},
 		update: {
 			cursor: undefined,
-<<<<<<< HEAD
 			opacity: [DEFAULT_OPACITY_RULE],
-			...defaultStackedBarXEncondings,
-=======
-			fillOpacity: defaultBarFillOpacity,
-			strokeOpacity: defaultBarFillOpacity,
 			...defaultStackedBarXEncodings,
->>>>>>> 81746139
 			...defaultBarStrokeEncodings,
 		},
 	},
