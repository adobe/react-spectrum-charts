/*
 * Copyright 2023 Adobe. All rights reserved.
 * This file is licensed to you under the Apache License, Version 2.0 (the "License");
 * you may not use this file except in compliance with the License. You may obtain a copy
 * of the License at http://www.apache.org/licenses/LICENSE-2.0
 *
 * Unless required by applicable law or agreed to in writing, software distributed under
 * the License is distributed on an "AS IS" BASIS, WITHOUT WARRANTIES OR REPRESENTATIONS
 * OF ANY KIND, either express or implied. See the License for the specific language
 * governing permissions and limitations under the License.
 */
import { createElement } from 'react';

import { Annotation } from '@components/Annotation';
import {
	BACKGROUND_COLOR,
	COLOR_SCALE,
	DEFAULT_CATEGORICAL_DIMENSION,
	DEFAULT_COLOR,
	DEFAULT_OPACITY_RULE,
	DEFAULT_SECONDARY_COLOR,
	FILTERED_TABLE,
} from '@constants';
import { GroupMark, Mark, RectEncodeEntry } from 'vega';

import {
	defaultBarEnterEncodings,
	defaultBarProps,
	defaultBarStrokeEncodings,
	stackedAnnotationMarks,
} from './barTestUtils';
import { getDodgedAndStackedBarMark, getStackedBarMarks, getStackedDimensionEncodings } from './stackedBarUtils';

const defaultStackedBarXEncodings: RectEncodeEntry = {
	x: { scale: 'xBand', field: DEFAULT_CATEGORICAL_DIMENSION },
	width: { scale: 'xBand', band: 1 },
};

const defaultBackgroundMark: Mark = {
	encode: {
		enter: {
			...defaultBarEnterEncodings,
			fill: { signal: BACKGROUND_COLOR },
		},
		update: defaultStackedBarXEncodings,
	},
	from: { data: FILTERED_TABLE },
	interactive: false,
	name: 'bar0_background',
	type: 'rect',
};

const defaultMark = {
	encode: {
		enter: {
			...defaultBarEnterEncodings,
			fill: { field: DEFAULT_COLOR, scale: COLOR_SCALE },
			fillOpacity: DEFAULT_OPACITY_RULE,
			tooltip: undefined,
		},
		update: {
			cursor: undefined,
<<<<<<< HEAD
			fillOpacity: defaultBarFillOpacity,
			strokeOpacity: defaultBarFillOpacity,
			...defaultStackedBarXEncodings,
=======
			opacity: [DEFAULT_OPACITY_RULE],
			...defaultStackedBarXEncondings,
>>>>>>> d32734f2
			...defaultBarStrokeEncodings,
		},
	},
	from: { data: FILTERED_TABLE },
	interactive: false,
	name: 'bar0',
	type: 'rect',
};

describe('stackedBarUtils', () => {
	describe('getStackedBarMarks()', () => {
		test('default props', () => {
			expect(getStackedBarMarks(defaultBarProps)).toStrictEqual([defaultBackgroundMark, defaultMark]);
		});
		test('with annotation', () => {
			const annotationElement = createElement(Annotation, { textKey: 'textLabel' });
			expect(
				getStackedBarMarks({
					...defaultBarProps,
					children: [...defaultBarProps.children, annotationElement],
				})
			).toStrictEqual([defaultBackgroundMark, defaultMark, ...stackedAnnotationMarks]);
		});
	});

	describe('getDodgedAndStackedBarMark()', () => {
		test('should return mark with dodged and stacked marks', () => {
			const mark = getDodgedAndStackedBarMark(defaultBarProps) as GroupMark;

			expect(mark.name).toEqual('bar0_group');
			expect(mark.scales?.[0].name).toEqual('bar0_position');

			expect(mark.marks).toHaveLength(2);
			expect(mark.marks?.[0].name).toEqual('bar0_background');
			expect(mark.marks?.[1].name).toEqual('bar0');
		});

		test('should return mark with dodged and stacked marks, with annotation', () => {
			const mark = getDodgedAndStackedBarMark({
				...defaultBarProps,
				children: [...defaultBarProps.children, createElement(Annotation, { textKey: 'textLabel' })],
			}) as GroupMark;

			expect(mark.name).toEqual('bar0_group');
			expect(mark.scales?.[0].name).toEqual('bar0_position');

			expect(mark.marks).toHaveLength(4);
			expect(mark.marks?.[0].name).toEqual('bar0_background');
			expect(mark.marks?.[1].name).toEqual('bar0');
			expect(mark.marks?.[2].name).toEqual('bar0_annotationBackground');
			expect(mark.marks?.[3].name).toEqual('bar0_annotationText');

			expect(mark.marks?.[2].encode?.enter?.xc).toEqual({
				scale: 'bar0_position',
				field: 'bar0_dodgeGroup',
				band: 0.5,
			});
			expect(mark.marks?.[3].encode?.enter?.x).toEqual({
				scale: 'bar0_position',
				field: 'bar0_dodgeGroup',
				band: 0.5,
			});
		});

		test('should return mark with dodged and stacked marks, with annotation, horizontal', () => {
			const mark = getDodgedAndStackedBarMark({
				...defaultBarProps,
				orientation: 'horizontal',
				children: [...defaultBarProps.children, createElement(Annotation, { textKey: 'textLabel' })],
			}) as GroupMark;

			expect(mark.name).toEqual('bar0_group');
			expect(mark.scales?.[0].name).toEqual('bar0_position');

			expect(mark.marks).toHaveLength(4);
			expect(mark.marks?.[0].name).toEqual('bar0_background');
			expect(mark.marks?.[1].name).toEqual('bar0');
			expect(mark.marks?.[2].name).toEqual('bar0_annotationBackground');
			expect(mark.marks?.[3].name).toEqual('bar0_annotationText');

			expect(mark.marks?.[2].encode?.enter?.yc).toEqual({
				scale: 'bar0_position',
				field: 'bar0_dodgeGroup',
				band: 0.5,
			});
			expect(mark.marks?.[3].encode?.enter?.y).toEqual({
				scale: 'bar0_position',
				field: 'bar0_dodgeGroup',
				band: 0.5,
			});
		});
	});

	describe('getStackedDimensionEncodings()', () => {
		test('should return x and width encodings', () => {
			expect(getStackedDimensionEncodings(defaultBarProps)).toStrictEqual(defaultStackedBarXEncodings);
		});

		test('should get dodged x encoding if stacked/dodged', () => {
			expect(
				getStackedDimensionEncodings({
					...defaultBarProps,
					color: [DEFAULT_COLOR, DEFAULT_SECONDARY_COLOR],
				})
			).toStrictEqual({
				width: { band: 1, scale: 'bar0_position' },
				x: { field: 'bar0_dodgeGroup', scale: 'bar0_position' },
			});
		});
	});
});<|MERGE_RESOLUTION|>--- conflicted
+++ resolved
@@ -60,14 +60,8 @@
 		},
 		update: {
 			cursor: undefined,
-<<<<<<< HEAD
-			fillOpacity: defaultBarFillOpacity,
-			strokeOpacity: defaultBarFillOpacity,
+			opacity: [DEFAULT_OPACITY_RULE],
 			...defaultStackedBarXEncodings,
-=======
-			opacity: [DEFAULT_OPACITY_RULE],
-			...defaultStackedBarXEncondings,
->>>>>>> d32734f2
 			...defaultBarStrokeEncodings,
 		},
 	},
