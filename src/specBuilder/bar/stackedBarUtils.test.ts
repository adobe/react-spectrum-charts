--- conflicted
+++ resolved
@@ -60,12 +60,7 @@
 		},
 		update: {
 			cursor: undefined,
-<<<<<<< HEAD
-			fillOpacity: defaultBarFillOpacity,
-			strokeOpacity: defaultBarFillOpacity,
-=======
 			opacity: [DEFAULT_OPACITY_RULE],
->>>>>>> 1aa74902
 			...defaultStackedBarXEncodings,
 			...defaultBarStrokeEncodings,
 		},
