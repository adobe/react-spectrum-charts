/*
 * Copyright 2023 Adobe. All rights reserved.
 * This file is licensed to you under the Apache License, Version 2.0 (the "License");
 * you may not use this file except in compliance with the License. You may obtain a copy
 * of the License at http://www.apache.org/licenses/LICENSE-2.0
 *
 * Unless required by applicable law or agreed to in writing, software distributed under
 * the License is distributed on an "AS IS" BASIS, WITHOUT WARRANTIES OR REPRESENTATIONS
 * OF ANY KIND, either express or implied. See the License for the specific language
 * governing permissions and limitations under the License.
 */
import { BACKGROUND_COLOR, FILTERED_TABLE, MARK_ID } from '@constants';
import { getInteractive } from '@specBuilder/marks/markUtils';
import { BarSpecProps } from 'types';
import { Mark, RectEncodeEntry, RectMark } from 'vega';

import {
	getAnnotationMarks,
	getBarEnterEncodings,
	getBarUpdateEncodings,
	getBaseBarEnterEncodings,
	getDodgedDimensionEncodings,
	getDodgedGroupMark,
	getOrientationProperties,
	isDodgedAndStacked,
} from './barUtils';
import { getTrellisProperties, isTrellised } from './trellisedBarUtils';
import { getAnimationMarks } from '@specBuilder/specUtils';

export const getStackedBarMarks = (props: BarSpecProps): Mark[] => {
	const marks: Mark[] = [];
	// add background marks
	// these marks make it so that when the opacity of a bar is lowered (like on hover), you can't see the grid lines behind the bars
	marks.push(getStackedBackgroundBar(props));

	// bar mark
	marks.push(getStackedBar(props));

	// add annotation marks
	marks.push(
		...getAnnotationMarks(
			props,
			getBaseDataSourceName(props),
			getOrientationProperties(props.orientation).dimensionScaleKey,
			props.dimension
		)
	);

	return marks;
};

export const getDodgedAndStackedBarMark = (props: BarSpecProps): Mark => {
	const marks: Mark[] = [];
	// add background marks
	marks.push(getStackedBackgroundBar(props));

	// bar mark
	marks.push(getStackedBar(props));

	// add annotation marks
	marks.push(
		...getAnnotationMarks(props, `${props.name}_facet`, `${props.name}_position`, `${props.name}_dodgeGroup`)
	);

	return { ...getDodgedGroupMark(props), marks };
};

export const getStackedBackgroundBar = (props: BarSpecProps): RectMark => {
	const { name } = props;

	return {
		name: `${name}_background`,
		type: 'rect',
		from: { data: isDodgedAndStacked(props) ? `${name}_facet` : getBaseDataSourceName(props) },
		interactive: false,
		encode: {
			enter: {
				...getBaseBarEnterEncodings(props),
				fill: { signal: BACKGROUND_COLOR },
			},
			update: {
				...getStackedDimensionEncodings(props),
			},
		},
	};
};

export const getStackedBar = (props: BarSpecProps): RectMark => {
	const { children, name } = props;
	return {
		name,
		type: 'rect',
		from: { data: isDodgedAndStacked(props) ? `${name}_facet` : getBaseDataSourceName(props) },
		interactive: getInteractive(children),
		encode: {
			enter: {
				...getBaseBarEnterEncodings(props),
				...getBarEnterEncodings(props),
			},
			update: {
				...getStackedDimensionEncodings(props),
				...getBarUpdateEncodings(props),
			},
		},
	};
};

export const getStackedDimensionEncodings = (props: BarSpecProps): RectEncodeEntry => {
	const { dimension, orientation, previousData, data, animations, animateFromZero, metric } = props;
	if (isDodgedAndStacked(props)) {
		return getDodgedDimensionEncodings(props);
	}

	const { dimensionAxis, rangeScale, dimensionScaleKey, metricScaleKey: scaleKey, metricAxis: startKey } = getOrientationProperties(orientation);

	const endKey = `${startKey}2`;

	return {
<<<<<<< HEAD
		...(animations !== false && animateFromZero && {
			[startKey]: getAnimationMarks(dimension, `${metric}0`, true, data, previousData, scaleKey),
			[endKey]: getAnimationMarks(dimension, `${metric}1`, true, data, previousData, scaleKey)
=======
		...(animations && animateFromZero && {
			[startKey]: getAnimationMarks(dimension, `${metric}0`, data, previousData, scaleKey),
			[endKey]: getAnimationMarks(dimension, `${metric}1`, data, previousData, scaleKey)
>>>>>>> 7fdca279
		}),
		[dimensionAxis]: { scale: dimensionScaleKey, field: dimension },
		[rangeScale]: { scale: dimensionScaleKey, band: 1 },
	};
};

const getBaseDataSourceName = (props: BarSpecProps) => {
	if (isTrellised(props)) return getTrellisProperties(props).facetName;
	return FILTERED_TABLE;
};<|MERGE_RESOLUTION|>--- conflicted
+++ resolved
@@ -116,15 +116,9 @@
 	const endKey = `${startKey}2`;
 
 	return {
-<<<<<<< HEAD
-		...(animations !== false && animateFromZero && {
+		...(animations && animateFromZero && {
 			[startKey]: getAnimationMarks(dimension, `${metric}0`, true, data, previousData, scaleKey),
 			[endKey]: getAnimationMarks(dimension, `${metric}1`, true, data, previousData, scaleKey)
-=======
-		...(animations && animateFromZero && {
-			[startKey]: getAnimationMarks(dimension, `${metric}0`, data, previousData, scaleKey),
-			[endKey]: getAnimationMarks(dimension, `${metric}1`, data, previousData, scaleKey)
->>>>>>> 7fdca279
 		}),
 		[dimensionAxis]: { scale: dimensionScaleKey, field: dimension },
 		[rangeScale]: { scale: dimensionScaleKey, band: 1 },
