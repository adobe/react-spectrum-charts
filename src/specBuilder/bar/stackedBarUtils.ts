--- conflicted
+++ resolved
@@ -106,11 +106,7 @@
 };
 
 export const getStackedDimensionEncodings = (props: BarSpecProps): RectEncodeEntry => {
-<<<<<<< HEAD
-	const { dimension, orientation, previousData, data, animations, metric } = props;
-=======
 	const { dimension, orientation, previousData, data, animations, animateFromZero, metric } = props;
->>>>>>> fc12bef2
 	if (isDodgedAndStacked(props)) {
 		return getDodgedDimensionEncodings(props);
 	}
@@ -120,11 +116,7 @@
 	const endKey = `${startKey}2`;
 
 	return {
-<<<<<<< HEAD
-		...(animations && {
-=======
-		...(animations !== false && animateFromZero && {
->>>>>>> fc12bef2
+		...(animations && animateFromZero && {
 			[startKey]: getAnimationMarks(dimension, `${metric}0`, data, previousData, scaleKey),
 			[endKey]: getAnimationMarks(dimension, `${metric}1`, data, previousData, scaleKey)
 		}),
