/*
 * Copyright 2023 Adobe. All rights reserved.
 * This file is licensed to you under the Apache License, Version 2.0 (the "License");
 * you may not use this file except in compliance with the License. You may obtain a copy
 * of the License at http://www.apache.org/licenses/LICENSE-2.0
 *
 * Unless required by applicable law or agreed to in writing, software distributed under
 * the License is distributed on an "AS IS" BASIS, WITHOUT WARRANTIES OR REPRESENTATIONS
 * OF ANY KIND, either express or implied. See the License for the specific language
 * governing permissions and limitations under the License.
 */
import { createElement } from 'react';

import { Annotation } from '@components/Annotation';
import { ChartTooltip } from '@components/ChartTooltip';
import {
	BACKGROUND_COLOR,
	COLOR_SCALE,
	CORNER_RADIUS,
	DEFAULT_CATEGORICAL_DIMENSION,
	DEFAULT_COLOR,
	DEFAULT_METRIC,
	DEFAULT_OPACITY_RULE,
	DEFAULT_SECONDARY_COLOR,
	FILTERED_TABLE,
	HIGHLIGHTED_ITEM,
	HIGHLIGHT_CONTRAST_RATIO,
	MARK_ID,
} from '@constants';
import { BarSpecProps } from 'types';
import { Mark, RectEncodeEntry } from 'vega';

import {
	defaultBarProps,
	defaultBarStrokeEncodings,
	defaultCornerRadiusEncodings,
	defaultDodgedYEncodings,
	dodgedAnnotationMarks,
} from './barTestUtils';
import { getDodgedMark } from './dodgedBarUtils';

const defaultDodgedProps: BarSpecProps = { ...defaultBarProps, type: 'dodged' };

const defaultDodgedXEncodings: RectEncodeEntry = {
	x: { scale: 'bar0_position', field: 'bar0_dodgeGroup' },
	width: { scale: 'bar0_position', band: 1 },
};

const defaultDodgedCornerRadiusEncodings: RectEncodeEntry = {
	cornerRadiusTopLeft: [{ test: `datum.${DEFAULT_METRIC} > 0`, value: CORNER_RADIUS }, { value: 0 }],
	cornerRadiusTopRight: [{ test: `datum.${DEFAULT_METRIC} > 0`, value: CORNER_RADIUS }, { value: 0 }],
	cornerRadiusBottomLeft: [{ test: `datum.${DEFAULT_METRIC} < 0`, value: CORNER_RADIUS }, { value: 0 }],
	cornerRadiusBottomRight: [{ test: `datum.${DEFAULT_METRIC} < 0`, value: CORNER_RADIUS }, { value: 0 }],
};

const defaultDodgedStackedEnterEncodings: RectEncodeEntry = {
	y: [
		{ test: `datum.${DEFAULT_METRIC}0 === 0`, signal: `scale('yLinear', datum.${DEFAULT_METRIC}0)` },
		{
			test: `datum.${DEFAULT_METRIC}1 > 0`,
			signal: `max(scale('yLinear', datum.${DEFAULT_METRIC}0) - 1.5, scale('yLinear', datum.${DEFAULT_METRIC}1))`,
		},
		{ signal: `min(scale('yLinear', datum.${DEFAULT_METRIC}0) + 1.5, scale('yLinear', datum.${DEFAULT_METRIC}1))` },
	],
	y2: { scale: 'yLinear', field: `${DEFAULT_METRIC}1` },
	...defaultCornerRadiusEncodings,
};

const defaultBackgroundMark: Mark = {
	name: 'bar0_background',
	type: 'rect',
	from: { data: 'bar0_facet' },
	interactive: false,
	encode: {
		enter: {
			...defaultDodgedYEncodings,
			...defaultDodgedCornerRadiusEncodings,
			fill: { signal: BACKGROUND_COLOR },
		},
		update: { ...defaultDodgedXEncodings },
	},
};

const defaultMark: Mark = {
	name: 'bar0',
	type: 'rect',
	from: { data: 'bar0_facet' },
	interactive: false,
	encode: {
		enter: {
			...defaultDodgedYEncodings,
			...defaultDodgedCornerRadiusEncodings,
			fill: { field: DEFAULT_COLOR, scale: COLOR_SCALE },
			fillOpacity: DEFAULT_OPACITY_RULE,
			tooltip: undefined,
		},
		update: {
			...defaultDodgedXEncodings,
			...defaultBarStrokeEncodings,
			cursor: undefined,
			opacity: [DEFAULT_OPACITY_RULE],
		},
	},
};

const defaultMarkWithTooltip: Mark = {
	name: 'bar0',
	type: 'rect',
	from: { data: 'bar0_facet' },
	interactive: true,
	encode: {
		enter: {
			...defaultDodgedYEncodings,
			...defaultDodgedCornerRadiusEncodings,
			fill: { field: DEFAULT_COLOR, scale: COLOR_SCALE },
			fillOpacity: DEFAULT_OPACITY_RULE,
			tooltip: { signal: "merge(datum, {'rscComponentName': 'bar0'})" },
		},
		update: {
			...defaultDodgedXEncodings,
			...defaultBarStrokeEncodings,
			opacity: [
<<<<<<< HEAD
				{ test: `bar0_hoveredId && bar0_hoveredId !== datum.${MARK_ID}`, value: 1 / HIGHLIGHT_CONTRAST_RATIO },
=======
				{
					test: `${HIGHLIGHTED_ITEM} && ${HIGHLIGHTED_ITEM} !== datum.${MARK_ID}`,
					value: 1 / HIGHLIGHT_CONTRAST_RATIO,
				},
>>>>>>> 1aa74902
				DEFAULT_OPACITY_RULE,
			],
			cursor: undefined,
		},
	},
};

const defaultDodgedStackedBackgroundMark: Mark = {
	name: 'bar0_background',
	type: 'rect',
	from: { data: 'bar0_facet' },
	interactive: false,
	encode: {
		enter: {
			...defaultDodgedStackedEnterEncodings,
			fill: { signal: BACKGROUND_COLOR },
		},
		update: { ...defaultDodgedXEncodings },
	},
};

const defaultDodgedStackedMark: Mark = {
	name: 'bar0',
	type: 'rect',
	from: { data: 'bar0_facet' },
	interactive: false,
	encode: {
		enter: {
			...defaultDodgedStackedEnterEncodings,
			fill: {
				signal: `scale('colors', datum.${DEFAULT_COLOR})[indexof(domain('secondaryColor'), datum.${DEFAULT_SECONDARY_COLOR})% length(scale('colors', datum.${DEFAULT_COLOR}))]`,
			},
			fillOpacity: DEFAULT_OPACITY_RULE,
			tooltip: undefined,
		},
		update: {
			...defaultDodgedXEncodings,
			cursor: undefined,
			opacity: [DEFAULT_OPACITY_RULE],
			stroke: [
				{
					signal: `scale('colors', datum.${DEFAULT_COLOR})[indexof(domain('secondaryColor'), datum.${DEFAULT_SECONDARY_COLOR})% length(scale('colors', datum.${DEFAULT_COLOR}))]`,
				},
			],
			strokeDash: [{ value: [] }],
			strokeWidth: [{ value: 0 }],
		},
	},
};

export const defaultDodgedMark = {
	name: 'bar0_group',
	type: 'group',
	from: { facet: { data: FILTERED_TABLE, groupby: DEFAULT_CATEGORICAL_DIMENSION, name: 'bar0_facet' } },
	signals: [{ name: 'width', update: 'bandwidth("xBand")' }],
	scales: [
		{
			domain: { data: FILTERED_TABLE, field: `bar0_dodgeGroup` },
			name: 'bar0_position',
			paddingInner: 0.4,
			range: 'width',
			type: 'band',
		},
	],
	encode: {
		enter: { x: { field: DEFAULT_CATEGORICAL_DIMENSION, scale: 'xBand' } } },
	marks: [defaultBackgroundMark, defaultMark],
};

export const annotationDodgedMarks = {
	...defaultDodgedMark,
	marks: [...defaultDodgedMark.marks, ...dodgedAnnotationMarks],
};

describe('dodgedBarUtils', () => {
	describe('getDodgedMark()', () => {
		test('default props,', () => {
			expect(getDodgedMark(defaultDodgedProps)).toStrictEqual(defaultDodgedMark);
		});
		test('with annotation', () => {
			const annotationElement = createElement(Annotation, { textKey: 'textLabel' });
			expect(
				getDodgedMark({
					...defaultDodgedProps,
					children: [...defaultDodgedProps.children, annotationElement],
				}),
			).toStrictEqual(annotationDodgedMarks);
		});
		test('should add tooltip keys if ChartTooltip exists as child', () => {
			expect(getDodgedMark({ ...defaultDodgedProps, children: [createElement(ChartTooltip)] })).toStrictEqual({
				...defaultDodgedMark,
				marks: [defaultBackgroundMark, defaultMarkWithTooltip],
			});
		});
	});
	describe('getDodgedMark()', () => {
		test('subseries, should include advanced fill, advanced corner radius, and border strokes,', () => {
			expect(
				getDodgedMark({ ...defaultDodgedProps, color: [DEFAULT_COLOR, DEFAULT_SECONDARY_COLOR] }),
			).toStrictEqual({
				...defaultDodgedMark,
				marks: [defaultDodgedStackedBackgroundMark, defaultDodgedStackedMark],
			});
		});
	});
});<|MERGE_RESOLUTION|>--- conflicted
+++ resolved
@@ -120,14 +120,10 @@
 			...defaultDodgedXEncodings,
 			...defaultBarStrokeEncodings,
 			opacity: [
-<<<<<<< HEAD
-				{ test: `bar0_hoveredId && bar0_hoveredId !== datum.${MARK_ID}`, value: 1 / HIGHLIGHT_CONTRAST_RATIO },
-=======
 				{
 					test: `${HIGHLIGHTED_ITEM} && ${HIGHLIGHTED_ITEM} !== datum.${MARK_ID}`,
 					value: 1 / HIGHLIGHT_CONTRAST_RATIO,
 				},
->>>>>>> 1aa74902
 				DEFAULT_OPACITY_RULE,
 			],
 			cursor: undefined,
@@ -213,7 +209,7 @@
 				getDodgedMark({
 					...defaultDodgedProps,
 					children: [...defaultDodgedProps.children, annotationElement],
-				}),
+				})
 			).toStrictEqual(annotationDodgedMarks);
 		});
 		test('should add tooltip keys if ChartTooltip exists as child', () => {
@@ -226,7 +222,7 @@
 	describe('getDodgedMark()', () => {
 		test('subseries, should include advanced fill, advanced corner radius, and border strokes,', () => {
 			expect(
-				getDodgedMark({ ...defaultDodgedProps, color: [DEFAULT_COLOR, DEFAULT_SECONDARY_COLOR] }),
+				getDodgedMark({ ...defaultDodgedProps, color: [DEFAULT_COLOR, DEFAULT_SECONDARY_COLOR] })
 			).toStrictEqual({
 				...defaultDodgedMark,
 				marks: [defaultDodgedStackedBackgroundMark, defaultDodgedStackedMark],
