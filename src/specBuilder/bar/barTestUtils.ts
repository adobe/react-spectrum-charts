/*
 * Copyright 2023 Adobe. All rights reserved.
 * This file is licensed to you under the Apache License, Version 2.0 (the "License");
 * you may not use this file except in compliance with the License. You may obtain a copy
 * of the License at http://www.apache.org/licenses/LICENSE-2.0
 *
 * Unless required by applicable law or agreed to in writing, software distributed under
 * the License is distributed on an "AS IS" BASIS, WITHOUT WARRANTIES OR REPRESENTATIONS
 * OF ANY KIND, either express or implied. See the License for the specific language
 * governing permissions and limitations under the License.
 */
import {
	BACKGROUND_COLOR,
	COLOR_SCALE,
	CORNER_RADIUS,
	DEFAULT_CATEGORICAL_DIMENSION,
	DEFAULT_COLOR,
	DEFAULT_COLOR_SCHEME,
	DEFAULT_METRIC,
	DEFAULT_OPACITY_RULE,
	DEFAULT_SECONDARY_COLOR,
	FILTERED_TABLE,
	HIGHLIGHTED_ITEM,
	HIGHLIGHT_CONTRAST_RATIO,
	MARK_ID,
	PADDING_RATIO,
	SELECTED_ITEM,
	STACK_ID,
	TRELLIS_PADDING,
} from '@constants';
import { BarSpecProps } from 'types';
import { NumericValueRef, ProductionRule, RectEncodeEntry } from 'vega';

export const defaultBarProps: BarSpecProps = {
	animations: false,
	children: [],
	color: DEFAULT_COLOR,
	colorScheme: DEFAULT_COLOR_SCHEME,
	dimension: DEFAULT_CATEGORICAL_DIMENSION,
	index: 0,
	lineType: { value: 'solid' },
	lineWidth: 0,
	metric: DEFAULT_METRIC,
	name: 'bar0',
	opacity: { value: 1 },
	orientation: 'vertical',
	paddingRatio: PADDING_RATIO,
	trellisOrientation: 'horizontal',
	trellisPadding: TRELLIS_PADDING,
	type: 'stacked',
<<<<<<< HEAD
	orientation: 'vertical',
=======
>>>>>>> f15f4136
};

export const defaultBarPropsWithSecondayColor: BarSpecProps = {
	...defaultBarProps,
	color: [DEFAULT_COLOR, DEFAULT_SECONDARY_COLOR],
};

export const defaultStackedYEncodings: RectEncodeEntry = {
	y: [
		{ test: `datum.${DEFAULT_METRIC}0 === 0`, signal: `scale('yLinear', datum.${DEFAULT_METRIC}0)` },
		{
			test: `datum.${DEFAULT_METRIC}1 > 0`,
			signal: `max(scale('yLinear', datum.${DEFAULT_METRIC}0) - 1.5, scale('yLinear', datum.${DEFAULT_METRIC}1))`,
		},
		{ signal: `min(scale('yLinear', datum.${DEFAULT_METRIC}0) + 1.5, scale('yLinear', datum.${DEFAULT_METRIC}1))` },
	],
	y2: { scale: 'yLinear', field: `${DEFAULT_METRIC}1` },
};

export const defaultDodgedYEncodings: RectEncodeEntry = {
	y: { scale: 'yLinear', value: 0 },
	y2: { scale: 'yLinear', field: `${DEFAULT_METRIC}` },
};

export const defaultCornerRadiusEncodings: RectEncodeEntry = {
	cornerRadiusTopLeft: [
		{
			test: `datum.${DEFAULT_METRIC}1 > 0 && data('bar0_stacks')[indexof(pluck(data('bar0_stacks'), '${STACK_ID}'), datum.${STACK_ID})].max_${DEFAULT_METRIC}1 === datum.${DEFAULT_METRIC}1`,
			value: CORNER_RADIUS,
		},
		{ value: 0 },
	],
	cornerRadiusTopRight: [
		{
			test: `datum.${DEFAULT_METRIC}1 > 0 && data('bar0_stacks')[indexof(pluck(data('bar0_stacks'), '${STACK_ID}'), datum.${STACK_ID})].max_${DEFAULT_METRIC}1 === datum.${DEFAULT_METRIC}1`,
			value: CORNER_RADIUS,
		},
		{ value: 0 },
	],
	cornerRadiusBottomLeft: [
		{
			test: `datum.${DEFAULT_METRIC}1 < 0 && data('bar0_stacks')[indexof(pluck(data('bar0_stacks'), '${STACK_ID}'), datum.${STACK_ID})].min_${DEFAULT_METRIC}1 === datum.${DEFAULT_METRIC}1`,
			value: CORNER_RADIUS,
		},
		{ value: 0 },
	],
	cornerRadiusBottomRight: [
		{
			test: `datum.${DEFAULT_METRIC}1 < 0 && data('bar0_stacks')[indexof(pluck(data('bar0_stacks'), '${STACK_ID}'), datum.${STACK_ID})].min_${DEFAULT_METRIC}1 === datum.${DEFAULT_METRIC}1`,
			value: CORNER_RADIUS,
		},
		{ value: 0 },
	],
};

export const defaultDodgedCornerRadiusEncodings: RectEncodeEntry = {
	cornerRadiusBottomLeft: [{ test: 'datum.value < 0', value: CORNER_RADIUS }, { value: 0 }],
	cornerRadiusBottomRight: [{ test: 'datum.value < 0', value: CORNER_RADIUS }, { value: 0 }],
	cornerRadiusTopLeft: [{ test: 'datum.value > 0', value: CORNER_RADIUS }, { value: 0 }],
	cornerRadiusTopRight: [{ test: 'datum.value > 0', value: CORNER_RADIUS }, { value: 0 }],
};

export const defaultBarFillOpacity: ProductionRule<NumericValueRef> = [{ value: 1 }];

export const defaultBarPopoverOpacity: ProductionRule<NumericValueRef> = [
	{
		test: `!${SELECTED_ITEM} && ${HIGHLIGHTED_ITEM} && ${HIGHLIGHTED_ITEM} !== datum.${MARK_ID}`,
		value: 1 / HIGHLIGHT_CONTRAST_RATIO,
	},
	{ test: `${SELECTED_ITEM} && ${SELECTED_ITEM} !== datum.${MARK_ID}`, value: 1 / HIGHLIGHT_CONTRAST_RATIO },
	{ test: `${SELECTED_ITEM} && ${SELECTED_ITEM} === datum.${MARK_ID}`, value: 1 },
	DEFAULT_OPACITY_RULE,
];

export const stackedXScale = 'xBand';
export const dodgedXScale = `${defaultBarProps.name}_position`;
export const dodgedGroupField = `${defaultBarProps.name}_dodgeGroup`;
export const stackedLabelWithStyles = {
	type: 'rect',
	from: { data: FILTERED_TABLE },
	name: 'bar0_annotationBackground',
	interactive: false,

	encode: {
		enter: {
			align: { value: 'center' },
			baseline: { value: 'middle' },
			fill: [{ test: `datum.textLabel && bandwidth('${stackedXScale}') >= 48`, signal: BACKGROUND_COLOR }],
			height: { value: 22 },
			width: { value: 48 },
			xc: { scale: stackedXScale, field: defaultBarProps.dimension, band: 0.5 },
			yc: [
				{
					test: `datum.${defaultBarProps.metric}1 < 0`,
					signal: `max(scale('yLinear', datum.${defaultBarProps.metric}1), scale('yLinear', 0) + 13.5)`,
				},
				{
					signal: `min(scale('yLinear', datum.${defaultBarProps.metric}1), scale('yLinear', 0) - 13.5)`,
				},
			],
			cornerRadius: { value: 4 },
		},
	},
};

export const stackedLabelBackground = {
	type: 'rect',
	from: { data: FILTERED_TABLE },
	name: 'bar0_annotationBackground',
	interactive: false,

	encode: {
		enter: {
			align: { value: 'center' },
			baseline: { value: 'middle' },
			fill: [{ test: `datum.textLabel && bandwidth('${stackedXScale}') >= 48`, signal: BACKGROUND_COLOR }],
			height: { value: 22 },
			width: { signal: "getLabelWidth(datum.textLabel, 'bold', 12) + 10" },
			xc: { scale: stackedXScale, field: defaultBarProps.dimension, band: 0.5 },
			yc: [
				{
					test: `datum.${defaultBarProps.metric}1 < 0`,
					signal: `max(scale('yLinear', datum.${defaultBarProps.metric}1), scale('yLinear', 0) + 13.5)`,
				},
				{
					signal: `min(scale('yLinear', datum.${defaultBarProps.metric}1), scale('yLinear', 0) - 13.5)`,
				},
			],
			cornerRadius: { value: 4 },
		},
	},
};

export const stackedLabelText = {
	type: 'text',
	from: { data: FILTERED_TABLE },
	name: 'bar0_annotationText',
	interactive: false,

	encode: {
		enter: {
			x: { scale: stackedXScale, field: defaultBarProps.dimension, band: 0.5 },
			y: [
				{
					test: `datum.${defaultBarProps.metric}1 < 0`,
					signal: `max(scale('yLinear', datum.${defaultBarProps.metric}1), scale('yLinear', 0) + 13.5)`,
				},
				{
					signal: `min(scale('yLinear', datum.${defaultBarProps.metric}1), scale('yLinear', 0) - 13.5)`,
				},
			],
			text: [{ test: `bandwidth('${stackedXScale}') >= 48`, field: 'textLabel' }],
			fontSize: { value: 12 },
			fontWeight: { value: 'bold' },
			baseline: { value: 'middle' },
			align: { value: 'center' },
		},
	}
};

export const dodgedLabelWithStyles = {
	...stackedLabelWithStyles,
	from: { data: `${defaultBarProps.name}_facet` },
	encode: {
		...stackedLabelWithStyles.encode,
		enter: {
			...stackedLabelWithStyles.encode.enter,
			xc: { scale: dodgedXScale, field: dodgedGroupField, band: 0.5 },
			yc: [
				{
					test: `datum.${defaultBarProps.metric} < 0`,
					signal: `max(scale('yLinear', datum.${defaultBarProps.metric}), scale('yLinear', 0) + 13.5)`,
				},
				{
					signal: `min(scale('yLinear', datum.${defaultBarProps.metric}), scale('yLinear', 0) - 13.5)`,
				},
			],
			fill: [{ test: `datum.textLabel && bandwidth('${dodgedXScale}') >= 48`, signal: BACKGROUND_COLOR }],
		},
	},
};

export const dodgedLabelBackground = {
	...stackedLabelBackground,
	from: { data: `${defaultBarProps.name}_facet` },
	encode: {
		...stackedLabelBackground.encode,
		enter: {
			...stackedLabelBackground.encode.enter,
			xc: { scale: dodgedXScale, field: dodgedGroupField, band: 0.5 },
			yc: [
				{
					test: `datum.${defaultBarProps.metric} < 0`,
					signal: `max(scale('yLinear', datum.${defaultBarProps.metric}), scale('yLinear', 0) + 13.5)`,
				},
				{
					signal: `min(scale('yLinear', datum.${defaultBarProps.metric}), scale('yLinear', 0) - 13.5)`,
				},
			],
			fill: [{ test: `datum.textLabel && bandwidth('${dodgedXScale}') >= 48`, signal: BACKGROUND_COLOR }],
		},
	},
};

export const dodgedLabelText = {
	...stackedLabelText,
	from: { data: `${defaultBarProps.name}_facet` },
	encode: {
		...stackedLabelText.encode,
		enter: {
			...stackedLabelText.encode.enter,
			x: { scale: dodgedXScale, field: dodgedGroupField, band: 0.5 },
			y: [
				{
					test: `datum.${defaultBarProps.metric} < 0`,
					signal: `max(scale('yLinear', datum.${defaultBarProps.metric}), scale('yLinear', 0) + 13.5)`,
				},
				{
					signal: `min(scale('yLinear', datum.${defaultBarProps.metric}), scale('yLinear', 0) - 13.5)`,
				},
			],
			text: [{ test: `bandwidth('${dodgedXScale}') >= 48`, field: 'textLabel' }],
		},
	},
};

export const dodgedSubSeriesLabelBackground = {
	...dodgedLabelBackground,
	encode: {
		...dodgedLabelBackground.encode,
		enter: {
			...dodgedLabelBackground.encode.enter,
			yc: [
				{
					test: `datum.${defaultBarProps.metric}1 < 0`,
					signal: `max(scale('yLinear', datum.${defaultBarProps.metric}1), scale('yLinear', 0) + 13.5)`,
				},
				{
					signal: `min(scale('yLinear', datum.${defaultBarProps.metric}1), scale('yLinear', 0) - 13.5)`,
				},
			],
		},
	},
};

export const dodgedSubSeriesLabelText = {
	...dodgedLabelText,
	encode: {
		...dodgedLabelText.encode,
		enter: {
			...dodgedLabelText.encode.enter,
			y: [
				{
					test: `datum.${defaultBarProps.metric}1 < 0`,
					signal: `max(scale('yLinear', datum.${defaultBarProps.metric}1), scale('yLinear', 0) + 13.5)`,
				},
				{
					signal: `min(scale('yLinear', datum.${defaultBarProps.metric}1), scale('yLinear', 0) - 13.5)`,
				},
			],
		},
	},
};

export const stackedAnnotationMarks = [stackedLabelBackground, stackedLabelText];
export const stackedAnnotationMarksWithStyles = [stackedLabelWithStyles, stackedLabelText];
export const dodgedAnnotationMarks = [dodgedLabelBackground, dodgedLabelText];
export const dodgedAnnotationMarksWithStyles = [dodgedLabelWithStyles, dodgedLabelText];
export const dodgedSubSeriesAnnotationMarks = [dodgedSubSeriesLabelBackground, dodgedSubSeriesLabelText];

export const defaultBarEnterEncodings: RectEncodeEntry = {
	...defaultStackedYEncodings,
	...defaultCornerRadiusEncodings,
};

export const defaultBarStrokeEncodings: RectEncodeEntry = {
	stroke: [{ scale: COLOR_SCALE, field: DEFAULT_COLOR }],
	strokeDash: [{ value: [] }],
	strokeWidth: [{ value: 0 }],
};<|MERGE_RESOLUTION|>--- conflicted
+++ resolved
@@ -48,10 +48,6 @@
 	trellisOrientation: 'horizontal',
 	trellisPadding: TRELLIS_PADDING,
 	type: 'stacked',
-<<<<<<< HEAD
-	orientation: 'vertical',
-=======
->>>>>>> f15f4136
 };
 
 export const defaultBarPropsWithSecondayColor: BarSpecProps = {
