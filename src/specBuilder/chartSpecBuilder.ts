/*
 * Copyright 2023 Adobe. All rights reserved.
 * This file is licensed to you under the Apache License, Version 2.0 (the "License");
 * you may not use this file except in compliance with the License. You may obtain a copy
 * of the License at http://www.apache.org/licenses/LICENSE-2.0
 *
 * Unless required by applicable law or agreed to in writing, software distributed under
 * the License is distributed on an "AS IS" BASIS, WITHOUT WARRANTIES OR REPRESENTATIONS
 * OF ANY KIND, either express or implied. See the License for the specific language
 * governing permissions and limitations under the License.
 */
import {
	BACKGROUND_COLOR,
	DEFAULT_BACKGROUND_COLOR,
	DEFAULT_COLOR_SCHEME,
	DEFAULT_LINE_TYPES,
	FILTERED_TABLE,
	SERIES_ID,
	TABLE,
} from '@constants';
<<<<<<< HEAD
import { Area, Axis, Bar, BigNumber, Legend, Line, Scatter, Title } from '@rsc';
=======
import { Area, Axis, Bar, Legend, Line, Scatter, Title } from '@rsc';
import { Donut } from '@rsc/alpha';
>>>>>>> 387e63f9
import colorSchemes from '@themes/colorSchemes';
import { produce } from 'immer';
import {
	AreaElement,
	AxisElement,
	BarElement,
	ChartColors,
	ChartSymbolShape,
	ColorScale,
	ColorScheme,
	Colors,
	DonutElement,
	LegendElement,
	LineElement,
	LineType,
	LineTypes,
	LineWidth,
	Opacities,
	SanitizedSpecProps,
	ScatterElement,
	SymbolShapes,
	SymbolSize,
	TitleElement,
} from 'types';
import { Data, LinearScale, OrdinalScale, PointScale, Scale, Signal, Spec } from 'vega';

import { addArea } from './area/areaSpecBuilder';
import { addAxis } from './axis/axisSpecBuilder';
import { addBar } from './bar/barSpecBuilder';
import { getSeriesIdTransform } from './data/dataUtils';
import { addDonut } from './donut/donutSpecBuilder';
import { setHoverOpacityForMarks } from './legend/legendHighlightUtils';
import { addLegend } from './legend/legendSpecBuilder';
import { addLine } from './line/lineSpecBuilder';
import { addScatter } from './scatter/scatterSpecBuilder';
import { getGenericSignal, hasSignalByName } from './signal/signalSpecBuilder';
import {
	getColorValue,
	getFacetsFromScales,
	getLineWidthPixelsFromLineWidth,
	getPathFromSymbolShape,
	getStrokeDashFromLineType,
	getVegaSymbolSizeFromRscSymbolSize,
	initializeSpec,
} from './specUtils';
import { addTitle } from './title/titleSpecBuilder';

export function buildSpec({
	backgroundColor = DEFAULT_BACKGROUND_COLOR,
	children,
	colors = 'categorical12',
	description,
	hiddenSeries,
	highlightedSeries,
	lineTypes = DEFAULT_LINE_TYPES,
	lineWidths = ['M'],
	opacities,
	symbolShapes = ['rounded-square'],
	symbolSizes = ['XS', 'XL'],
	colorScheme = DEFAULT_COLOR_SCHEME,
	title,
}: SanitizedSpecProps) {
	let spec = initializeSpec(null, { backgroundColor, colorScheme, description, title });
	spec.signals = getDefaultSignals(backgroundColor, colors, colorScheme, lineTypes, opacities, hiddenSeries);
	spec.scales = getDefaultScales(colors, colorScheme, lineTypes, lineWidths, opacities, symbolShapes, symbolSizes);

	// need to build the spec in a specific order
	const buildOrder = new Map();
	buildOrder.set(Area, 0);
	buildOrder.set(Bar, 0);
	buildOrder.set(Line, 0);
	buildOrder.set(Donut, 0);
	buildOrder.set(Scatter, 0);
	buildOrder.set(Legend, 1);
	buildOrder.set(Axis, 2);
	buildOrder.set(Title, 3);

	let { areaCount, axisCount, barCount, donutCount, legendCount, lineCount, scatterCount } =
		initializeComponentCounts();
	spec = [...children]
		.sort((a, b) => buildOrder.get(a.type) - buildOrder.get(b.type))
		.reduce((acc: Spec, cur) => {
			if (!('displayName' in cur.type)) {
				console.error('Invalid component type. Component is missing display name.');
				return acc;
			}
			/**
			 * type.displayName is used because it doesn't get minified, unlike type.name
			 * If we simply compare cur.type to the component,
			 * that uses referential equailty which fails in production when the component is imported from a different module like ./alpha
			 */
			switch (cur.type.displayName) {
				case Area.displayName:
					areaCount++;
					return addArea(acc, { ...(cur as AreaElement).props, colorScheme, index: areaCount });
				case Axis.displayName:
					axisCount++;
					return addAxis(acc, { ...(cur as AxisElement).props, colorScheme, index: axisCount });
				case Bar.displayName:
					barCount++;
					return addBar(acc, { ...(cur as BarElement).props, colorScheme, index: barCount });
				case Donut.displayName:
					donutCount++;
					return addDonut(acc, { ...(cur as DonutElement).props, colorScheme, index: donutCount });
				case Legend.displayName:
					legendCount++;
					return addLegend(acc, {
						...(cur as LegendElement).props,
						colorScheme,
						index: legendCount,
						hiddenSeries,
						highlightedSeries,
					});
				case Line.displayName:
					lineCount++;
					return addLine(acc, { ...(cur as LineElement).props, colorScheme, index: lineCount });
				case Scatter.displayName:
					scatterCount++;
					return addScatter(acc, { ...(cur as ScatterElement).props, colorScheme, index: scatterCount });
				case Title.displayName:
					// No title count. There can only be one title.
					return addTitle(acc, { ...(cur as TitleElement).props });
				case BigNumber: 
					// Do nothing and do not throw an error
					return acc;
				default:
					console.error(`Invalid component type: ${cur.type.displayName} is not a supported <Chart> child`);
					return acc;
			}
		}, spec);

	// copy the spec so we don't mutate the original
	spec = JSON.parse(JSON.stringify(spec));
	spec.data = addData(spec.data ?? [], { facets: getFacetsFromScales(spec.scales) });

	// add signals and update marks for controlled highlighting if there isn't a legend with highlight enabled
	if (highlightedSeries && !hasSignalByName(spec.signals ?? [], 'highlightedSeries')) {
		spec = addHighlight(spec, { children, hiddenSeries, highlightedSeries });
	}

	// clear out all scales that don't have any fields on the domain
	spec = removeUnusedScales(spec);

	return spec;
}

export const addHighlight = produce<Spec, [SanitizedSpecProps]>((spec, { highlightedSeries }) => {
	if (!spec.signals) spec.signals = [];
	spec.signals.push(getGenericSignal(`highlightedSeries`, highlightedSeries));
	setHoverOpacityForMarks(spec.marks ?? []);
});

export const removeUnusedScales = produce<Spec>((spec) => {
	spec.scales = spec.scales?.filter((scale) => {
		if ('domain' in scale && scale.domain && 'fields' in scale.domain && scale.domain.fields.length === 0) {
			return false;
		}
		return true;
	});
});

const initializeComponentCounts = () => {
	return {
		areaCount: -1,
		axisCount: -1,
		barCount: -1,
		donutCount: -1,
		legendCount: -1,
		lineCount: -1,
		scatterCount: -1,
	};
};

export const getDefaultSignals = (
	backgroundColor: string,
	colors: ChartColors,
	colorScheme: ColorScheme,
	lineTypes: LineTypes,
	opacities: Opacities | undefined,
	hiddenSeries?: string[]
): Signal[] => {
	// if the background color is transparent, then we want to set the signal background color to gray-50
	// if the signal background color were transparent then backgroundMarks and annotation fill would also be transparent
	const signalBackgroundColor = backgroundColor === 'transparent' ? 'gray-50' : backgroundColor;
	return [
		getGenericSignal(BACKGROUND_COLOR, getColorValue(signalBackgroundColor, colorScheme)),
		getGenericSignal('colors', getTwoDimensionalColorScheme(colors, colorScheme)),
		getGenericSignal('lineTypes', getTwoDimensionalLineTypes(lineTypes)),
		getGenericSignal('opacities', getTwoDimensionalOpacities(opacities)),
		getGenericSignal('hiddenSeries', hiddenSeries ?? []),
	];
};

export const getTwoDimensionalColorScheme = (colors: ChartColors, colorScheme: ColorScheme): string[][] => {
	if (isColors(colors)) {
		return getColors(colors, colorScheme).map((color) => [color]);
	}
	return colors.map((color) => getColors(color, colorScheme));
};

export const getTwoDimensionalLineTypes = (lineTypes: LineTypes): number[][][] => {
	// 1D array of line types
	if (isLineTypeArray(lineTypes)) {
		return getStrokeDashesFromLineTypes(lineTypes).map((strokeDash) => [strokeDash]);
	}
	// 2D array of line types
	return lineTypes.map((lineTypeArray) => getStrokeDashesFromLineTypes(lineTypeArray));
};

export const getTwoDimensionalOpacities = (opacities: Opacities | undefined): number[][] => {
	if (!opacities) return [[1]];
	// 1D array of line types
	if (isNumberArray(opacities)) {
		return opacities.map((opacity) => [opacity]);
	}
	// 2D array of line types
	return opacities;
};

const getDefaultScales = (
	colors: ChartColors,
	colorScheme: ColorScheme,
	lineTypes: LineTypes,
	lineWidths: LineWidth[],
	opacities: Opacities | undefined,
	symbolShapes: SymbolShapes,
	symbolSizes: [SymbolSize, SymbolSize]
): Scale[] => [
	getColorScale(colors, colorScheme),
	getLineTypeScale(lineTypes),
	getLineWidthScale(lineWidths),
	getOpacityScale(opacities),
	getSymbolShapeScale(symbolShapes),
	getSymbolSizeScale(symbolSizes),
];

export const getColorScale = (colors: ChartColors, colorScheme: ColorScheme): OrdinalScale => {
	// if a two dimensional scale was provided, then just grab the first color in each scale and set that as the scale range
	const range = isColors(colors) ? getColors(colors, colorScheme) : colors.map((c) => getColors(c, colorScheme)[0]);
	return {
		name: 'color',
		type: 'ordinal',
		range,
		domain: { data: TABLE, fields: [] },
	};
};

export const getLineTypeScale = (lineTypes: LineTypes): OrdinalScale => {
	// if a two dimensional scale was provided, then just grab the first color in each scale and set that as the scale range
	const range = isLineTypeArray(lineTypes)
		? getStrokeDashesFromLineTypes(lineTypes)
		: lineTypes.map((lineTypesArray) => getStrokeDashFromLineType(lineTypesArray[0]));
	return {
		name: 'lineType',
		type: 'ordinal',
		range,
		domain: { data: TABLE, fields: [] },
	};
};
export const getSymbolShapeScale = (symbolShapes: SymbolShapes): OrdinalScale => {
	// if a two dimensional scale was provided, then just grab the first color in each scale and set that as the scale range
	const range = isSymbolShapeArray(symbolShapes)
		? getPathsFromSymbolShapes(symbolShapes)
		: symbolShapes.map((symbolShape) => getPathFromSymbolShape(symbolShape[0]));
	return {
		name: 'symbolShape',
		type: 'ordinal',
		range,
		domain: { data: TABLE, fields: [] },
	};
};

/**
 * returns the symbol size scale
 * @param symbolSizes
 * @returns LinearScale
 */
export const getSymbolSizeScale = (symbolSizes: [SymbolSize, SymbolSize]): LinearScale => ({
	name: 'symbolSize',
	type: 'linear',
	zero: false,
	range: symbolSizes.map((symbolSize) => getVegaSymbolSizeFromRscSymbolSize(symbolSize)),
	domain: { data: TABLE, fields: [] },
});

export const getLineWidthScale = (lineWidths: LineWidth[]): OrdinalScale => ({
	name: 'lineWidth',
	type: 'ordinal',
	range: lineWidths.map((lineWidth) => getLineWidthPixelsFromLineWidth(lineWidth)),
	domain: { data: TABLE, fields: [] },
});

export const getOpacityScale = (opacities?: Opacities): OrdinalScale | PointScale => {
	if (opacities?.length) {
		const range = isNumberArray(opacities) ? opacities : opacities.map((opacityArray) => opacityArray[0]);
		return {
			name: 'opacity',
			type: 'ordinal',
			range: range,
			domain: { data: TABLE, fields: [] },
		};
	}
	return {
		name: 'opacity',
		type: 'point',
		range: [1, 0],
		padding: 1,
		align: 1,
		domain: { data: TABLE, fields: [] },
	};
};

function getColors(colors: Colors, colorScheme: ColorScheme): string[] {
	if (Array.isArray(colors)) {
		return colors.map((color) => getColorValue(color, colorScheme));
	}
	return colorSchemes[colors];
}

function getStrokeDashesFromLineTypes(lineTypes: LineType[]): number[][] {
	return lineTypes.map((lineType) => getStrokeDashFromLineType(lineType));
}

function getPathsFromSymbolShapes(symbolShapes: ChartSymbolShape[]) {
	return symbolShapes.map((symbolShape) => getPathFromSymbolShape(symbolShape));
}

/**
 * Adds a formula transform to the TABLE data that combines all the facets into a single key
 */
export const addData = produce<Data[], [{ facets: string[] }]>((data, { facets }) => {
	if (facets.length === 0) return;
	data[0]?.transform?.push(getSeriesIdTransform(facets));

	// add a filter transform to the TABLE data that filters out any hidden series
	const index = data.findIndex((datum) => datum.name === FILTERED_TABLE);
	if (index !== -1) {
		data[index].transform = [
			{ type: 'filter', expr: `indexof(hiddenSeries, datum.${SERIES_ID}) === -1` },
			...(data[index].transform ?? []),
		];
	}
});

export const isColorScale = (colors: ChartColors): colors is ColorScale => {
	return Boolean(!Array.isArray(colors) && colors in colorSchemes);
};

export const isColors = (colors: ChartColors): colors is Colors => {
	return isColorScale(colors) || colors.some((color) => !isColorScale(color) && typeof color === 'string');
};

export const isLineTypeArray = (lineTypes: LineTypes): lineTypes is LineType[] => {
	return lineTypes.some((lineType) => typeof lineType === 'string' || isStrokeDashArray(lineType));
};

export const isStrokeDashArray = (lineType: LineType | LineType[]): lineType is number[] => {
	return Array.isArray(lineType) && !lineType.some((value) => typeof value !== 'number');
};

export const isNumberArray = (opacities: Opacities): opacities is number[] => {
	return !opacities.some((opacity) => Array.isArray(opacity));
};

export const isSymbolShapeArray = (symbolShapes: SymbolShapes): symbolShapes is ChartSymbolShape[] => {
	return !symbolShapes.some((symbolShape) => Array.isArray(symbolShape));
};<|MERGE_RESOLUTION|>--- conflicted
+++ resolved
@@ -18,12 +18,8 @@
 	SERIES_ID,
 	TABLE,
 } from '@constants';
-<<<<<<< HEAD
 import { Area, Axis, Bar, BigNumber, Legend, Line, Scatter, Title } from '@rsc';
-=======
-import { Area, Axis, Bar, Legend, Line, Scatter, Title } from '@rsc';
 import { Donut } from '@rsc/alpha';
->>>>>>> 387e63f9
 import colorSchemes from '@themes/colorSchemes';
 import { produce } from 'immer';
 import {
