--- conflicted
+++ resolved
@@ -20,13 +20,9 @@
 	LINE_WIDTH_SCALE,
 	OPACITY_SCALE,
 	SERIES_ID,
-<<<<<<< HEAD
 	SYMBOL_SHAPE_SCALE,
 	SYMBOL_SIZE_SCALE,
 	TABLE,
-=======
-	TABLE
->>>>>>> c349cd5b
 } from '@constants';
 import { Area, Axis, Bar, Legend, Line, Scatter, Title } from '@rsc';
 import { Donut } from '@rsc/alpha';
@@ -232,11 +228,7 @@
 	return {
 		name: 'timerValue',
 		value: '0',
-<<<<<<< HEAD
-		on: [{ events: 'timer{16}', update: 'min(1, timerValue + (1 / 360))' }],
-=======
 		on: [{ events: 'timer{16}', update: 'min(1, timerValue + (1 / 180))' }],
->>>>>>> c349cd5b
 	}
 }
 
