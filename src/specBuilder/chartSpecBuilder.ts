--- conflicted
+++ resolved
@@ -90,10 +90,7 @@
 	data,
 	previousData,
 	animations,
-<<<<<<< HEAD
-=======
 	animateFromZero,
->>>>>>> fc12bef2
 	hiddenSeries,
 	highlightedSeries,
 	lineTypes = DEFAULT_LINE_TYPES,
@@ -152,10 +149,7 @@
 						previousData,
 						data,
 						animations,
-<<<<<<< HEAD
-=======
 						animateFromZero
->>>>>>> fc12bef2
 					});
 				case Axis.displayName:
 					axisCount++;
@@ -169,10 +163,7 @@
 						previousData,
 						data,
 						animations,
-<<<<<<< HEAD
-=======
 						animateFromZero
->>>>>>> fc12bef2
 					});
 				case Donut.displayName:
 					donutCount++;
@@ -196,10 +187,7 @@
 						data,
 						previousData,
 						animations,
-<<<<<<< HEAD
-=======
 						animateFromZero
->>>>>>> fc12bef2
 					});
 				case Scatter.displayName:
 					scatterCount++;
@@ -279,11 +267,7 @@
 	return {
 		name: 'timerValue',
 		value: '0',
-<<<<<<< HEAD
-		on: [{ events: 'timer{16}', update: 'min(1, timerValue + (1 / 60))' }],
-=======
 		on: [{ events: `timer{${DATA_ANIMATION_MILLISECONDS_PER_FRAME}}`, update: `min(1, timerValue + (1 / ${DATA_ANIMATION_DURATION_FRAMES}))` }],
->>>>>>> fc12bef2
 	};
 };
 
