--- conflicted
+++ resolved
@@ -18,7 +18,7 @@
 	SERIES_ID,
 	TABLE,
 } from '@constants';
-import { Area, Axis, Bar, BigNumber, Legend, Line, Scatter, Title } from '@rsc';
+import { Area, Axis, Bar, Legend, Line, Scatter, Title } from '@rsc';
 import colorSchemes from '@themes/colorSchemes';
 import { produce } from 'immer';
 import {
@@ -125,12 +125,8 @@
 				case Title:
 					// No title count. There can only be one title.
 					return addTitle(acc, { ...(cur as TitleElement).props });
-<<<<<<< HEAD
 				case BigNumber:
-=======
-				case BigNumber: 
 					// Do nothing and do not throw an error
->>>>>>> b011f1b2
 					return acc;
 				default:
 					console.error('invalid type');
