--- conflicted
+++ resolved
@@ -31,14 +31,9 @@
 	SYMBOL_SIZE_SCALE,
 	TABLE,
 } from '@constants';
-<<<<<<< HEAD
 import { Area, Axis, Bar, BigNumber, Legend, Line, Scatter, Title } from '@rsc';
-import { Donut } from '@rsc/alpha';
-=======
-import { Area, Axis, Bar, Legend, Line, Scatter, Title } from '@rsc';
 import { Combo } from '@rsc/alpha';
 import { Donut } from '@rsc/rc';
->>>>>>> 37ffc8be
 import colorSchemes from '@themes/colorSchemes';
 import { produce } from 'immer';
 import { Data, LinearScale, OrdinalScale, PointScale, Scale, Signal, Spec } from 'vega';
@@ -174,14 +169,11 @@
 				case Title.displayName:
 					// No title count. There can only be one title.
 					return addTitle(acc, { ...(cur as TitleElement).props });
-<<<<<<< HEAD
 				case BigNumber.displayName:
 					// Do nothing and do not throw an error
 					return acc;
-=======
 				case Combo.displayName:
 					return addCombo(acc, { ...(cur as ComboElement).props });
->>>>>>> 37ffc8be
 				default:
 					console.error(`Invalid component type: ${cur.type.displayName} is not a supported <Chart> child`);
 					return acc;
