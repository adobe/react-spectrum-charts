/*
 * Copyright 2023 Adobe. All rights reserved.
 * This file is licensed to you under the Apache License, Version 2.0 (the "License");
 * you may not use this file except in compliance with the License. You may obtain a copy
 * of the License at http://www.apache.org/licenses/LICENSE-2.0
 *
 * Unless required by applicable law or agreed to in writing, software distributed under
 * the License is distributed on an "AS IS" BASIS, WITHOUT WARRANTIES OR REPRESENTATIONS
 * OF ANY KIND, either express or implied. See the License for the specific language
 * governing permissions and limitations under the License.
 */
import {
	BACKGROUND_COLOR,
	DEFAULT_BACKGROUND_COLOR,
	DEFAULT_COLOR_SCHEME,
	DEFAULT_LINE_TYPES,
	FILTERED_TABLE,
	SERIES_ID,
	TABLE,
} from '@constants';
import { Area, Axis, Bar, BigNumber, Legend, Line, Scatter, Title } from '@rsc';
import { Donut } from '@rsc/alpha';
import colorSchemes from '@themes/colorSchemes';
import { produce } from 'immer';
import {
	AreaElement,
	AxisElement,
	BarElement,
	ChartColors,
	ChartSymbolShape,
	ColorScale,
	ColorScheme,
	Colors,
	DonutElement,
	LegendElement,
	LineElement,
	LineType,
	LineTypes,
	LineWidth,
	Opacities,
	SanitizedSpecProps,
	ScatterElement,
	SymbolShapes,
	SymbolSize,
	TitleElement,
} from 'types';
import { Data, LinearScale, OrdinalScale, PointScale, Scale, Signal, Spec } from 'vega';

import { addArea } from './area/areaSpecBuilder';
import { addAxis } from './axis/axisSpecBuilder';
import { addBar } from './bar/barSpecBuilder';
import { getSeriesIdTransform } from './data/dataUtils';
import { addDonut } from './donut/donutSpecBuilder';
import { setHoverOpacityForMarks } from './legend/legendHighlightUtils';
import { addLegend } from './legend/legendSpecBuilder';
import { addLine } from './line/lineSpecBuilder';
import { addScatter } from './scatter/scatterSpecBuilder';
import { getGenericSignal, hasSignalByName } from './signal/signalSpecBuilder';
import {
	getColorValue,
	getFacetsFromScales,
	getLineWidthPixelsFromLineWidth,
	getPathFromSymbolShape,
	getStrokeDashFromLineType,
	getVegaSymbolSizeFromRscSymbolSize,
	initializeSpec,
} from './specUtils';
import { addTitle } from './title/titleSpecBuilder';

export function buildSpec({
	backgroundColor = DEFAULT_BACKGROUND_COLOR,
	children,
	colors = 'categorical12',
	description,
	hiddenSeries,
	highlightedSeries,
	lineTypes = DEFAULT_LINE_TYPES,
	lineWidths = ['M'],
	opacities,
	symbolShapes = ['rounded-square'],
	symbolSizes = ['XS', 'XL'],
	colorScheme = DEFAULT_COLOR_SCHEME,
	title,
}: SanitizedSpecProps) {
	let spec = initializeSpec(null, { backgroundColor, colorScheme, description, title });
	spec.signals = getDefaultSignals(backgroundColor, colors, colorScheme, lineTypes, opacities, hiddenSeries);
	spec.scales = getDefaultScales(colors, colorScheme, lineTypes, lineWidths, opacities, symbolShapes, symbolSizes);

	// need to build the spec in a specific order
	const buildOrder = new Map();
	buildOrder.set(Area, 0);
	buildOrder.set(Bar, 0);
	buildOrder.set(Line, 0);
	buildOrder.set(Donut, 0);
	buildOrder.set(Scatter, 0);
	buildOrder.set(Legend, 1);
	buildOrder.set(Axis, 2);
	buildOrder.set(Title, 3);

	let { areaCount, axisCount, barCount, donutCount, legendCount, lineCount, scatterCount } =
		initializeComponentCounts();
	spec = [...children]
		.sort((a, b) => buildOrder.get(a.type) - buildOrder.get(b.type))
		.reduce((acc: Spec, cur) => {
			if (!('displayName' in cur.type)) {
				console.error('Invalid component type. Component is missing display name.');
				return acc;
			}
			/**
			 * type.displayName is used because it doesn't get minified, unlike type.name
			 * If we simply compare cur.type to the component,
			 * that uses referential equailty which fails in production when the component is imported from a different module like ./alpha
			 */
			switch (cur.type.displayName) {
				case Area.displayName:
					areaCount++;
					return addArea(acc, { ...(cur as AreaElement).props, colorScheme, index: areaCount });
				case Axis.displayName:
					axisCount++;
					return addAxis(acc, { ...(cur as AxisElement).props, colorScheme, index: axisCount });
				case Bar.displayName:
					barCount++;
					return addBar(acc, { ...(cur as BarElement).props, colorScheme, index: barCount });
				case Donut.displayName:
					donutCount++;
					return addDonut(acc, { ...(cur as DonutElement).props, colorScheme, index: donutCount });
				case Legend.displayName:
					legendCount++;
					return addLegend(acc, {
						...(cur as LegendElement).props,
						colorScheme,
						index: legendCount,
						hiddenSeries,
						highlightedSeries,
					});
				case Line.displayName:
					lineCount++;
					return addLine(acc, { ...(cur as LineElement).props, colorScheme, index: lineCount });
				case Scatter.displayName:
					scatterCount++;
					return addScatter(acc, { ...(cur as ScatterElement).props, colorScheme, index: scatterCount });
				case Title.displayName:
					// No title count. There can only be one title.
					return addTitle(acc, { ...(cur as TitleElement).props });
<<<<<<< HEAD
				case BigNumber:
=======
				case BigNumber.displayName:
>>>>>>> fb16968e
					// Do nothing and do not throw an error
					return acc;
				default:
					console.error(`Invalid component type: ${cur.type.displayName} is not a supported <Chart> child`);
					return acc;
			}
		}, spec);

	// copy the spec so we don't mutate the original
	spec = JSON.parse(JSON.stringify(spec));
	spec.data = addData(spec.data ?? [], { facets: getFacetsFromScales(spec.scales) });

	// add signals and update marks for controlled highlighting if there isn't a legend with highlight enabled
	if (highlightedSeries && !hasSignalByName(spec.signals ?? [], 'highlightedSeries')) {
		spec = addHighlight(spec, { children, hiddenSeries, highlightedSeries });
	}

	// clear out all scales that don't have any fields on the domain
	spec = removeUnusedScales(spec);

	return spec;
}

export const addHighlight = produce<Spec, [SanitizedSpecProps]>((spec, { highlightedSeries }) => {
	if (!spec.signals) spec.signals = [];
	spec.signals.push(getGenericSignal(`highlightedSeries`, highlightedSeries));
	setHoverOpacityForMarks(spec.marks ?? []);
});

export const removeUnusedScales = produce<Spec>((spec) => {
	spec.scales = spec.scales?.filter((scale) => {
		return !('domain' in scale && scale.domain && 'fields' in scale.domain && scale.domain.fields.length === 0);
	});
});

const initializeComponentCounts = () => {
	return {
		areaCount: -1,
		axisCount: -1,
		barCount: -1,
		donutCount: -1,
		legendCount: -1,
		lineCount: -1,
		scatterCount: -1,
	};
};

export const getDefaultSignals = (
	backgroundColor: string,
	colors: ChartColors,
	colorScheme: ColorScheme,
	lineTypes: LineTypes,
	opacities: Opacities | undefined,
	hiddenSeries?: string[]
): Signal[] => {
	// if the background color is transparent, then we want to set the signal background color to gray-50
	// if the signal background color were transparent then backgroundMarks and annotation fill would also be transparent
	const signalBackgroundColor = backgroundColor === 'transparent' ? 'gray-50' : backgroundColor;
	return [
		getGenericSignal(BACKGROUND_COLOR, getColorValue(signalBackgroundColor, colorScheme)),
		getGenericSignal('colors', getTwoDimensionalColorScheme(colors, colorScheme)),
		getGenericSignal('lineTypes', getTwoDimensionalLineTypes(lineTypes)),
		getGenericSignal('opacities', getTwoDimensionalOpacities(opacities)),
		getGenericSignal('hiddenSeries', hiddenSeries ?? []),
	];
};

export const getTwoDimensionalColorScheme = (colors: ChartColors, colorScheme: ColorScheme): string[][] => {
	if (isColors(colors)) {
		return getColors(colors, colorScheme).map((color) => [color]);
	}
	return colors.map((color) => getColors(color, colorScheme));
};

export const getTwoDimensionalLineTypes = (lineTypes: LineTypes): number[][][] => {
	// 1D array of line types
	if (isLineTypeArray(lineTypes)) {
		return getStrokeDashesFromLineTypes(lineTypes).map((strokeDash) => [strokeDash]);
	}
	// 2D array of line types
	return lineTypes.map((lineTypeArray) => getStrokeDashesFromLineTypes(lineTypeArray));
};

export const getTwoDimensionalOpacities = (opacities: Opacities | undefined): number[][] => {
	if (!opacities) return [[1]];
	// 1D array of line types
	if (isNumberArray(opacities)) {
		return opacities.map((opacity) => [opacity]);
	}
	// 2D array of line types
	return opacities;
};

const getDefaultScales = (
	colors: ChartColors,
	colorScheme: ColorScheme,
	lineTypes: LineTypes,
	lineWidths: LineWidth[],
	opacities: Opacities | undefined,
	symbolShapes: SymbolShapes,
	symbolSizes: [SymbolSize, SymbolSize]
): Scale[] => [
	getColorScale(colors, colorScheme),
	getLineTypeScale(lineTypes),
	getLineWidthScale(lineWidths),
	getOpacityScale(opacities),
	getSymbolShapeScale(symbolShapes),
	getSymbolSizeScale(symbolSizes),
];

export const getColorScale = (colors: ChartColors, colorScheme: ColorScheme): OrdinalScale => {
	// if a two dimensional scale was provided, then just grab the first color in each scale and set that as the scale range
	const range = isColors(colors) ? getColors(colors, colorScheme) : colors.map((c) => getColors(c, colorScheme)[0]);
	return {
		name: 'color',
		type: 'ordinal',
		range,
		domain: { data: TABLE, fields: [] },
	};
};

export const getLineTypeScale = (lineTypes: LineTypes): OrdinalScale => {
	// if a two dimensional scale was provided, then just grab the first color in each scale and set that as the scale range
	const range = isLineTypeArray(lineTypes)
		? getStrokeDashesFromLineTypes(lineTypes)
		: lineTypes.map((lineTypesArray) => getStrokeDashFromLineType(lineTypesArray[0]));
	return {
		name: 'lineType',
		type: 'ordinal',
		range,
		domain: { data: TABLE, fields: [] },
	};
};
export const getSymbolShapeScale = (symbolShapes: SymbolShapes): OrdinalScale => {
	// if a two dimensional scale was provided, then just grab the first color in each scale and set that as the scale range
	const range = isSymbolShapeArray(symbolShapes)
		? getPathsFromSymbolShapes(symbolShapes)
		: symbolShapes.map((symbolShape) => getPathFromSymbolShape(symbolShape[0]));
	return {
		name: 'symbolShape',
		type: 'ordinal',
		range,
		domain: { data: TABLE, fields: [] },
	};
};

/**
 * returns the symbol size scale
 * @param symbolSizes
 * @returns LinearScale
 */
export const getSymbolSizeScale = (symbolSizes: [SymbolSize, SymbolSize]): LinearScale => ({
	name: 'symbolSize',
	type: 'linear',
	zero: false,
	range: symbolSizes.map((symbolSize) => getVegaSymbolSizeFromRscSymbolSize(symbolSize)),
	domain: { data: TABLE, fields: [] },
});

export const getLineWidthScale = (lineWidths: LineWidth[]): OrdinalScale => ({
	name: 'lineWidth',
	type: 'ordinal',
	range: lineWidths.map((lineWidth) => getLineWidthPixelsFromLineWidth(lineWidth)),
	domain: { data: TABLE, fields: [] },
});

export const getOpacityScale = (opacities?: Opacities): OrdinalScale | PointScale => {
	if (opacities?.length) {
		const range = isNumberArray(opacities) ? opacities : opacities.map((opacityArray) => opacityArray[0]);
		return {
			name: 'opacity',
			type: 'ordinal',
			range: range,
			domain: { data: TABLE, fields: [] },
		};
	}
	return {
		name: 'opacity',
		type: 'point',
		range: [1, 0],
		padding: 1,
		align: 1,
		domain: { data: TABLE, fields: [] },
	};
};

function getColors(colors: Colors, colorScheme: ColorScheme): string[] {
	if (Array.isArray(colors)) {
		return colors.map((color) => getColorValue(color, colorScheme));
	}
	return colorSchemes[colors];
}

function getStrokeDashesFromLineTypes(lineTypes: LineType[]): number[][] {
	return lineTypes.map((lineType) => getStrokeDashFromLineType(lineType));
}

function getPathsFromSymbolShapes(symbolShapes: ChartSymbolShape[]) {
	return symbolShapes.map((symbolShape) => getPathFromSymbolShape(symbolShape));
}

/**
 * Adds a formula transform to the TABLE data that combines all the facets into a single key
 */
export const addData = produce<Data[], [{ facets: string[] }]>((data, { facets }) => {
	if (facets.length === 0) return;
	data[0]?.transform?.push(getSeriesIdTransform(facets));

	// add a filter transform to the TABLE data that filters out any hidden series
	const index = data.findIndex((datum) => datum.name === FILTERED_TABLE);
	if (index !== -1) {
		data[index].transform = [
			{ type: 'filter', expr: `indexof(hiddenSeries, datum.${SERIES_ID}) === -1` },
			...(data[index].transform ?? []),
		];
	}
});

export const isColorScale = (colors: ChartColors): colors is ColorScale => {
	return Boolean(!Array.isArray(colors) && colors in colorSchemes);
};

export const isColors = (colors: ChartColors): colors is Colors => {
	return isColorScale(colors) || colors.some((color) => !isColorScale(color) && typeof color === 'string');
};

export const isLineTypeArray = (lineTypes: LineTypes): lineTypes is LineType[] => {
	return lineTypes.some((lineType) => typeof lineType === 'string' || isStrokeDashArray(lineType));
};

export const isStrokeDashArray = (lineType: LineType | LineType[]): lineType is number[] => {
	return Array.isArray(lineType) && !lineType.some((value) => typeof value !== 'number');
};

export const isNumberArray = (opacities: Opacities): opacities is number[] => {
	return !opacities.some((opacity) => Array.isArray(opacity));
};

export const isSymbolShapeArray = (symbolShapes: SymbolShapes): symbolShapes is ChartSymbolShape[] => {
	return !symbolShapes.some((symbolShape) => Array.isArray(symbolShape));
};<|MERGE_RESOLUTION|>--- conflicted
+++ resolved
@@ -142,11 +142,7 @@
 				case Title.displayName:
 					// No title count. There can only be one title.
 					return addTitle(acc, { ...(cur as TitleElement).props });
-<<<<<<< HEAD
-				case BigNumber:
-=======
 				case BigNumber.displayName:
->>>>>>> fb16968e
 					// Do nothing and do not throw an error
 					return acc;
 				default:
