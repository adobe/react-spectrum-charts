/*
 * Copyright 2023 Adobe. All rights reserved.
 * This file is licensed to you under the Apache License, Version 2.0 (the "License");
 * you may not use this file except in compliance with the License. You may obtain a copy
 * of the License at http://www.apache.org/licenses/LICENSE-2.0
 *
 * Unless required by applicable law or agreed to in writing, software distributed under
 * the License is distributed on an "AS IS" BASIS, WITHOUT WARRANTIES OR REPRESENTATIONS
 * OF ANY KIND, either express or implied. See the License for the specific language
 * governing permissions and limitations under the License.
 */
import {
	BACKGROUND_COLOR,
	DEFAULT_BACKGROUND_COLOR,
	DEFAULT_COLOR_SCHEME,
	DEFAULT_LINE_TYPES,
	FILTERED_TABLE,
	SERIES_ID,
	TABLE,
} from '@constants';
<<<<<<< HEAD
import { Area, Axis, Bar, Donut, Legend, Line, Title } from '@rsc';
=======
import { Area, Axis, Bar, Legend, Line, Scatter, Title } from '@rsc';
>>>>>>> e1ae08b4
import colorSchemes from '@themes/colorSchemes';
import { produce } from 'immer';
import {
	AreaElement,
	AxisElement,
	BarElement,
	ChartColors,
	ChartSymbolShape,
	ColorScale,
	ColorScheme,
	Colors,
	DonutElement,
	LegendElement,
	LineElement,
	LineType,
	LineTypes,
	LineWidth,
	Opacities,
	SanitizedSpecProps,
	ScatterElement,
	SymbolShapes,
	SymbolSize,
	TitleElement,
} from 'types';
import { Data, LinearScale, OrdinalScale, PointScale, Scale, Signal, Spec } from 'vega';

import { addArea } from './area/areaSpecBuilder';
import { addAxis } from './axis/axisSpecBuilder';
import { addBar } from './bar/barSpecBuilder';
import { getSeriesIdTransform } from './data/dataUtils';
import { addDonut } from './donut/donutSpecBuilder';
import { setHoverOpacityForMarks } from './legend/legendHighlightUtils';
import { addLegend } from './legend/legendSpecBuilder';
import { addLine } from './line/lineSpecBuilder';
import { addScatter } from './scatter/scatterSpecBuilder';
import { getGenericSignal, hasSignalByName } from './signal/signalSpecBuilder';
import {
	getColorValue,
	getFacetsFromScales,
	getLineWidthPixelsFromLineWidth,
	getPathFromSymbolShape,
	getStrokeDashFromLineType,
	getVegaSymbolSizeFromRscSymbolSize,
	initializeSpec,
} from './specUtils';
import { addTitle } from './title/titleSpecBuilder';

export function buildSpec({
	backgroundColor = DEFAULT_BACKGROUND_COLOR,
	children,
	colors = 'categorical12',
	description,
	hiddenSeries,
	highlightedSeries,
	lineTypes = DEFAULT_LINE_TYPES,
	lineWidths = ['M'],
	opacities,
	symbolShapes = ['rounded-square'],
	symbolSizes = ['XS', 'XL'],
	colorScheme = DEFAULT_COLOR_SCHEME,
	title,
}: SanitizedSpecProps) {
	let spec = initializeSpec(null, { backgroundColor, colorScheme, description, title });
	spec.signals = getDefaultSignals(backgroundColor, colors, colorScheme, lineTypes, opacities, hiddenSeries);
	spec.scales = getDefaultScales(colors, colorScheme, lineTypes, lineWidths, opacities, symbolShapes, symbolSizes);

	// need to build the spec in a specific order
	const buildOrder = new Map();
	buildOrder.set(Area, 0);
	buildOrder.set(Bar, 0);
	buildOrder.set(Line, 0);
<<<<<<< HEAD
	buildOrder.set(Donut, 0);
=======
	buildOrder.set(Scatter, 0);
>>>>>>> e1ae08b4
	buildOrder.set(Legend, 1);
	buildOrder.set(Axis, 2);
	buildOrder.set(Title, 3);

<<<<<<< HEAD
	let { areaCount, axisCount, barCount, donutCount, legendCount, lineCount } = initializeComponentCounts();
=======
	let { areaCount, axisCount, barCount, legendCount, lineCount, scatterCount } = initializeComponentCounts();
>>>>>>> e1ae08b4
	spec = [...children]
		.sort((a, b) => buildOrder.get(a.type) - buildOrder.get(b.type))
		.reduce((acc: Spec, cur) => {
			switch (cur.type) {
				case Area:
					areaCount++;
					return addArea(acc, { ...(cur as AreaElement).props, colorScheme, index: areaCount });
				case Axis:
					axisCount++;
					return addAxis(acc, { ...(cur as AxisElement).props, colorScheme, index: axisCount });
				case Bar:
					barCount++;
					return addBar(acc, { ...(cur as BarElement).props, colorScheme, index: barCount });
				case Donut:
					donutCount++;
					return addDonut(acc, { ...(cur as DonutElement).props, colorScheme, index: donutCount });
				case Legend:
					legendCount++;
					return addLegend(acc, {
						...(cur as LegendElement).props,
						colorScheme,
						index: legendCount,
						hiddenSeries,
						highlightedSeries,
					});
				case Line:
					lineCount++;
					return addLine(acc, { ...(cur as LineElement).props, colorScheme, index: lineCount });
				case Scatter:
					scatterCount++;
					return addScatter(acc, { ...(cur as ScatterElement).props, colorScheme, index: scatterCount });
				case Title:
					// No title count. There can only be one title.
					return addTitle(acc, { ...(cur as TitleElement).props });
				default:
					console.error('invalid type');
					return acc;
			}
		}, spec);

	// copy the spec so we don't mutate the original
	spec = JSON.parse(JSON.stringify(spec));
	spec.data = addData(spec.data ?? [], { facets: getFacetsFromScales(spec.scales) });

	// add signals and update marks for controlled highlighting if there isn't a legend with highlight enabled
	if (highlightedSeries && !hasSignalByName(spec.signals ?? [], 'highlightedSeries')) {
		spec = addHighlight(spec, { children, hiddenSeries, highlightedSeries });
	}

	// clear out all scales that don't have any fields on the domain
	spec = removeUnusedScales(spec);

	return spec;
}

export const addHighlight = produce<Spec, [SanitizedSpecProps]>((spec, { highlightedSeries }) => {
	if (!spec.signals) spec.signals = [];
	spec.signals.push(getGenericSignal(`highlightedSeries`, highlightedSeries));
	setHoverOpacityForMarks(spec.marks ?? []);
});

export const removeUnusedScales = produce<Spec>((spec) => {
	spec.scales = spec.scales?.filter((scale) => {
		if ('domain' in scale && scale.domain && 'fields' in scale.domain && scale.domain.fields.length === 0) {
			return false;
		}
		return true;
	});
});

const initializeComponentCounts = () => {
	return {
		areaCount: -1,
		axisCount: -1,
		barCount: -1,
		donutCount: -1,
		legendCount: -1,
		lineCount: -1,
		scatterCount: -1,
	};
};

export const getDefaultSignals = (
	backgroundColor: string,
	colors: ChartColors,
	colorScheme: ColorScheme,
	lineTypes: LineTypes,
	opacities: Opacities | undefined,
	hiddenSeries?: string[]
): Signal[] => {
	// if the background color is transparent, then we want to set the signal background color to gray-50
	// if the signal background color were transparent then backgroundMarks and annotation fill would also be transparent
	const signalBackgroundColor = backgroundColor === 'transparent' ? 'gray-50' : backgroundColor;
	return [
		getGenericSignal(BACKGROUND_COLOR, getColorValue(signalBackgroundColor, colorScheme)),
		getGenericSignal('colors', getTwoDimensionalColorScheme(colors, colorScheme)),
		getGenericSignal('lineTypes', getTwoDimensionalLineTypes(lineTypes)),
		getGenericSignal('opacities', getTwoDimensionalOpacities(opacities)),
		getGenericSignal('hiddenSeries', hiddenSeries ?? []),
	];
};

export const getTwoDimensionalColorScheme = (colors: ChartColors, colorScheme: ColorScheme): string[][] => {
	if (isColors(colors)) {
		return getColors(colors, colorScheme).map((color) => [color]);
	}
	return colors.map((color) => getColors(color, colorScheme));
};

export const getTwoDimensionalLineTypes = (lineTypes: LineTypes): number[][][] => {
	// 1D array of line types
	if (isLineTypeArray(lineTypes)) {
		return getStrokeDashesFromLineTypes(lineTypes).map((strokeDash) => [strokeDash]);
	}
	// 2D array of line types
	return lineTypes.map((lineTypeArray) => getStrokeDashesFromLineTypes(lineTypeArray));
};

export const getTwoDimensionalOpacities = (opacities: Opacities | undefined): number[][] => {
	if (!opacities) return [[1]];
	// 1D array of line types
	if (isNumberArray(opacities)) {
		return opacities.map((opacity) => [opacity]);
	}
	// 2D array of line types
	return opacities;
};

const getDefaultScales = (
	colors: ChartColors,
	colorScheme: ColorScheme,
	lineTypes: LineTypes,
	lineWidths: LineWidth[],
	opacities: Opacities | undefined,
	symbolShapes: SymbolShapes,
	symbolSizes: [SymbolSize, SymbolSize]
): Scale[] => [
	getColorScale(colors, colorScheme),
	getLineTypeScale(lineTypes),
	getLineWidthScale(lineWidths),
	getOpacityScale(opacities),
	getSymbolShapeScale(symbolShapes),
	getSymbolSizeScale(symbolSizes),
];

export const getColorScale = (colors: ChartColors, colorScheme: ColorScheme): OrdinalScale => {
	// if a two dimensional scale was provided, then just grab the first color in each scale and set that as the scale range
	const range = isColors(colors) ? getColors(colors, colorScheme) : colors.map((c) => getColors(c, colorScheme)[0]);
	return {
		name: 'color',
		type: 'ordinal',
		range,
		domain: { data: TABLE, fields: [] },
	};
};

export const getLineTypeScale = (lineTypes: LineTypes): OrdinalScale => {
	// if a two dimensional scale was provided, then just grab the first color in each scale and set that as the scale range
	const range = isLineTypeArray(lineTypes)
		? getStrokeDashesFromLineTypes(lineTypes)
		: lineTypes.map((lineTypesArray) => getStrokeDashFromLineType(lineTypesArray[0]));
	return {
		name: 'lineType',
		type: 'ordinal',
		range,
		domain: { data: TABLE, fields: [] },
	};
};
export const getSymbolShapeScale = (symbolShapes: SymbolShapes): OrdinalScale => {
	// if a two dimensional scale was provided, then just grab the first color in each scale and set that as the scale range
	const range = isSymbolShapeArray(symbolShapes)
		? getPathsFromSymbolShapes(symbolShapes)
		: symbolShapes.map((symbolShape) => getPathFromSymbolShape(symbolShape[0]));
	return {
		name: 'symbolShape',
		type: 'ordinal',
		range,
		domain: { data: TABLE, fields: [] },
	};
};

/**
 * returns the symbol size scale
 * @param symbolSizes
 * @returns LinearScale
 */
export const getSymbolSizeScale = (symbolSizes: [SymbolSize, SymbolSize]): LinearScale => ({
	name: 'symbolSize',
	type: 'linear',
	zero: false,
	range: symbolSizes.map((symbolSize) => getVegaSymbolSizeFromRscSymbolSize(symbolSize)),
	domain: { data: TABLE, fields: [] },
});

export const getLineWidthScale = (lineWidths: LineWidth[]): OrdinalScale => ({
	name: 'lineWidth',
	type: 'ordinal',
	range: lineWidths.map((lineWidth) => getLineWidthPixelsFromLineWidth(lineWidth)),
	domain: { data: TABLE, fields: [] },
});

export const getOpacityScale = (opacities?: Opacities): OrdinalScale | PointScale => {
	if (opacities?.length) {
		const range = isNumberArray(opacities) ? opacities : opacities.map((opacityArray) => opacityArray[0]);
		return {
			name: 'opacity',
			type: 'ordinal',
			range: range,
			domain: { data: TABLE, fields: [] },
		};
	}
	return {
		name: 'opacity',
		type: 'point',
		range: [1, 0],
		padding: 1,
		align: 1,
		domain: { data: TABLE, fields: [] },
	};
};

function getColors(colors: Colors, colorScheme: ColorScheme): string[] {
	if (Array.isArray(colors)) {
		return colors.map((color) => getColorValue(color, colorScheme));
	}
	return colorSchemes[colors];
}

function getStrokeDashesFromLineTypes(lineTypes: LineType[]): number[][] {
	return lineTypes.map((lineType) => getStrokeDashFromLineType(lineType));
}

function getPathsFromSymbolShapes(symbolShapes: ChartSymbolShape[]) {
	return symbolShapes.map((symbolShape) => getPathFromSymbolShape(symbolShape));
}

/**
 * Adds a formula transform to the TABLE data that combines all the facets into a single key
 */
export const addData = produce<Data[], [{ facets: string[] }]>((data, { facets }) => {
	if (facets.length === 0) return;
	data[0]?.transform?.push(getSeriesIdTransform(facets));

	// add a filter transform to the TABLE data that filters out any hidden series
	const index = data.findIndex((datum) => datum.name === FILTERED_TABLE);
	if (index !== -1) {
		data[index].transform = [
			{ type: 'filter', expr: `indexof(hiddenSeries, datum.${SERIES_ID}) === -1` },
			...(data[index].transform ?? []),
		];
	}
});

export const isColorScale = (colors: ChartColors): colors is ColorScale => {
	return Boolean(!Array.isArray(colors) && colors in colorSchemes);
};

export const isColors = (colors: ChartColors): colors is Colors => {
	return isColorScale(colors) || colors.some((color) => !isColorScale(color) && typeof color === 'string');
};

export const isLineTypeArray = (lineTypes: LineTypes): lineTypes is LineType[] => {
	return lineTypes.some((lineType) => typeof lineType === 'string' || isStrokeDashArray(lineType));
};

export const isStrokeDashArray = (lineType: LineType | LineType[]): lineType is number[] => {
	return Array.isArray(lineType) && !lineType.some((value) => typeof value !== 'number');
};

export const isNumberArray = (opacities: Opacities): opacities is number[] => {
	return !opacities.some((opacity) => Array.isArray(opacity));
};

export const isSymbolShapeArray = (symbolShapes: SymbolShapes): symbolShapes is ChartSymbolShape[] => {
	return !symbolShapes.some((symbolShape) => Array.isArray(symbolShape));
};<|MERGE_RESOLUTION|>--- conflicted
+++ resolved
@@ -18,11 +18,7 @@
 	SERIES_ID,
 	TABLE,
 } from '@constants';
-<<<<<<< HEAD
-import { Area, Axis, Bar, Donut, Legend, Line, Title } from '@rsc';
-=======
-import { Area, Axis, Bar, Legend, Line, Scatter, Title } from '@rsc';
->>>>>>> e1ae08b4
+import { Area, Axis, Bar, Donut, Legend, Line, Scatter, Title } from '@rsc';
 import colorSchemes from '@themes/colorSchemes';
 import { produce } from 'immer';
 import {
@@ -94,20 +90,14 @@
 	buildOrder.set(Area, 0);
 	buildOrder.set(Bar, 0);
 	buildOrder.set(Line, 0);
-<<<<<<< HEAD
 	buildOrder.set(Donut, 0);
-=======
 	buildOrder.set(Scatter, 0);
->>>>>>> e1ae08b4
 	buildOrder.set(Legend, 1);
 	buildOrder.set(Axis, 2);
 	buildOrder.set(Title, 3);
 
-<<<<<<< HEAD
-	let { areaCount, axisCount, barCount, donutCount, legendCount, lineCount } = initializeComponentCounts();
-=======
-	let { areaCount, axisCount, barCount, legendCount, lineCount, scatterCount } = initializeComponentCounts();
->>>>>>> e1ae08b4
+	let { areaCount, axisCount, barCount, donutCount, legendCount, lineCount, scatterCount } =
+		initializeComponentCounts();
 	spec = [...children]
 		.sort((a, b) => buildOrder.get(a.type) - buildOrder.get(b.type))
 		.reduce((acc: Spec, cur) => {
