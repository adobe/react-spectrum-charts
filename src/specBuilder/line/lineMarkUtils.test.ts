--- conflicted
+++ resolved
@@ -13,9 +13,6 @@
 
 import { ChartPopover } from '@components/ChartPopover';
 import { ChartTooltip } from '@components/ChartTooltip';
-<<<<<<< HEAD
-import { COLOR_SCALE, DEFAULT_OPACITY_RULE, DEFAULT_TRANSFORMED_TIME_DIMENSION, SERIES_ID } from '@constants';
-=======
 import {
 	COLOR_SCALE,
 	DEFAULT_OPACITY_RULE,
@@ -24,7 +21,6 @@
 	SELECTED_SERIES,
 	SERIES_ID,
 } from '@constants';
->>>>>>> 1aa74902
 
 import { getLineHoverMarks, getLineMark, getLineOpacity } from './lineMarkUtils';
 import { defaultLineMarkProps } from './lineTestUtils';
@@ -61,28 +57,9 @@
 	test('adds metric range opacity rules if isMetricRange and displayOnHover', () => {
 		const lineMark = getLineMark(
 			{ ...defaultLineMarkProps, interactiveMarkName: 'line0', displayOnHover: true },
-			'line0_facet',
+			'line0_facet'
 		);
-<<<<<<< HEAD
-		expect(lineMark.encode?.update?.opacity).toEqual([
-			{
-				test: `line0_hoveredSeries && line0_hoveredSeries !== datum.${SERIES_ID}`,
-				value: 0,
-			},
-			{
-				test: `line0_hoveredSeries && line0_hoveredSeries === datum.${SERIES_ID}`,
-				value: 1,
-			},
-			{
-				test: `line0_selectedSeries && line0_selectedSeries === datum.${SERIES_ID}`,
-				value: 1,
-			},
-			{ test: `highlightedSeries && highlightedSeries === datum.${SERIES_ID}`, value: 1 },
-			{ value: 0 },
-		]);
-=======
 		expect(lineMark.encode?.update?.opacity).toEqual([DEFAULT_OPACITY_RULE]);
->>>>>>> 1aa74902
 	});
 
 	test('does not add metric range opacity rules if displayOnHover is false and isMetricRange', () => {
