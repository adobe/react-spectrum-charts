/*
 * Copyright 2023 Adobe. All rights reserved.
 * This file is licensed to you under the Apache License, Version 2.0 (the "License");
 * you may not use this file except in compliance with the License. You may obtain a copy
 * of the License at http://www.apache.org/licenses/LICENSE-2.0
 *
 * Unless required by applicable law or agreed to in writing, software distributed under
 * the License is distributed on an "AS IS" BASIS, WITHOUT WARRANTIES OR REPRESENTATIONS
 * OF ANY KIND, either express or implied. See the License for the specific language
 * governing permissions and limitations under the License.
 */
import {
	COLOR_SCALE,
	DEFAULT_COLOR_SCHEME,
	DEFAULT_METRIC,
	DEFAULT_TIME_DIMENSION,
	FILTERED_TABLE,
	LINE_TYPE_SCALE,
	OPACITY_SCALE,
} from '@constants';
import { hasInteractiveChildren, hasPopover } from '@specBuilder/marks/markUtils';
import {
	getMetricRangeData,
	getMetricRangeGroupMarks,
	getMetricRangeSignals,
	getMetricRanges,
} from '@specBuilder/metricRange/metricRangeUtils';
import { getFacetsFromProps } from '@specBuilder/specUtils';
<<<<<<< HEAD
import { addTrendlineData, getTrendlineMarks, getTrendlineScales, getTrendlineSignals } from '@specBuilder/trendline';
=======
import { addTrendlineData, getTrendlineMarks, getTrendlineScales, setTrendlineSignals } from '@specBuilder/trendline';
>>>>>>> 1aa74902
import { sanitizeMarkChildren, toCamelCase } from '@utils';
import { produce } from 'immer';
import { ChartData, ColorScheme, LineProps, LineSpecProps, MarkChildElement } from 'types';
import { Data, Mark, Scale, Signal, Spec } from 'vega';

import { addTimeTransform, getTableData } from '../data/dataUtils';
import { addContinuousDimensionScale, addFieldToFacetScaleDomain, addMetricScale } from '../scale/scaleSpecBuilder';
import { addHighlightedItemSignalEvents, addHighlightedSeriesSignalEvents } from '../signal/signalSpecBuilder';
import { getLineHighlightedData, getLineStaticPointData } from './lineDataUtils';
import { getLineHoverMarks, getLineMark } from './lineMarkUtils';
import { getLineStaticPoint } from './linePointUtils';
import { getInteractiveMarkName, getPopoverMarkName } from './lineUtils';

export const addLine = produce<Spec, [LineProps & { colorScheme?: ColorScheme; index?: number, data?: ChartData[], previousData?: ChartData[], animations?: boolean}]>(
	(
		spec,
		{
			children,
			color = { value: 'categorical-100' },
			colorScheme = DEFAULT_COLOR_SCHEME,
			dimension = DEFAULT_TIME_DIMENSION,
			index = 0,
			lineType = { value: 'solid' },
			metric = DEFAULT_METRIC,
			name,
			opacity = { value: 1 },
			scaleType = 'time',
			...props
		},
	) => {
		const sanitizedChildren = sanitizeMarkChildren(children);
		const lineName = toCamelCase(name || `line${index}`);
		// put props back together now that all defaults are set
		const lineProps: LineSpecProps = {
			children: sanitizedChildren,
			color,
			colorScheme,
			dimension,
			index,
			interactiveMarkName: getInteractiveMarkName(sanitizedChildren, lineName),
			lineType,
			metric,
			name: lineName,
			opacity,
			popoverMarkName: getPopoverMarkName(sanitizedChildren, lineName),
			scaleType,
			...props,
		};

		spec.data = addData(spec.data ?? [], lineProps);
		spec.signals = addSignals(spec.signals ?? [], lineProps);
		spec.scales = setScales(spec.scales ?? [], lineProps);
		spec.marks = addLineMarks(spec.marks ?? [], lineProps);

		return spec;
	},
);

export const addData = produce<Data[], [LineSpecProps]>((data, props) => {
	const { dimension, scaleType, children, name, staticPoint } = props;
	if (scaleType === 'time') {
		const tableData = getTableData(data);
		tableData.transform = addTimeTransform(tableData.transform ?? [], dimension);
	}
	if (hasInteractiveChildren(children)) {
		data.push(getLineHighlightedData(name, FILTERED_TABLE, hasPopover(children)));
	}
	if (staticPoint) data.push(getLineStaticPointData(name, staticPoint, FILTERED_TABLE));
	addTrendlineData(data, props);
	data.push(...getMetricRangeData(props));
});

export const addSignals = produce<Signal[], [LineSpecProps]>((signals, props) => {
	const { children, name } = props;
	setTrendlineSignals(signals, props);
	signals.push(...getMetricRangeSignals(props));

	if (!hasInteractiveChildren(children)) return;
	addHighlightedItemSignalEvents(signals, `${name}_voronoi`, 2);
	addHighlightedSeriesSignalEvents(signals, `${name}_voronoi`, 2);
});

export const setScales = produce<Scale[], [LineSpecProps]>((scales, props) => {
	const { metric, dimension, color, lineType, opacity, padding, scaleType, children, name } = props;
	// add dimension scale
	addContinuousDimensionScale(scales, { scaleType, dimension, padding });
	// add color to the color domain
	addFieldToFacetScaleDomain(scales, COLOR_SCALE, color);
	// add lineType to the lineType domain
	addFieldToFacetScaleDomain(scales, LINE_TYPE_SCALE, lineType);
	// add opacity to the opacity domain
	addFieldToFacetScaleDomain(scales, OPACITY_SCALE, opacity);
	// find the linear scale and add our fields to it
	addMetricScale(scales, getMetricKeys(metric, children, name));
	// add trendline scales
	scales.push(...getTrendlineScales(props));
	return scales;
});

// The order that marks are added is important since it determines the draw order.
// TODO: LineProps & { colorScheme?: ColorScheme; index?: number }. Do we need this? If we move the useRef previousData check up is this still important?

export const addLineMarks = produce<Mark[], [LineSpecProps]>((marks, props) => {
	const { name, children, color, lineType, opacity, staticPoint } = props;

	const { facets } = getFacetsFromProps({ color, lineType, opacity });

	marks.push({
		name: `${name}_group`,
		type: 'group',
		from: {
			facet: {
				name: `${name}_facet`,
				data: FILTERED_TABLE,
				groupby: facets,
			},
		},
		marks: [getLineMark(props, `${name}_facet`)],
	});
	if (staticPoint) marks.push(getLineStaticPoint(props));
	marks.push(...getMetricRangeGroupMarks(props));
	if (hasInteractiveChildren(children)) {
		marks.push(...getLineHoverMarks(props, FILTERED_TABLE));
	}
	marks.push(...getTrendlineMarks(props));
});

const getMetricKeys = (lineMetric: string, lineChildren: MarkChildElement[], lineName: string) => {
	const metricKeys = [lineMetric];

	// metric range fields should be added if metric-axis will be scaled to fit
	const metricRanges = getMetricRanges(lineChildren, lineName);
	metricRanges.forEach((metricRange) => {
		if (metricRange.scaleAxisToFit) metricKeys.push(metricRange.metricStart, metricRange.metricEnd);
	});

	return metricKeys;
};<|MERGE_RESOLUTION|>--- conflicted
+++ resolved
@@ -26,11 +26,7 @@
 	getMetricRanges,
 } from '@specBuilder/metricRange/metricRangeUtils';
 import { getFacetsFromProps } from '@specBuilder/specUtils';
-<<<<<<< HEAD
-import { addTrendlineData, getTrendlineMarks, getTrendlineScales, getTrendlineSignals } from '@specBuilder/trendline';
-=======
 import { addTrendlineData, getTrendlineMarks, getTrendlineScales, setTrendlineSignals } from '@specBuilder/trendline';
->>>>>>> 1aa74902
 import { sanitizeMarkChildren, toCamelCase } from '@utils';
 import { produce } from 'immer';
 import { ChartData, ColorScheme, LineProps, LineSpecProps, MarkChildElement } from 'types';
@@ -59,7 +55,7 @@
 			opacity = { value: 1 },
 			scaleType = 'time',
 			...props
-		},
+		}
 	) => {
 		const sanitizedChildren = sanitizeMarkChildren(children);
 		const lineName = toCamelCase(name || `line${index}`);
@@ -86,7 +82,7 @@
 		spec.marks = addLineMarks(spec.marks ?? [], lineProps);
 
 		return spec;
-	},
+	}
 );
 
 export const addData = produce<Data[], [LineSpecProps]>((data, props) => {
