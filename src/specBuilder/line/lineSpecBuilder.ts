/*
 * Copyright 2023 Adobe. All rights reserved.
 * This file is licensed to you under the Apache License, Version 2.0 (the "License");
 * you may not use this file except in compliance with the License. You may obtain a copy
 * of the License at http://www.apache.org/licenses/LICENSE-2.0
 *
 * Unless required by applicable law or agreed to in writing, software distributed under
 * the License is distributed on an "AS IS" BASIS, WITHOUT WARRANTIES OR REPRESENTATIONS
 * OF ANY KIND, either express or implied. See the License for the specific language
 * governing permissions and limitations under the License.
 */
import {
	COLOR_SCALE,
	DEFAULT_COLOR_SCHEME,
	DEFAULT_METRIC,
	DEFAULT_TIME_DIMENSION,
	FILTERED_TABLE,
	LINE_TYPE_SCALE,
	OPACITY_SCALE, RSC_ANIMATION
} from '@constants';
import { hasInteractiveChildren, hasPopover } from '@specBuilder/marks/markUtils';
import {
	getMetricRangeData,
	getMetricRangeGroupMarks,
	getMetricRangeSignals,
	getMetricRanges
} from '@specBuilder/metricRange/metricRangeUtils';
import { getFacetsFromProps } from '@specBuilder/specUtils';
import {
	checkTrendlineAnimationScales,
	addTrendlineData,
	getTrendlineMarks,
	getTrendlineScales,
	setTrendlineSignals
} from '@specBuilder/trendline';
import { sanitizeMarkChildren, toCamelCase } from '@utils';
import { produce } from 'immer';
import { ChartData, ColorScheme, LineProps, LineSpecProps, MarkChildElement } from 'types';
import { Data, Mark, Scale, Signal, Spec } from 'vega';

import { addTimeTransform, getTableData } from '../data/dataUtils';
import {
	addContinuousDimensionScale,
	addFieldToFacetScaleDomain,
	addMetricScale,
	addRSCAnimationScales
} from '../scale/scaleSpecBuilder';
import {
	addHighlightedItemSignalEvents,
	addHighlightedSeriesSignalEvents,
	getRSCAnimationSignals,
	hasSignalByName
} from '../signal/signalSpecBuilder';
import { getLineHighlightedData, getLineStaticPointData } from './lineDataUtils';
import { getLineHoverMarks, getLineMark } from './lineMarkUtils';
import { getLineStaticPoint } from './linePointUtils';
import { getInteractiveMarkName, getPopoverMarkName } from './lineUtils';

<<<<<<< HEAD
export const addLine = produce<Spec, [LineProps & {
	colorScheme?: ColorScheme;
	index?: number,
	data?: ChartData[],
	previousData?: ChartData[],
	animations?: boolean
}]>(
=======
export const addLine = produce<Spec, [LineProps & { colorScheme?: ColorScheme; index?: number, data?: ChartData[], previousData?: ChartData[], animations?: boolean, animateFromZero?: boolean }]>(
>>>>>>> e217127b
	(
		spec,
		{
			children,
			color = { value: 'categorical-100' },
			colorScheme = DEFAULT_COLOR_SCHEME,
			dimension = DEFAULT_TIME_DIMENSION,
			index = 0,
			lineType = { value: 'solid' },
			metric = DEFAULT_METRIC,
			name,
			opacity = { value: 1 },
			scaleType = 'time',
			...props
		}
	) => {
		const sanitizedChildren = sanitizeMarkChildren(children);
		const lineName = toCamelCase(name || `line${index}`);
		// put props back together now that all defaults are set
		const lineProps: LineSpecProps = {
			children: sanitizedChildren,
			color,
			colorScheme,
			dimension,
			index,
			interactiveMarkName: getInteractiveMarkName(sanitizedChildren, lineName),
			lineType,
			metric,
			name: lineName,
			opacity,
			popoverMarkName: getPopoverMarkName(sanitizedChildren, lineName),
			scaleType,
			...props
		};

		spec.data = addData(spec.data ?? [], lineProps);
		spec.signals = addSignals(spec.signals ?? [], lineProps);
		spec.scales = setScales(spec.scales ?? [], lineProps);
		spec.marks = addLineMarks(spec.marks ?? [], lineProps);

		return spec;
	}
);

export const addData = produce<Data[], [LineSpecProps]>((data, props) => {
	const { dimension, scaleType, children, name, staticPoint } = props;
	if (scaleType === 'time') {
		const tableData = getTableData(data);
		tableData.transform = addTimeTransform(tableData.transform ?? [], dimension);
	}
	if (hasInteractiveChildren(children)) {
		data.push(getLineHighlightedData(name, FILTERED_TABLE, hasPopover(children)));
	}
	if (staticPoint) data.push(getLineStaticPointData(name, staticPoint, FILTERED_TABLE));
	addTrendlineData(data, props);
	data.push(...getMetricRangeData(props));
});

export const addSignals = produce<Signal[], [LineSpecProps]>((signals, props) => {
	const { children, name, animations } = props;
	setTrendlineSignals(signals, props);
	signals.push(...getMetricRangeSignals(props));

	if (!hasInteractiveChildren(children)) return;
	//TODO: Add comments/documentation/tests
	if (animations !== false && !hasSignalByName(signals, RSC_ANIMATION)) {
		signals.push(...getRSCAnimationSignals(name, true));
	}
	addHighlightedItemSignalEvents(signals, `${name}_voronoi`, 2);
	addHighlightedSeriesSignalEvents(signals, `${name}_voronoi`, 2);
});

export const setScales = produce<Scale[], [LineSpecProps]>((scales, props) => {
	const { metric, dimension, color, lineType, opacity, padding, scaleType, children, name, animations } = props;
	//TODO: Add comments/documentation/tests
	if (animations !== false && hasInteractiveChildren(children)) {
		addRSCAnimationScales(scales);
	}
	// add dimension scale
	addContinuousDimensionScale(scales, { scaleType, dimension, padding });
	// add color to the color domain
	addFieldToFacetScaleDomain(scales, COLOR_SCALE, color);
	// add lineType to the lineType domain
	addFieldToFacetScaleDomain(scales, LINE_TYPE_SCALE, lineType);
	// add opacity to the opacity domain
	addFieldToFacetScaleDomain(scales, OPACITY_SCALE, opacity);
	// find the linear scale and add our fields to it
	addMetricScale(scales, getMetricKeys(metric, children, name));
	//TODO: Add comments/docs/tests/etc
	checkTrendlineAnimationScales(name, scales, props);

	// add trendline scales
	scales.push(...getTrendlineScales(props));
	return scales;
});

// The order that marks are added is important since it determines the draw order.
export const addLineMarks = produce<Mark[], [LineSpecProps]>((marks, props) => {
	const { name, children, color, lineType, opacity, staticPoint } = props;

	const { facets } = getFacetsFromProps({ color, lineType, opacity });

	marks.push({
		name: `${name}_group`,
		type: 'group',
		from: {
			facet: {
				name: `${name}_facet`,
				data: FILTERED_TABLE,
				groupby: facets
			}
		},
		marks: [getLineMark(props, `${name}_facet`)]
	});
	if (staticPoint) marks.push(getLineStaticPoint(props));
	marks.push(...getMetricRangeGroupMarks(props));
	if (hasInteractiveChildren(children)) {
		marks.push(...getLineHoverMarks(props, FILTERED_TABLE));
	}
	marks.push(...getTrendlineMarks(props));
});

const getMetricKeys = (lineMetric: string, lineChildren: MarkChildElement[], lineName: string) => {
	const metricKeys = [lineMetric];

	// metric range fields should be added if metric-axis will be scaled to fit
	const metricRanges = getMetricRanges(lineChildren, lineName);
	metricRanges.forEach((metricRange) => {
		if (metricRange.scaleAxisToFit) metricKeys.push(metricRange.metricStart, metricRange.metricEnd);
	});

	return metricKeys;
};<|MERGE_RESOLUTION|>--- conflicted
+++ resolved
@@ -16,19 +16,20 @@
 	DEFAULT_TIME_DIMENSION,
 	FILTERED_TABLE,
 	LINE_TYPE_SCALE,
-	OPACITY_SCALE, RSC_ANIMATION
+	OPACITY_SCALE,
+	RSC_ANIMATION,
 } from '@constants';
 import { hasInteractiveChildren, hasPopover } from '@specBuilder/marks/markUtils';
 import {
 	getMetricRangeData,
 	getMetricRangeGroupMarks,
 	getMetricRangeSignals,
-	getMetricRanges
+	getMetricRanges,
 } from '@specBuilder/metricRange/metricRangeUtils';
 import { getFacetsFromProps } from '@specBuilder/specUtils';
 import {
+	addTrendlineData,
 	checkTrendlineAnimationScales,
-	addTrendlineData,
 	getTrendlineMarks,
 	getTrendlineScales,
 	setTrendlineSignals
@@ -43,30 +44,27 @@
 	addContinuousDimensionScale,
 	addFieldToFacetScaleDomain,
 	addMetricScale,
-	addRSCAnimationScales
+	addRSCAnimationScales,
 } from '../scale/scaleSpecBuilder';
 import {
 	addHighlightedItemSignalEvents,
 	addHighlightedSeriesSignalEvents,
 	getRSCAnimationSignals,
-	hasSignalByName
+	hasSignalByName,
 } from '../signal/signalSpecBuilder';
 import { getLineHighlightedData, getLineStaticPointData } from './lineDataUtils';
 import { getLineHoverMarks, getLineMark } from './lineMarkUtils';
 import { getLineStaticPoint } from './linePointUtils';
 import { getInteractiveMarkName, getPopoverMarkName } from './lineUtils';
 
-<<<<<<< HEAD
 export const addLine = produce<Spec, [LineProps & {
+	animateFromZero?: boolean
+	animations?: boolean
 	colorScheme?: ColorScheme;
+	data?: ChartData[],
 	index?: number,
-	data?: ChartData[],
 	previousData?: ChartData[],
-	animations?: boolean
 }]>(
-=======
-export const addLine = produce<Spec, [LineProps & { colorScheme?: ColorScheme; index?: number, data?: ChartData[], previousData?: ChartData[], animations?: boolean, animateFromZero?: boolean }]>(
->>>>>>> e217127b
 	(
 		spec,
 		{
@@ -99,7 +97,7 @@
 			opacity,
 			popoverMarkName: getPopoverMarkName(sanitizedChildren, lineName),
 			scaleType,
-			...props
+			...props,
 		};
 
 		spec.data = addData(spec.data ?? [], lineProps);
@@ -126,7 +124,7 @@
 });
 
 export const addSignals = produce<Signal[], [LineSpecProps]>((signals, props) => {
-	const { children, name, animations } = props;
+	const { children, name, animations, } = props;
 	setTrendlineSignals(signals, props);
 	signals.push(...getMetricRangeSignals(props));
 
@@ -176,10 +174,10 @@
 			facet: {
 				name: `${name}_facet`,
 				data: FILTERED_TABLE,
-				groupby: facets
-			}
+				groupby: facets,
+			},
 		},
-		marks: [getLineMark(props, `${name}_facet`)]
+		marks: [getLineMark(props, `${name}_facet`)],
 	});
 	if (staticPoint) marks.push(getLineStaticPoint(props));
 	marks.push(...getMetricRangeGroupMarks(props));
