--- conflicted
+++ resolved
@@ -33,14 +33,11 @@
 import { LineSpecProps, MetricRangeElement, MetricRangeProps } from 'types';
 import { Data, Spec } from 'vega';
 
-<<<<<<< HEAD
-=======
 import {
 	defaultHighlightedItemSignal,
 	defaultHighlightedSeriesSignal,
 	defaultSignals,
 } from '@specBuilder/specTestUtils';
->>>>>>> 9c1dcca1
 import * as signalSpecBuilder from '../signal/signalSpecBuilder';
 import { initializeSpec } from '../specUtils';
 import { addData, addLine, addLineMarks, addSignals, setScales } from './lineSpecBuilder';
