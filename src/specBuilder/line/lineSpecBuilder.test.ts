--- conflicted
+++ resolved
@@ -11,7 +11,6 @@
  */
 import { createElement } from 'react';
 
-import { ChartPopover } from '@components/ChartPopover';
 import { MetricRange } from '@components/MetricRange';
 import { Trendline } from '@components/Trendline';
 import {
@@ -31,11 +30,7 @@
 	TABLE,
 	TRENDLINE_VALUE,
 } from '@constants';
-import {
-	defaultHighlightedItemSignal,
-	defaultHighlightedSeriesSignal,
-	defaultSignals,
-} from '@specBuilder/specTestUtils';
+import { defaultSignals } from '@specBuilder/specTestUtils';
 import { LineSpecProps, MetricRangeElement, MetricRangeProps } from 'types';
 import { Data, Spec } from 'vega';
 
@@ -535,7 +530,6 @@
 			expect(hasSignalByNameSpy).not.toHaveBeenCalled();
 		});
 
-<<<<<<< HEAD
 		test('hover signals with metric range', () => {
 			const signals = addSignals(defaultSignals, {
 				...defaultLineProps,
@@ -546,67 +540,6 @@
 			expect(signals[0].on).toHaveLength(2);
 			expect(signals[1]).toHaveProperty('name', HIGHLIGHTED_SERIES);
 			expect(signals[1].on).toHaveLength(2);
-=======
-		test('does not add selected series if it already exists and there are interactive children', () => {
-			const getGenericSignalSpy = jest.spyOn(signalSpecBuilder, 'getGenericSignal');
-
-			addSignals(
-				[
-					{
-						name: 'line0_selectedSeries',
-						value: null,
-					},
-				],
-				{ ...defaultLineProps, children: [createElement(ChartPopover)] }
-			);
-
-			expect(getGenericSignalSpy).toHaveBeenCalledTimes(1);
-			expect(getGenericSignalSpy).not.toHaveBeenCalledWith('line0_selectedSeries');
-		});
-
-		test('hover signals with metric range', () => {
-			expect(
-				addSignals(defaultSignals, {
-					...defaultLineProps,
-					children: [getMetricRangeElement({ displayOnHover: true })],
-				})
-			).toStrictEqual([
-				{
-					...defaultHighlightedItemSignal,
-					on: [
-						{
-							events: '@line0_voronoi:mouseover',
-							update: `datum.datum.${MARK_ID}`,
-						},
-						{
-							events: '@line0_voronoi:mouseout',
-							update: 'null',
-						},
-					],
-				},
-				{
-					...defaultHighlightedSeriesSignal,
-					on: [
-						{
-							events: '@line0_voronoi:mouseover',
-							update: `datum.datum.${SERIES_ID}`,
-						},
-						{
-							events: '@line0_voronoi:mouseout',
-							update: 'null',
-						},
-					],
-				},
-				{
-					name: 'line0_selectedId',
-					value: null,
-				},
-				{
-					name: 'line0_selectedSeries',
-					value: null,
-				},
-			]);
->>>>>>> 86e7e54c
 		});
 
 		test('adds hover signals when displayPointMark is not undefined', () => {
@@ -614,7 +547,6 @@
 		});
 
 		test('adds hover signals with metric range when displayPointMark is not undefined', () => {
-<<<<<<< HEAD
 			const signals = addSignals(defaultSignals, {
 				...defaultLineProps,
 				staticPoint: 'staticPoint',
@@ -625,50 +557,6 @@
 			expect(signals[0].on).toHaveLength(2);
 			expect(signals[1]).toHaveProperty('name', HIGHLIGHTED_SERIES);
 			expect(signals[1].on).toHaveLength(2);
-=======
-			expect(
-				addSignals(defaultSignals, {
-					...defaultLineProps,
-					staticPoint: 'staticPoint',
-					children: [getMetricRangeElement({ displayOnHover: true })],
-				})
-			).toStrictEqual([
-				{
-					...defaultHighlightedItemSignal,
-					on: [
-						{
-							events: '@line0_voronoi:mouseover',
-							update: `datum.datum.${MARK_ID}`,
-						},
-						{
-							events: '@line0_voronoi:mouseout',
-							update: 'null',
-						},
-					],
-				},
-				{
-					...defaultHighlightedSeriesSignal,
-					on: [
-						{
-							events: '@line0_voronoi:mouseover',
-							update: `datum.datum.${SERIES_ID}`,
-						},
-						{
-							events: '@line0_voronoi:mouseout',
-							update: 'null',
-						},
-					],
-				},
-				{
-					name: 'line0_selectedId',
-					value: null,
-				},
-				{
-					name: 'line0_selectedSeries',
-					value: null,
-				},
-			]);
->>>>>>> 86e7e54c
 		});
 	});
 });