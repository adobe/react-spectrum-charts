/*
 * Copyright 2023 Adobe. All rights reserved.
 * This file is licensed to you under the Apache License, Version 2.0 (the "License");
 * you may not use this file except in compliance with the License. You may obtain a copy
 * of the License at http://www.apache.org/licenses/LICENSE-2.0
 *
 * Unless required by applicable law or agreed to in writing, software distributed under
 * the License is distributed on an "AS IS" BASIS, WITHOUT WARRANTIES OR REPRESENTATIONS
 * OF ANY KIND, either express or implied. See the License for the specific language
 * governing permissions and limitations under the License.
 */
import { DEFAULT_OPACITY_RULE, HIGHLIGHTED_SERIES, SELECTED_SERIES, SERIES_ID } from '@constants';
import {
	getColorProductionRule,
	getHighlightOpacityValue,
	getLineWidthProductionRule,
	getOpacityProductionRule,
	getStrokeDashProductionRule,
<<<<<<< HEAD
	getOpacityAnimationRules,
=======
	getSeriesAnimationOpacityRules,
>>>>>>> f15f4136
	getVoronoiPath,
	getXProductionRule,
	hasPopover,
} from '@specBuilder/marks/markUtils';
import { ScaleType } from 'types';
import { LineMark, Mark, NumericValueRef, ProductionRule, RuleMark, SymbolMark } from 'vega';

import {
	getHighlightBackgroundPoint,
	getHighlightPoint,
	getSecondaryHighlightPoint,
	getSelectRingPoint,
} from './linePointUtils';
import { LineMarkProps } from './lineUtils';
import { getAnimationMarks } from '@specBuilder/specUtils';

/**
 * generates a line mark
 * @param lineProps
 * @param dataSource
 * @returns LineMark
 */

export const getLineMark = (lineMarkProps: LineMarkProps, dataSource: string): LineMark => {
	const { name, color, opacity, metric, dimension, scaleType, lineType, lineWidth, colorScheme, data, previousData, animations, animateFromZero } = lineMarkProps;

	return {
		name,
		type: 'line',
		from: { data: dataSource },
		interactive: false,
		encode: {
			enter: {
				y: { scale: 'yLinear', field: metric },
				stroke: getColorProductionRule(color, colorScheme),
				strokeDash: getStrokeDashProductionRule(lineType),
				strokeOpacity: getOpacityProductionRule(opacity),
				strokeWidth: getLineWidthProductionRule(lineWidth),
			},
			update: {
				// this has to be in update because when you resize the window that doesn't rebuild the spec
				// but it may change the x position if it causes the chart to resize
				x: getXProductionRule(scaleType, dimension),
				opacity: getLineOpacity(lineMarkProps),
				...(animations && animateFromZero && { y: getAnimationMarks(dimension, metric, data, previousData) })
			},
		},
	};
};

export const getLineOpacity = ({
	displayOnHover,
	interactiveMarkName,
	popoverMarkName,
	animations,
}: LineMarkProps): ProductionRule<NumericValueRef> => {
	if (!interactiveMarkName || displayOnHover) return [DEFAULT_OPACITY_RULE];
	const strokeOpacityRules: ProductionRule<NumericValueRef> = [];
<<<<<<< HEAD

	//TODO: add comments/tests/etc
	if (animations) {
		return getOpacityAnimationRules();
=======
	//if animations are enabled, set opacity rules for line mark.
	//TODO: add tests
	if (animations !== false) {
		return getSeriesAnimationOpacityRules();
>>>>>>> f15f4136
	}
	// add a rule that will lower the opacity of the line if there is a hovered series, but this line is not the one hovered
	strokeOpacityRules.push({
		test: `${HIGHLIGHTED_SERIES} && ${HIGHLIGHTED_SERIES} !== datum.${SERIES_ID}`,
		...getHighlightOpacityValue(DEFAULT_OPACITY_RULE),
	});

	if (popoverMarkName) {
		strokeOpacityRules.push({
			test: `${SELECTED_SERIES} && ${SELECTED_SERIES} !== datum.${SERIES_ID}`,
			...getHighlightOpacityValue(DEFAULT_OPACITY_RULE),
		});
	}
	// This allows us to only show the metric range when hovering over the parent line component.
	strokeOpacityRules.push(DEFAULT_OPACITY_RULE);

	return strokeOpacityRules;
};

/**
 * All the marks that get displayed when hovering or selecting a point on a line
 * @param lineMarkProps
 * @param dataSource
 * @param secondaryHighlightedMetric
 * @returns
 */
export const getLineHoverMarks = (
	lineProps: LineMarkProps,
	dataSource: string,
	secondaryHighlightedMetric?: string
): Mark[] => {
	const { children, dimension, metric, name, scaleType, animations, animateFromZero } = lineProps;
	return [
		// vertical rule shown for the hovered or selected point
		getHoverRule(dimension, name, scaleType),
		// point behind the hovered or selected point used to prevent bacgorund elements from being visible through low opacity point
		getHighlightBackgroundPoint(lineProps),
		// if has popover, add selection ring,
		...(hasPopover(children) ? [getSelectRingPoint(lineProps)] : []),
		// hover or select point
		getHighlightPoint(lineProps),
		// additional point that gets highlighted like the trendline or raw line point
		...(secondaryHighlightedMetric ? [getSecondaryHighlightPoint(lineProps, secondaryHighlightedMetric)] : []),
		// points used for the voronoi transform
		getPointsForVoronoi(dataSource, dimension, metric, name, scaleType),
		// voronoi transform used to get nearest point paths
		getVoronoiPath(children, `${name}_pointsForVoronoi`, name, animations, animateFromZero),
	];
};

const getHoverRule = (dimension: string, name: string, scaleType: ScaleType): RuleMark => {
	return {
		name: `${name}_hoverRule`,
		type: 'rule',
		from: { data: `${name}_highlightedData` },
		interactive: false,
		encode: {
			enter: {
				y: { value: 0 },
				y2: { signal: 'height' },
				strokeWidth: { value: 1 },
			},
			update: {
				x: getXProductionRule(scaleType, dimension),
			},
		},
	};
};

const getPointsForVoronoi = (
	dataSource: string,
	dimension: string,
	metric: string,
	name: string,
	scaleType: ScaleType
): SymbolMark => {
	return {
		name: `${name}_pointsForVoronoi`,
		type: 'symbol',
		from: { data: dataSource },
		interactive: false,
		encode: {
			enter: {
				y: { scale: 'yLinear', field: metric },
				fill: { value: 'transparent' },
				stroke: { value: 'transparent' },
			},
			update: {
				x: getXProductionRule(scaleType, dimension),
			},
		},
	};
};<|MERGE_RESOLUTION|>--- conflicted
+++ resolved
@@ -16,11 +16,7 @@
 	getLineWidthProductionRule,
 	getOpacityProductionRule,
 	getStrokeDashProductionRule,
-<<<<<<< HEAD
-	getOpacityAnimationRules,
-=======
 	getSeriesAnimationOpacityRules,
->>>>>>> f15f4136
 	getVoronoiPath,
 	getXProductionRule,
 	hasPopover,
@@ -79,17 +75,10 @@
 }: LineMarkProps): ProductionRule<NumericValueRef> => {
 	if (!interactiveMarkName || displayOnHover) return [DEFAULT_OPACITY_RULE];
 	const strokeOpacityRules: ProductionRule<NumericValueRef> = [];
-<<<<<<< HEAD
-
-	//TODO: add comments/tests/etc
-	if (animations) {
-		return getOpacityAnimationRules();
-=======
 	//if animations are enabled, set opacity rules for line mark.
 	//TODO: add tests
-	if (animations !== false) {
+	if (animations) {
 		return getSeriesAnimationOpacityRules();
->>>>>>> f15f4136
 	}
 	// add a rule that will lower the opacity of the line if there is a hovered series, but this line is not the one hovered
 	strokeOpacityRules.push({
