--- conflicted
+++ resolved
@@ -59,13 +59,8 @@
 				// this has to be in update because when you resize the window that doesn't rebuild the spec
 				// but it may change the x position if it causes the chart to resize
 				x: getXProductionRule(scaleType, dimension),
-<<<<<<< HEAD
-				opacity: getLineOpacity(lineMarkProps),
-				y: animations !== false ? getAnimationMarks(dimension, metric, data, previousData) : undefined
-=======
-				strokeOpacity: getLineStrokeOpacity(lineMarkProps),
+				strokeOpacity: getLineOpacity(lineMarkProps),
 				...(animations !== false && { y: getAnimationMarks(dimension, metric, data, previousData) })
->>>>>>> 81746139
 			},
 		},
 	};
