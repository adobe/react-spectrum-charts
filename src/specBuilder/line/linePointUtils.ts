--- conflicted
+++ resolved
@@ -50,16 +50,10 @@
 		interactive: false,
 		encode: {
 			enter: {
-<<<<<<< HEAD
 				size: { value: pointSize } ,
-				y: { scale: 'yLinear', field: metric },
 				fill: isSparkline ? { signal: BACKGROUND_COLOR } : getColorProductionRule(color, colorScheme),
 				stroke: isSparkline ? getColorProductionRule(color, colorScheme) : { signal: BACKGROUND_COLOR }
-=======
-				y: getYProductionRule(metricAxis, metric),
-				fill: getColorProductionRule(color, colorScheme),
-				stroke: { signal: BACKGROUND_COLOR },
->>>>>>> 37ffc8be
+				y: getYProductionRule(metricAxis, metric),
 			},
 			update: {
 				x: getXProductionRule(scaleType, dimension),
