--- conflicted
+++ resolved
@@ -19,10 +19,7 @@
 	DEFAULT_SYMBOL_SIZE,
 	DEFAULT_SYMBOL_STROKE_WIDTH,
 	MARK_ID,
-<<<<<<< HEAD
-=======
 	SELECTED_ITEM,
->>>>>>> 1aa74902
 } from '@constants';
 
 import {
@@ -51,14 +48,7 @@
 	test('should include selection rule if hasPopover', () => {
 		const rules = getHighlightPointFill({ ...defaultLineMarkProps, children: [createElement(ChartPopover)] });
 		expect(rules).toHaveLength(2);
-<<<<<<< HEAD
-		expect(rules[0]).toHaveProperty(
-			'test',
-			`${defaultLineMarkProps.name}_selectedId && ${defaultLineMarkProps.name}_selectedId === datum.${MARK_ID}`,
-		);
-=======
 		expect(rules[0]).toHaveProperty('test', `${SELECTED_ITEM} && ${SELECTED_ITEM} === datum.${MARK_ID}`);
->>>>>>> 1aa74902
 	});
 });
 
@@ -79,14 +69,7 @@
 	test('should include selection rule if hasPopover', () => {
 		const rules = getHighlightPointStroke({ ...defaultLineMarkProps, children: [createElement(ChartPopover)] });
 		expect(rules).toHaveLength(2);
-<<<<<<< HEAD
-		expect(rules[0]).toHaveProperty(
-			'test',
-			`${defaultLineMarkProps.name}_selectedId && ${defaultLineMarkProps.name}_selectedId === datum.${MARK_ID}`,
-		);
-=======
 		expect(rules[0]).toHaveProperty('test', `${SELECTED_ITEM} && ${SELECTED_ITEM} === datum.${MARK_ID}`);
->>>>>>> 1aa74902
 	});
 });
 
