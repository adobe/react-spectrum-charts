--- conflicted
+++ resolved
@@ -23,14 +23,11 @@
 	DEFAULT_TIME_DIMENSION,
 	DEFAULT_TRANSFORMED_TIME_DIMENSION,
 	HIGHLIGHT_CONTRAST_RATIO,
-<<<<<<< HEAD
+	LINEAR_COLOR_SCALE,
 	LINE_TYPE_SCALE,
 	LINE_WIDTH_SCALE,
 	OPACITY_SCALE,
 	SYMBOL_SIZE_SCALE,
-=======
-	LINEAR_COLOR_SCALE,
->>>>>>> a934fb43
 } from '@constants';
 
 import {
