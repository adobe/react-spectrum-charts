/*
 * Copyright 2023 Adobe. All rights reserved.
 * This file is licensed to you under the Apache License, Version 2.0 (the "License");
 * you may not use this file except in compliance with the License. You may obtain a copy
 * of the License at http://www.apache.org/licenses/LICENSE-2.0
 *
 * Unless required by applicable law or agreed to in writing, software distributed under
 * the License is distributed on an "AS IS" BASIS, WITHOUT WARRANTIES OR REPRESENTATIONS
 * OF ANY KIND, either express or implied. See the License for the specific language
 * governing permissions and limitations under the License.
 */
import { ReactElement } from 'react';

import { ChartPopover } from '@components/ChartPopover';
import { ChartTooltip } from '@components/ChartTooltip';
import { MetricRange } from '@components/MetricRange';
import { Trendline } from '@components/Trendline';
import {
	BACKGROUND_COLOR,
	COLOR_SCALE,
	DEFAULT_OPACITY_RULE,
	DEFAULT_TRANSFORMED_TIME_DIMENSION,
	HIGHLIGHT_CONTRAST_RATIO,
	LINEAR_COLOR_SCALE,
	LINE_TYPE_SCALE,
	LINE_WIDTH_SCALE,
	OPACITY_SCALE,
	SYMBOL_SIZE_SCALE,
} from '@constants';
import { getScaleName } from '@specBuilder/scale/scaleSpecBuilder';
import {
	getColorValue,
	getLineWidthPixelsFromLineWidth,
	getStrokeDashFromLineType,
	getVegaSymbolSizeFromRscSymbolSize,
} from '@specBuilder/specUtils';
import {
	ColorFacet,
	ColorScheme,
	DualFacet,
	LineTypeFacet,
	LineWidthFacet,
	MarkChildElement,
	OpacityFacet,
	ScaleType,
	SymbolSizeFacet,
} from 'types';
import {
	AreaEncodeEntry,
	ArrayValueRef,
	ColorValueRef,
	Cursor,
	NumericValueRef,
	PathMark,
	ScaledValueRef,
	SignalRef,
} from 'vega';

/**
 * If a popover exists on the mark, then set the cursor to a pointer.
 */
export function getCursor(children: MarkChildElement[]): ScaledValueRef<Cursor> | undefined {
	if (hasPopover(children)) {
		return { value: 'pointer' };
	}
}

/**
 * If there aren't any tooltips or popovers on the mark, then set interactive to false.
 * This prevents the mark from interfering with other interactive marks.
 */
export function getInteractive(children: MarkChildElement[]): boolean {
	// skip annotations
	return hasInteractiveChildren(children);
}

/**
 * If a tooltip or popover exists on the mark, then set tooltip to true.
 */
export function getTooltip(children: MarkChildElement[], name: string, nestedDatum?: boolean): SignalRef | undefined {
	// skip annotations
	if (hasTooltip(children)) {
		return { signal: `merge(datum${nestedDatum ? '.datum' : ''}, {'rscComponentName': '${name}'})` };
	}
}

/**
 * returns the border stroke encodings for stacked bar/area
 */
export const getBorderStrokeEncodings = (isStacked: boolean, isArea = false): AreaEncodeEntry => {
	if (isStacked)
		return {
			stroke: { signal: BACKGROUND_COLOR },
			strokeWidth: { value: isArea ? 1.5 : 1 },
			strokeJoin: { value: 'round' },
		};
	return {};
};

/**
 * Checks if there are any tooltips or popovers on the mark
 * @param children
 * @returns
 */
export const hasInteractiveChildren = (children: ReactElement[]): boolean => {
	return children.some(
		(child) =>
			child.type === ChartTooltip ||
			child.type === ChartPopover ||
			(child.type === Trendline && child.props.displayOnHover) ||
			(child.type === MetricRange && child.props.displayOnHover),
	);
};
export const hasMetricRange = (children: ReactElement[]): boolean =>
	children.some((child) => child.type === MetricRange);
export const hasPopover = (children: ReactElement[]): boolean => children.some((child) => child.type === ChartPopover);
export const hasTooltip = (children: ReactElement[]): boolean => children.some((child) => child.type === ChartTooltip);
export const childHasTooltip = (children: ReactElement[]): boolean =>
	children.some((child) => hasTooltip(child.props.children));

<<<<<<< HEAD
export const getColorProductionRule = (
	color: ColorFacet | DualFacet,
	colorScheme: ColorScheme,
	colorScaleType: 'linear' | 'ordinal' = 'ordinal',
=======
/**
 * Gets the color encoding
 * @param color
 * @param colorScheme
 * @param colorScaleType
 * @returns ColorValueRef
 */
export const getColorProductionRule = (
	color: ColorFacet | DualFacet,
	colorScheme: ColorScheme,
	colorScaleType: 'linear' | 'ordinal' = 'ordinal'
>>>>>>> 1aa74902
): ColorValueRef => {
	const colorScaleName = colorScaleType === 'linear' ? LINEAR_COLOR_SCALE : COLOR_SCALE;
	if (Array.isArray(color)) {
		return {
			signal: `scale('colors', datum.${color[0]})[indexof(domain('secondaryColor'), datum.${color[1]})% length(scale('colors', datum.${color[0]}))]`,
		};
	}
	if (typeof color === 'string') {
		return { scale: colorScaleName, field: color };
	}
	return { value: getColorValue(color.value, colorScheme) };
};

/**
 * gets the color encoding in a signal string format
 * @param color
 * @param colorScheme
 * @param colorScaleType
 * @returns string
 */
export const getColorProductionRuleSignalString = (
	color: ColorFacet | DualFacet,
	colorScheme: ColorScheme,
	colorScaleType: 'linear' | 'ordinal' = 'ordinal'
): string => {
	const colorRule = getColorProductionRule(color, colorScheme, colorScaleType);
	if ('signal' in colorRule) {
		return colorRule.signal;
	}
	if ('scale' in colorRule && 'field' in colorRule) {
		return `scale('${colorRule.scale}', datum.${colorRule.field})`;
	}
	if ('value' in colorRule && colorRule.value) {
		return `'${colorRule.value}'`;
	}
	return '';
};

export const getLineWidthProductionRule = (
	lineWidth: LineWidthFacet | DualFacet | undefined,
): NumericValueRef | undefined => {
	if (!lineWidth) return;
	if (Array.isArray(lineWidth)) {
		// 2d key reference for setting line width
		return {
			signal: `scale('lineWidths', datum.${lineWidth[0]})[indexof(domain('secondaryLineWidth'), datum.${lineWidth[1]})% length(scale('lineWidths', datum.${lineWidth[0]}))]`,
		};
	}
	// key reference for setting line width
	if (typeof lineWidth === 'string') {
		return { scale: LINE_WIDTH_SCALE, field: lineWidth };
	}
	// static value for setting line width
	return { value: getLineWidthPixelsFromLineWidth(lineWidth.value) };
};

export const getOpacityProductionRule = (opacity: OpacityFacet | DualFacet): { signal: string } | { value: number } => {
	if (Array.isArray(opacity)) {
		return {
			signal: `scale('opacities', datum.${opacity[0]})[indexof(domain('secondaryOpacity'), datum.${opacity[1]})% length(scale('opacities', datum.${opacity[0]}))]`,
		};
	}
	if (typeof opacity === 'string') {
		return { signal: `scale('${OPACITY_SCALE}', datum.${opacity})` };
	}
	return { value: opacity.value };
};

export const getSymbolSizeProductionRule = (symbolSize: SymbolSizeFacet): NumericValueRef => {
	// key reference for setting symbol size
	if (typeof symbolSize === 'string') {
		return { scale: SYMBOL_SIZE_SCALE, field: symbolSize };
	}
	// static value for setting symbol size
	return { value: getVegaSymbolSizeFromRscSymbolSize(symbolSize.value) };
};

export const getStrokeDashProductionRule = (lineType: LineTypeFacet | DualFacet): ArrayValueRef => {
	if (Array.isArray(lineType)) {
		return {
			signal: `scale('lineTypes', datum.${lineType[0]})[indexof(domain('secondaryLineType'), datum.${lineType[1]})% length(scale('lineTypes', datum.${lineType[0]}))]`,
		};
	}
	if (typeof lineType === 'string') {
		return { scale: LINE_TYPE_SCALE, field: lineType };
	}
	return { value: getStrokeDashFromLineType(lineType.value) };
};

export const getHighlightOpacityValue = (
<<<<<<< HEAD
	opacityValue: { signal: string } | { value: number } = DEFAULT_OPACITY_RULE,
=======
	opacityValue: { signal: string } | { value: number } = DEFAULT_OPACITY_RULE
>>>>>>> 1aa74902
): NumericValueRef => {
	if ('signal' in opacityValue) {
		return { signal: `${opacityValue.signal} / ${HIGHLIGHT_CONTRAST_RATIO}` };
	}
	return { value: opacityValue.value / HIGHLIGHT_CONTRAST_RATIO };
};

/**
 * gets the correct x encoding for marks that support scaleType
 * @param scaleType
 * @param dimension
 * @returns x encoding
 */
export const getXProductionRule = (scaleType: ScaleType, dimension: string): NumericValueRef => {
	const scale = getScaleName('x', scaleType);
	if (scaleType === 'time') {
		return { scale, field: DEFAULT_TRANSFORMED_TIME_DIMENSION };
	}
	return { scale, field: dimension };
};

/**
 * Gets the voronoi path used for tooltips and popovers
 * @param children
 * @param dataSource name of the point data source the voronoi is based on
 * @param markName
 * @returns PathMark
 */
export const getVoronoiPath = (children: MarkChildElement[], dataSource: string, markName: string): PathMark => ({
	name: `${markName}_voronoi`,
	type: 'path',
	from: { data: dataSource },
	encode: {
		enter: {
			fill: { value: 'transparent' },
			stroke: { value: 'transparent' },
			isVoronoi: { value: true },
			tooltip: getTooltip(children, markName, true),
		},
		update: {
			cursor: getCursor(children),
		},
	},
	transform: [
		{
			type: 'voronoi',
			x: `datum.x`,
			y: `datum.y`,
			// on initial render, width/height could be 0 which causes problems
			size: [{ signal: 'max(width, 1)' }, { signal: 'max(height, 1)' }],
		},
	],
});<|MERGE_RESOLUTION|>--- conflicted
+++ resolved
@@ -108,7 +108,7 @@
 			child.type === ChartTooltip ||
 			child.type === ChartPopover ||
 			(child.type === Trendline && child.props.displayOnHover) ||
-			(child.type === MetricRange && child.props.displayOnHover),
+			(child.type === MetricRange && child.props.displayOnHover)
 	);
 };
 export const hasMetricRange = (children: ReactElement[]): boolean =>
@@ -118,12 +118,6 @@
 export const childHasTooltip = (children: ReactElement[]): boolean =>
 	children.some((child) => hasTooltip(child.props.children));
 
-<<<<<<< HEAD
-export const getColorProductionRule = (
-	color: ColorFacet | DualFacet,
-	colorScheme: ColorScheme,
-	colorScaleType: 'linear' | 'ordinal' = 'ordinal',
-=======
 /**
  * Gets the color encoding
  * @param color
@@ -135,7 +129,6 @@
 	color: ColorFacet | DualFacet,
 	colorScheme: ColorScheme,
 	colorScaleType: 'linear' | 'ordinal' = 'ordinal'
->>>>>>> 1aa74902
 ): ColorValueRef => {
 	const colorScaleName = colorScaleType === 'linear' ? LINEAR_COLOR_SCALE : COLOR_SCALE;
 	if (Array.isArray(color)) {
@@ -175,7 +168,7 @@
 };
 
 export const getLineWidthProductionRule = (
-	lineWidth: LineWidthFacet | DualFacet | undefined,
+	lineWidth: LineWidthFacet | DualFacet | undefined
 ): NumericValueRef | undefined => {
 	if (!lineWidth) return;
 	if (Array.isArray(lineWidth)) {
@@ -226,11 +219,7 @@
 };
 
 export const getHighlightOpacityValue = (
-<<<<<<< HEAD
-	opacityValue: { signal: string } | { value: number } = DEFAULT_OPACITY_RULE,
-=======
 	opacityValue: { signal: string } | { value: number } = DEFAULT_OPACITY_RULE
->>>>>>> 1aa74902
 ): NumericValueRef => {
 	if ('signal' in opacityValue) {
 		return { signal: `${opacityValue.signal} / ${HIGHLIGHT_CONTRAST_RATIO}` };
