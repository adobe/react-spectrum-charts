/*
 * Copyright 2023 Adobe. All rights reserved.
 * This file is licensed to you under the Apache License, Version 2.0 (the "License");
 * you may not use this file except in compliance with the License. You may obtain a copy
 * of the License at http://www.apache.org/licenses/LICENSE-2.0
 *
 * Unless required by applicable law or agreed to in writing, software distributed under
 * the License is distributed on an "AS IS" BASIS, WITHOUT WARRANTIES OR REPRESENTATIONS
 * OF ANY KIND, either express or implied. See the License for the specific language
 * governing permissions and limitations under the License.
 */
import { ReactElement } from 'react';

import { ChartPopover } from '@components/ChartPopover';
import { ChartTooltip } from '@components/ChartTooltip';
import { MetricRange } from '@components/MetricRange';
import { Trendline } from '@components/Trendline';
import {
	BACKGROUND_COLOR,
<<<<<<< HEAD
	DEFAULT_TRANSFORMED_TIME_DIMENSION,
	HIGHLIGHT_CONTRAST_RATIO,
	SERIES_ID
} from '@constants';
=======
	COLOR_SCALE,
	DEFAULT_OPACITY_RULE,
	DEFAULT_TRANSFORMED_TIME_DIMENSION,
	HIGHLIGHT_CONTRAST_RATIO,
	LINEAR_COLOR_SCALE,
	LINE_TYPE_SCALE,
	LINE_WIDTH_SCALE,
	OPACITY_SCALE,
	SYMBOL_SIZE_SCALE,
} from '@constants';
import { getScaleName } from '@specBuilder/scale/scaleSpecBuilder';
>>>>>>> 1aa74902
import {
	getColorValue,
	getLineWidthPixelsFromLineWidth,
	getStrokeDashFromLineType,
	getVegaSymbolSizeFromRscSymbolSize,
} from '@specBuilder/specUtils';
import {
	ColorFacet,
	ColorScheme,
	DualFacet,
	LineTypeFacet,
	LineWidthFacet,
	MarkChildElement,
	OpacityFacet,
	ScaleType,
	SymbolSizeFacet,
} from 'types';
import {
	AreaEncodeEntry,
	ArrayValueRef,
	ColorValueRef,
	Cursor,
	NumericValueRef,
	PathMark,
	ScaledValueRef,
	SignalRef,
} from 'vega';

/**
 * If a popover exists on the mark, then set the cursor to a pointer.
 */
export function getCursor(children: MarkChildElement[]): ScaledValueRef<Cursor> | undefined {
	if (hasPopover(children)) {
		return { value: 'pointer' };
	}
}

/**
 * If there aren't any tooltips or popovers on the mark, then set interactive to false.
 * This prevents the mark from interfering with other interactive marks.
 */
export function getInteractive(children: MarkChildElement[]): boolean {
	// skip annotations
	return hasInteractiveChildren(children);
}

/**
 * If a tooltip or popover exists on the mark, then set tooltip to true.
 */
export function getTooltip(children: MarkChildElement[], name: string, nestedDatum?: boolean): SignalRef | undefined {
	// skip annotations
	if (hasTooltip(children)) {
		return { signal: `merge(datum${nestedDatum ? '.datum' : ''}, {'rscComponentName': '${name}'})` };
	}
}

/**
 * returns the border stroke encodings for stacked bar/area
 */
export const getBorderStrokeEncodings = (isStacked: boolean, isArea = false): AreaEncodeEntry => {
	if (isStacked)
		return {
			stroke: { signal: BACKGROUND_COLOR },
			strokeWidth: { value: isArea ? 1.5 : 1 },
			strokeJoin: { value: 'round' },
		};
	return {};
};

/**
 * Checks if there are any tooltips or popovers on the mark
 * @param children
 * @returns
 */
export const hasInteractiveChildren = (children: ReactElement[]): boolean => {
	return children.some(
		(child) =>
			child.type === ChartTooltip ||
			child.type === ChartPopover ||
			(child.type === Trendline && child.props.displayOnHover) ||
			(child.type === MetricRange && child.props.displayOnHover)
	);
};
export const hasMetricRange = (children: ReactElement[]): boolean =>
	children.some((child) => child.type === MetricRange);
export const hasPopover = (children: ReactElement[]): boolean => children.some((child) => child.type === ChartPopover);
export const hasTooltip = (children: ReactElement[]): boolean => children.some((child) => child.type === ChartTooltip);
export const childHasTooltip = (children: ReactElement[]): boolean =>
	children.some((child) => hasTooltip(child.props.children));

/**
 * Gets the color encoding
 * @param color
 * @param colorScheme
 * @param colorScaleType
 * @returns ColorValueRef
 */
export const getColorProductionRule = (
	color: ColorFacet | DualFacet,
	colorScheme: ColorScheme,
	colorScaleType: 'linear' | 'ordinal' = 'ordinal'
): ColorValueRef => {
	const colorScaleName = colorScaleType === 'linear' ? LINEAR_COLOR_SCALE : COLOR_SCALE;
	if (Array.isArray(color)) {
		return {
			signal: `scale('colors', datum.${color[0]})[indexof(domain('secondaryColor'), datum.${color[1]})% length(scale('colors', datum.${color[0]}))]`,
		};
	}
	if (typeof color === 'string') {
		return { scale: colorScaleName, field: color };
	}
	return { value: getColorValue(color.value, colorScheme) };
};

/**
 * gets the color encoding in a signal string format
 * @param color
 * @param colorScheme
 * @param colorScaleType
 * @returns string
 */
export const getColorProductionRuleSignalString = (
	color: ColorFacet | DualFacet,
	colorScheme: ColorScheme,
	colorScaleType: 'linear' | 'ordinal' = 'ordinal'
): string => {
	const colorRule = getColorProductionRule(color, colorScheme, colorScaleType);
	if ('signal' in colorRule) {
		return colorRule.signal;
	}
	if ('scale' in colorRule && 'field' in colorRule) {
		return `scale('${colorRule.scale}', datum.${colorRule.field})`;
	}
	if ('value' in colorRule && colorRule.value) {
		return `'${colorRule.value}'`;
	}
	return '';
};

export const getLineWidthProductionRule = (
	lineWidth: LineWidthFacet | DualFacet | undefined
): NumericValueRef | undefined => {
	if (!lineWidth) return;
	if (Array.isArray(lineWidth)) {
		// 2d key reference for setting line width
		return {
			signal: `scale('lineWidths', datum.${lineWidth[0]})[indexof(domain('secondaryLineWidth'), datum.${lineWidth[1]})% length(scale('lineWidths', datum.${lineWidth[0]}))]`,
		};
	}
	// key reference for setting line width
	if (typeof lineWidth === 'string') {
		return { scale: LINE_WIDTH_SCALE, field: lineWidth };
	}
	// static value for setting line width
	return { value: getLineWidthPixelsFromLineWidth(lineWidth.value) };
};

export const getOpacityProductionRule = (opacity: OpacityFacet | DualFacet): { signal: string } | { value: number } => {
	if (Array.isArray(opacity)) {
		return {
			signal: `scale('opacities', datum.${opacity[0]})[indexof(domain('secondaryOpacity'), datum.${opacity[1]})% length(scale('opacities', datum.${opacity[0]}))]`,
		};
	}
	if (typeof opacity === 'string') {
		return { signal: `scale('${OPACITY_SCALE}', datum.${opacity})` };
	}
	return { value: opacity.value };
};

export const getSymbolSizeProductionRule = (symbolSize: SymbolSizeFacet): NumericValueRef => {
	// key reference for setting symbol size
	if (typeof symbolSize === 'string') {
		return { scale: SYMBOL_SIZE_SCALE, field: symbolSize };
	}
	// static value for setting symbol size
	return { value: getVegaSymbolSizeFromRscSymbolSize(symbolSize.value) };
};

export const getStrokeDashProductionRule = (lineType: LineTypeFacet | DualFacet): ArrayValueRef => {
	if (Array.isArray(lineType)) {
		return {
			signal: `scale('lineTypes', datum.${lineType[0]})[indexof(domain('secondaryLineType'), datum.${lineType[1]})% length(scale('lineTypes', datum.${lineType[0]}))]`,
		};
	}
	if (typeof lineType === 'string') {
		return { scale: LINE_TYPE_SCALE, field: lineType };
	}
	return { value: getStrokeDashFromLineType(lineType.value) };
};

export const getHighlightOpacityValue = (
	opacityValue: { signal: string } | { value: number } = DEFAULT_OPACITY_RULE
): NumericValueRef => {
	if ('signal' in opacityValue) {
		return { signal: `${opacityValue.signal} / ${HIGHLIGHT_CONTRAST_RATIO}` };
	}
	return { value: opacityValue.value / HIGHLIGHT_CONTRAST_RATIO };
};

/**
 * gets the correct x encoding for marks that support scaleType
 * @param scaleType
 * @param dimension
 * @returns x encoding
 */
export const getXProductionRule = (scaleType: ScaleType, dimension: string): NumericValueRef => {
	const scale = getScaleName('x', scaleType);
	if (scaleType === 'time') {
		return { scale, field: DEFAULT_TRANSFORMED_TIME_DIMENSION };
	}
<<<<<<< HEAD
	return { scale: 'xPoint', field: dimension };
};

//TODO: Add documentation
export const getHighlightOpacityAnimationValue = (opacityValue: { signal: string } | { value: number }): { signal: string }  => {
	if ('signal' in opacityValue) {
		return { signal: `max(1-rscColorAnimation, ${opacityValue.signal} / ${HIGHLIGHT_CONTRAST_RATIO})` }
	}
	return { signal: `max(1-rscColorAnimation, ${opacityValue.value} / ${HIGHLIGHT_CONTRAST_RATIO})`}
};

//TODO: Add documentation/tests/etc
export const getStrokeFillOpacityAnimationRules = (
	hoveredSignal: string,
	hoveredSignalPrev: string,
	opacityValue: { signal: string } | { value: number },
	defaultValue: number
): ProductionRule<NumericValueRef> => {
	return [
		{
			test: `${hoveredSignal} && ${hoveredSignal} !== datum.${SERIES_ID}`,
			...getHighlightOpacityAnimationValue(opacityValue)
		},
		{
			test: `!${hoveredSignal} && ${hoveredSignalPrev} !== datum.${SERIES_ID}`,
			...getHighlightOpacityAnimationValue(opacityValue)
		},
		{
			value: defaultValue
		}
	]
}
=======
	return { scale, field: dimension };
};

/**
 * Gets the voronoi path used for tooltips and popovers
 * @param children
 * @param dataSource name of the point data source the voronoi is based on
 * @param markName
 * @returns PathMark
 */
export const getVoronoiPath = (children: MarkChildElement[], dataSource: string, markName: string): PathMark => ({
	name: `${markName}_voronoi`,
	type: 'path',
	from: { data: dataSource },
	encode: {
		enter: {
			fill: { value: 'transparent' },
			stroke: { value: 'transparent' },
			isVoronoi: { value: true },
			tooltip: getTooltip(children, markName, true),
		},
		update: {
			cursor: getCursor(children),
		},
	},
	transform: [
		{
			type: 'voronoi',
			x: `datum.x`,
			y: `datum.y`,
			// on initial render, width/height could be 0 which causes problems
			size: [{ signal: 'max(width, 1)' }, { signal: 'max(height, 1)' }],
		},
	],
});
>>>>>>> 1aa74902
<|MERGE_RESOLUTION|>--- conflicted
+++ resolved
@@ -17,12 +17,6 @@
 import { Trendline } from '@components/Trendline';
 import {
 	BACKGROUND_COLOR,
-<<<<<<< HEAD
-	DEFAULT_TRANSFORMED_TIME_DIMENSION,
-	HIGHLIGHT_CONTRAST_RATIO,
-	SERIES_ID
-} from '@constants';
-=======
 	COLOR_SCALE,
 	DEFAULT_OPACITY_RULE,
 	DEFAULT_TRANSFORMED_TIME_DIMENSION,
@@ -32,9 +26,9 @@
 	LINE_WIDTH_SCALE,
 	OPACITY_SCALE,
 	SYMBOL_SIZE_SCALE,
+	SERIES_ID
 } from '@constants';
 import { getScaleName } from '@specBuilder/scale/scaleSpecBuilder';
->>>>>>> 1aa74902
 import {
 	getColorValue,
 	getLineWidthPixelsFromLineWidth,
@@ -59,6 +53,7 @@
 	Cursor,
 	NumericValueRef,
 	PathMark,
+	ProductionRule,
 	ScaledValueRef,
 	SignalRef,
 } from 'vega';
@@ -245,9 +240,41 @@
 	if (scaleType === 'time') {
 		return { scale, field: DEFAULT_TRANSFORMED_TIME_DIMENSION };
 	}
-<<<<<<< HEAD
-	return { scale: 'xPoint', field: dimension };
-};
+	return { scale, field: dimension };
+};
+
+/**
+ * Gets the voronoi path used for tooltips and popovers
+ * @param children
+ * @param dataSource name of the point data source the voronoi is based on
+ * @param markName
+ * @returns PathMark
+ */
+export const getVoronoiPath = (children: MarkChildElement[], dataSource: string, markName: string): PathMark => ({
+	name: `${markName}_voronoi`,
+	type: 'path',
+	from: { data: dataSource },
+	encode: {
+		enter: {
+			fill: { value: 'transparent' },
+			stroke: { value: 'transparent' },
+			isVoronoi: { value: true },
+			tooltip: getTooltip(children, markName, true),
+		},
+		update: {
+			cursor: getCursor(children),
+		},
+	},
+	transform: [
+		{
+			type: 'voronoi',
+			x: `datum.x`,
+			y: `datum.y`,
+			// on initial render, width/height could be 0 which causes problems
+			size: [{ signal: 'max(width, 1)' }, { signal: 'max(height, 1)' }],
+		},
+	],
+});
 
 //TODO: Add documentation
 export const getHighlightOpacityAnimationValue = (opacityValue: { signal: string } | { value: number }): { signal: string }  => {
@@ -277,41 +304,4 @@
 			value: defaultValue
 		}
 	]
-}
-=======
-	return { scale, field: dimension };
-};
-
-/**
- * Gets the voronoi path used for tooltips and popovers
- * @param children
- * @param dataSource name of the point data source the voronoi is based on
- * @param markName
- * @returns PathMark
- */
-export const getVoronoiPath = (children: MarkChildElement[], dataSource: string, markName: string): PathMark => ({
-	name: `${markName}_voronoi`,
-	type: 'path',
-	from: { data: dataSource },
-	encode: {
-		enter: {
-			fill: { value: 'transparent' },
-			stroke: { value: 'transparent' },
-			isVoronoi: { value: true },
-			tooltip: getTooltip(children, markName, true),
-		},
-		update: {
-			cursor: getCursor(children),
-		},
-	},
-	transform: [
-		{
-			type: 'voronoi',
-			x: `datum.x`,
-			y: `datum.y`,
-			// on initial render, width/height could be 0 which causes problems
-			size: [{ signal: 'max(width, 1)' }, { signal: 'max(height, 1)' }],
-		},
-	],
-});
->>>>>>> 1aa74902
+}