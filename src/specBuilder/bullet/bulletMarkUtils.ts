/*
 * Copyright 2025 Adobe. All rights reserved.
 * This file is licensed to you under the Apache License, Version 2.0 (the "License");
 * you may not use this file except in compliance with the License. You may obtain a copy
 * of the License at http://www.apache.org/licenses/LICENSE-2.0
 *
 * Unless required by applicable law or agreed to in writing, software distributed under
 * the License is distributed on an "AS IS" BASIS, WITHOUT WARRANTIES OR REPRESENTATIONS
 * OF ANY KIND, either express or implied. See the License for the specific language
 * governing permissions and limitations under the License.
 */
import { Data, GroupMark, Mark, Scale, Signal, Axis } from 'vega';

import { BulletSpecProps } from '../../types';
import { getColorValue } from '../specUtils';

export function getBulletScales(props: BulletSpecProps): Scale[] {
	const groupScaleRangeSignal = props.direction === 'column' ? 'height' : 'width';
	const xRange = props.direction === 'column' ? 'width' : [0, { signal: 'bulletGroupWidth' }];

	const bulletScales: Scale[] = [
		{
			name: 'groupScale',
			type: 'band',
			domain: { data: 'table', field: props.dimension },
			range: [0, { signal: groupScaleRangeSignal }],
			paddingInner: { signal: 'paddingRatio' },
		},
		{
			name: 'xscale',
			type: 'linear',
			domain: { data: 'table', fields: ['xPaddingForTarget', props.metric] },
			range: xRange,
			round: true,
			zero: true,
		},
	];
	return bulletScales;
}

export function getBulletSignals(props: BulletSpecProps): Signal[] {
	const bulletSignals: Signal[] = [
		{ name: 'gap', value: 12 },
		{ name: 'bulletHeight', value: 8 },
		{ name: 'bulletThresholdHeight', update: 'bulletHeight * 3' },
		{ name: 'targetHeight', update: 'bulletThresholdHeight + 6' },
	];

	if (props.direction === 'column') {
		bulletSignals.push({ name: 'paddingRatio', update: 'gap / (gap + bulletGroupHeight)' });
		bulletSignals.push({
			name: 'height',
			update: "length(data('table')) * bulletGroupHeight + (length(data('table')) - 1) * gap",
		});
	} else {
		bulletSignals.push({ name: 'bulletGroupWidth', update: "(width / length(data('table'))) - gap" });
		bulletSignals.push({ name: 'paddingRatio', update: 'gap / (gap + bulletGroupWidth)' });
		bulletSignals.push({ name: 'height', update: 'bulletGroupHeight' });
	}

<<<<<<< HEAD
	if(props.showTargetValue && props.showTarget) {
		bulletSignals.push({ name: "targetValueLabelHeight", update: "20"});
		if(props.labelPosition === 'side' && props.direction === 'column'){
			bulletSignals.push({ name: "bulletGroupHeight", update: "bulletThresholdHeight + targetValueLabelHeight + 10"});
		}else{
			bulletSignals.push({ name: "bulletGroupHeight", update: "bulletThresholdHeight + targetValueLabelHeight + 24"});
		}
	} else if(props.labelPosition === 'side' && props.direction === 'column'){
		bulletSignals.push({ name: "bulletGroupHeight", update: "bulletThresholdHeight + 10"});
=======
	if (props.showTargetValue && props.showTarget) {
		bulletSignals.push({ name: 'targetValueLabelHeight', update: '20' });
		bulletSignals.push({
			name: 'bulletGroupHeight',
			update: 'bulletThresholdHeight + targetValueLabelHeight + 24',
		});
>>>>>>> 11db09d3
	} else {
		bulletSignals.push({ name: "bulletGroupHeight", update: "bulletThresholdHeight + 24"});
	}

	return bulletSignals;
}

export function getBulletData(props: BulletSpecProps): Data[] {
	//We are multiplying the target by 1.05 to make sure that the target line is never at the very end of the graph
	const bulletData: Data[] = [
		{
			name: 'table',
			values: [],
			transform: [
				{
					type: 'formula',
					expr: `round(datum.${props.target} * 1.05)`,
					as: 'xPaddingForTarget',
				},
			],
		},
	];

	return bulletData;
}

export function getBulletMarks(props: BulletSpecProps): GroupMark {
	const markGroupEncodeUpdateDirection = props.direction === 'column' ? 'y' : 'x';
	const bulletGroupWidth = props.direction === 'column' ? 'width' : 'bulletGroupWidth';

	const bulletMark: GroupMark = {
		name: 'bulletGroup',
		type: 'group',
		from: {
			facet: { data: 'table', name: 'bulletGroups', groupby: `${props.dimension}` },
		},
		encode: {
			update: {
				[markGroupEncodeUpdateDirection]: { scale: 'groupScale', field: `${props.dimension}` },
				height: { signal: 'bulletGroupHeight' },
				width: { signal: bulletGroupWidth },
			},
		},
		marks: [],
	};

	const thresholdValues = props.thresholds;

	if (thresholdValues) {
		bulletMark.data = [
			{
				name: 'thresholds',
				values: thresholdValues,
				transform: [{ type: 'identifier', as: 'id' }],
			},
		];
		bulletMark.marks?.push(getBulletMarkThreshold(props));
	}

	bulletMark.marks?.push(getBulletMarkRect(props));
	if (props.target && props.showTarget !== false) {
		bulletMark.marks?.push(getBulletMarkTarget(props));
		if (props.showTargetValue) {
			bulletMark.marks?.push(getBulletMarkTargetValueLabel(props));
		}
	}
<<<<<<< HEAD
	
	if(props.labelPosition === 'top' || props.direction === 'row'){
		bulletMark.marks?.push(getBulletMarkLabel(props));
		bulletMark.marks?.push(getBulletMarkValueLabel(props));
	}
=======
	bulletMark.marks?.push(getBulletMarkLabel(props));
	bulletMark.marks?.push(getBulletMarkValueLabel(props));
>>>>>>> 11db09d3

	return bulletMark;
}

export function getBulletMarkRect(props: BulletSpecProps): Mark {
	//The vertical positioning is calculated starting at the bulletgroupheight
	//and then subtracting two times the bullet height to center the bullet bar
	//in the middle of the threshold. The 3 is subtracted because the bulletgroup height
	//starts the bullet below the threshold area.
	//Additionally, the value of the targetValueLabelHeight is subtracted if the target value label is shown
	//to make sure that the bullet bar is not drawn over the target value label.
	const bulletMarkRectEncodeUpdateYSignal =
		props.showTarget && props.showTargetValue
			? 'bulletGroupHeight - targetValueLabelHeight - 3 - 2 * bulletHeight'
			: 'bulletGroupHeight - 3 - 2 * bulletHeight';

	const bulletMarkRect: Mark = {
		name: `${props.name}Rect`,
		description: `${props.name}Rect`,
		type: 'rect',
		from: { data: 'bulletGroups' },
		encode: {
			enter: {
				cornerRadiusTopLeft: [{ test: `datum.${props.metric} < 0`, value: 3 }],
				cornerRadiusBottomLeft: [{ test: `datum.${props.metric} < 0`, value: 3 }],
				cornerRadiusTopRight: [{ test: `datum.${props.metric} > 0`, value: 3 }],
				cornerRadiusBottomRight: [{ test: `datum.${props.metric} > 0`, value: 3 }],
				fill: [{ value: `${props.color}` }],
			},
			update: {
				x: { scale: 'xscale', value: 0 },
				x2: { scale: 'xscale', field: `${props.metric}` },
				height: { signal: 'bulletHeight' },
				y: { signal: bulletMarkRectEncodeUpdateYSignal },
			},
		},
	};

	return bulletMarkRect;
}

export function getBulletMarkTarget(props: BulletSpecProps): Mark {
	const solidColor = getColorValue('gray-900', props.colorScheme);

	//When the target value label is shown, we must subtract the height of the target value label
	//to make sure that the target line is not drawn over the target value label
	const bulletMarkTargetEncodeUpdateY =
		props.showTarget && props.showTargetValue
			? 'bulletGroupHeight - targetValueLabelHeight - targetHeight'
			: 'bulletGroupHeight - targetHeight';
	const bulletMarkTargetEncodeUpdateY2 =
		props.showTarget && props.showTargetValue ? 'bulletGroupHeight - targetValueLabelHeight' : 'bulletGroupHeight';

	const bulletMarkTarget: Mark = {
		name: `${props.name}Target`,
		description: `${props.name}Target`,
		type: 'rule',
		from: { data: 'bulletGroups' },
		encode: {
			enter: {
				stroke: { value: `${solidColor}` },
				strokeWidth: { value: 2 },
			},
			update: {
				x: { scale: 'xscale', field: `${props.target}` },
				y: { signal: bulletMarkTargetEncodeUpdateY },
				y2: { signal: bulletMarkTargetEncodeUpdateY2 },
			},
		},
	};

	return bulletMarkTarget;
}

export function getBulletMarkLabel(props: BulletSpecProps): Mark {
	const barLabelColor = getColorValue('gray-600', props.colorScheme);

	const bulletMarkLabel: Mark = {
		name: `${props.name}Label`,
		description: `${props.name}Label`,
		type: 'text',
		from: { data: 'bulletGroups' },
		encode: {
			enter: {
				text: { signal: `datum.${props.dimension}` },
				align: { value: 'left' },
				baseline: { value: 'top' },
				fill: { value: `${barLabelColor}` },
			},
			update: { x: { value: 0 }, y: { value: 0 } },
		},
	};

	return bulletMarkLabel;
}

export function getBulletMarkValueLabel(props: BulletSpecProps): Mark {
	const solidColor = getColorValue('gray-900', props.colorScheme);
	const encodeUpdateSignalWidth = props.direction === 'column' ? 'width' : 'bulletGroupWidth';

	const bulletMarkValueLabel: Mark = {
		name: `${props.name}ValueLabel`,
		description: `${props.name}ValueLabel`,
		type: 'text',
		from: { data: 'bulletGroups' },
		encode: {
			enter: {
				text: {
					signal: `datum.${props.metric} != null ? format(datum.${props.metric}, '${
						props.numberFormat || ''
					}') : ''`,
				},
				align: { value: 'right' },
				baseline: { value: 'top' },
				fill: { value: `${solidColor}` },
			},
			update: { x: { signal: encodeUpdateSignalWidth }, y: { value: 0 } },
		},
	};

	return bulletMarkValueLabel;
}

export function getBulletMarkTargetValueLabel(props: BulletSpecProps): Mark {
	const solidColor = getColorValue('gray-900', props.colorScheme);

	const bulletMarkTargetValueLabel: Mark = {
		name: `${props.name}TargetValueLabel`,
		description: `${props.name}TargetValueLabel`,
		type: 'text',
		from: { data: 'bulletGroups' },
		encode: {
			enter: {
				text: {
					signal: `datum.${props.target} != null ? 'Target: ' + format(datum.${props.target}, '$,.2f') : 'No Target'`,
				},
				align: { value: 'center' },
				baseline: { value: 'top' },
				fill: { value: `${solidColor}` },
			},
			update: {
				x: { scale: 'xscale', field: `${props.target}` },
				y: { signal: 'bulletGroupHeight - targetValueLabelHeight + 6' },
			},
		},
	};

	return bulletMarkTargetValueLabel;
}

<<<<<<< HEAD
export function getBulletAxes(props: BulletSpecProps): Axis[] {

	const labelOffset = props.showTargetValue ? -8 : 2;

	const bulletAxes: Axis[] = [
		{
			"scale": "groupScale",
			"orient": "left",
			"tickSize": 0,
			"labelOffset": labelOffset,
			"labelPadding": 10,
			"labelColor": "#797979",
			"domain": false
		},
		{
			"scale": "groupScale",
			"orient": "right",
			"tickSize": 0,
			"labelOffset": labelOffset,
			"labelPadding": 10,
			"domain": false,
			"encode": {
				"labels":{
					"update": {
						"text": {
							"signal": `info(data('table')[datum.index * (length(data('table')) - 1)].${props.metric})`
						}
					}
				}
			}
		}
	]
	
	return (props.labelPosition === 'side' && props.direction === 'column') ? bulletAxes : [];
=======
export function getBulletMarkThreshold(props: BulletSpecProps): Mark {
	// Vertically center the threshold bar by offsetting from bulletGroupHeight.
	// Subtract 3 for alignment and targetValueLabelHeight if the label is shown.
	const baseHeightSignal = 'bulletGroupHeight - 3 - bulletThresholdHeight';
	const encodeUpdateYSignal =
		props.showTarget && props.showTargetValue ? `${baseHeightSignal} - targetValueLabelHeight` : baseHeightSignal;

	const bulletMarkThreshold: Mark = {
		name: `${props.name}Threshold`,
		description: `${props.name}Threshold`,
		type: 'rect',
		from: { data: 'thresholds' },
		clip: true,
		encode: {
			enter: {
				cornerRadiusTopLeft: [
					{ test: `!isDefined(datum.thresholdMin) && domain('xscale')[0] !== 0`, value: 3 },
				],
				cornerRadiusBottomLeft: [
					{ test: `!isDefined(datum.thresholdMin) && domain('xscale')[0] !== 0`, value: 3 },
				],
				cornerRadiusTopRight: [
					{ test: `!isDefined(datum.thresholdMax) && domain('xscale')[1] !== 0`, value: 3 },
				],
				cornerRadiusBottomRight: [
					{ test: `!isDefined(datum.thresholdMax) && domain('xscale')[1] !== 0`, value: 3 },
				],
				fill: { field: 'fill' },
				fillOpacity: { value: 0.2 },
			},
			update: {
				x: {
					signal: "isDefined(datum.thresholdMin) ? scale('xscale', datum.thresholdMin) : 0",
				},
				x2: {
					signal: "isDefined(datum.thresholdMax) ? scale('xscale', datum.thresholdMax) : width",
				},
				height: { signal: 'bulletThresholdHeight' },
				y: { signal: encodeUpdateYSignal },
			},
		},
	};
	return bulletMarkThreshold;
>>>>>>> 11db09d3
}<|MERGE_RESOLUTION|>--- conflicted
+++ resolved
@@ -58,7 +58,6 @@
 		bulletSignals.push({ name: 'height', update: 'bulletGroupHeight' });
 	}
 
-<<<<<<< HEAD
 	if(props.showTargetValue && props.showTarget) {
 		bulletSignals.push({ name: "targetValueLabelHeight", update: "20"});
 		if(props.labelPosition === 'side' && props.direction === 'column'){
@@ -68,14 +67,6 @@
 		}
 	} else if(props.labelPosition === 'side' && props.direction === 'column'){
 		bulletSignals.push({ name: "bulletGroupHeight", update: "bulletThresholdHeight + 10"});
-=======
-	if (props.showTargetValue && props.showTarget) {
-		bulletSignals.push({ name: 'targetValueLabelHeight', update: '20' });
-		bulletSignals.push({
-			name: 'bulletGroupHeight',
-			update: 'bulletThresholdHeight + targetValueLabelHeight + 24',
-		});
->>>>>>> 11db09d3
 	} else {
 		bulletSignals.push({ name: "bulletGroupHeight", update: "bulletThresholdHeight + 24"});
 	}
@@ -142,16 +133,11 @@
 			bulletMark.marks?.push(getBulletMarkTargetValueLabel(props));
 		}
 	}
-<<<<<<< HEAD
 	
 	if(props.labelPosition === 'top' || props.direction === 'row'){
 		bulletMark.marks?.push(getBulletMarkLabel(props));
 		bulletMark.marks?.push(getBulletMarkValueLabel(props));
 	}
-=======
-	bulletMark.marks?.push(getBulletMarkLabel(props));
-	bulletMark.marks?.push(getBulletMarkValueLabel(props));
->>>>>>> 11db09d3
 
 	return bulletMark;
 }
@@ -302,7 +288,6 @@
 	return bulletMarkTargetValueLabel;
 }
 
-<<<<<<< HEAD
 export function getBulletAxes(props: BulletSpecProps): Axis[] {
 
 	const labelOffset = props.showTargetValue ? -8 : 2;
@@ -337,7 +322,7 @@
 	]
 	
 	return (props.labelPosition === 'side' && props.direction === 'column') ? bulletAxes : [];
-=======
+  
 export function getBulletMarkThreshold(props: BulletSpecProps): Mark {
 	// Vertically center the threshold bar by offsetting from bulletGroupHeight.
 	// Subtract 3 for alignment and targetValueLabelHeight if the label is shown.
@@ -381,5 +366,4 @@
 		},
 	};
 	return bulletMarkThreshold;
->>>>>>> 11db09d3
 }