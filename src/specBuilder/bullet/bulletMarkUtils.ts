/*
 * Copyright 2025 Adobe. All rights reserved.
 * This file is licensed to you under the Apache License, Version 2.0 (the "License");
 * you may not use this file except in compliance with the License. You may obtain a copy
 * of the License at http://www.apache.org/licenses/LICENSE-2.0
 *
 * Unless required by applicable law or agreed to in writing, software distributed under
 * the License is distributed on an "AS IS" BASIS, WITHOUT WARRANTIES OR REPRESENTATIONS
 * OF ANY KIND, either express or implied. See the License for the specific language
 * governing permissions and limitations under the License.
 */
import { Data, GroupMark, Mark, Scale, Signal } from 'vega';

import { BulletSpecProps } from '../../types';
import { getColorValue } from '../specUtils';
import { getThresholdValues, parseThresholdConfig } from './bulletThresholdUtils';

export function getBulletScales(props: BulletSpecProps): Scale[] {
	const groupScaleRangeSignal = props.direction === 'column' ? 'height' : 'width';
	const xRange = props.direction === 'column' ? 'width' : [0, { signal: 'bulletGroupWidth' }];

	const bulletScales: Scale[] = [
		{
			name: 'groupScale',
			type: 'band',
			domain: { data: 'table', field: props.dimension },
			range: [0, { signal: groupScaleRangeSignal }],
			paddingInner: { signal: 'paddingRatio' },
		},
		{
			name: 'xscale',
			type: 'linear',
			domain: { data: 'table', fields: ['xPaddingForTarget', props.metric] },
			range: xRange,
			round: true,
			zero: true,
		},
	];

	return bulletScales;
}

export function getBulletSignals(props: BulletSpecProps): Signal[] {
	const bulletSignals: Signal[] = [
		{ name: 'gap', value: 12 },
		{ name: 'bulletHeight', value: 8 },
		{ name: 'bulletThresholdHeight', update: 'bulletHeight * 3' },
		{ name: 'targetHeight', update: 'bulletThresholdHeight + 6' },
	];

	if (props.direction === 'column') {
		bulletSignals.push({ name: 'paddingRatio', update: 'gap / (gap + bulletGroupHeight)' });
		bulletSignals.push({
			name: 'height',
			update: "length(data('table')) * bulletGroupHeight + (length(data('table')) - 1) * gap",
		});
	} else {
		bulletSignals.push({ name: 'bulletGroupWidth', update: "(width / length(data('table'))) - gap" });
		bulletSignals.push({ name: 'paddingRatio', update: 'gap / (gap + bulletGroupWidth)' });
		bulletSignals.push({ name: 'height', update: 'bulletGroupHeight' });
	}

	if(props.showTargetValue && props.showTarget) {
		bulletSignals.push({ name: "targetValueLabelHeight", update: "20"});
		bulletSignals.push({ name: "bulletGroupHeight", update: "bulletThresholdHeight + targetValueLabelHeight + 24"});
	} else {
		bulletSignals.push({ name: 'bulletGroupHeight', update: 'bulletThresholdHeight + 24' });
	}

	return bulletSignals;
}

export function getBulletData(props: BulletSpecProps): Data[] {
	//We are multiplying the target by 1.05 to make sure that the target line is never at the very end of the graph
	const bulletData: Data[] = [
		{
			name: 'table',
			values: [],
			transform: [
				{
					type: 'formula',
					expr: `round(datum.${props.target} * 1.05)`,
					as: 'xPaddingForTarget',
				},
			],
		},
	];

	return bulletData;
}

export function getBulletMarks(props: BulletSpecProps): GroupMark {
	const markGroupEncodeUpdateDirection = props.direction === 'column' ? 'y' : 'x';

	const bulletMark: GroupMark = {
		name: 'bulletGroup',
		type: 'group',
		from: {
			facet: { data: 'table', name: 'bulletGroups', groupby: `${props.dimension}` },
		},
		encode: {
			update: {
				[markGroupEncodeUpdateDirection]: { scale: 'groupScale', field: `${props.dimension}` },
				height: { signal: 'bulletGroupHeight' },
			},
		},
		marks: [],
	};

<<<<<<< HEAD
	const thresholdValues = getThresholdValues(props);

	if (thresholdValues) {
		bulletMark.data = [
			{
				name: 'thresholds',
				values: thresholdValues,
				transform: [{ type: 'identifier', as: 'id' }],
			},
		];
		bulletMark.marks?.push(getBulletMarkThreshold(props));
	}

=======
  	bulletMark.marks?.push(getBulletMarkRect(props));
>>>>>>> 0b4ec879
	if (props.target && props.showTarget !== false) {
		bulletMark.marks?.push(getBulletMarkTarget(props));
		if (props.showTargetValue) {
			bulletMark.marks?.push(getBulletMarkTargetValueLabel(props));
		}
	}
	
	bulletMark.marks?.push(getBulletMarkLabel(props));
	bulletMark.marks?.push(getBulletMarkValueLabel(props));

	return bulletMark;
}

export function getBulletMarkRect(props: BulletSpecProps): Mark {

	//The vertical positioning is calculated starting at the bulletgroupheight
	//and then subtracting two times the bullet height to center the bullet bar 
	//in the middle of the threshold. The 3 is subtracted because the bulletgroup height
	//starts the bullet below the threshold area.
	//Additionally, the value of the targetValueLabelHeight is subtracted if the target value label is shown
	//to make sure that the bullet bar is not drawn over the target value label.
	const bulletMarkRectEncodeUpdateYSignal = (props.showTarget && props.showTargetValue) ? 'bulletGroupHeight - targetValueLabelHeight - 3 - 2 * bulletHeight' : 'bulletGroupHeight - 3 - 2 * bulletHeight';

	const bulletMarkRect: Mark = {
		name: `${props.name}Rect`,
		description: `${props.name}Rect`,
		type: 'rect',
		from: { data: 'bulletGroups' },
		encode: {
			enter: {
				cornerRadiusTopLeft: [{ test: `datum.${props.metric} < 0`, value: 3 }],
				cornerRadiusBottomLeft: [{ test: `datum.${props.metric} < 0`, value: 3 }],
				cornerRadiusTopRight: [{ test: `datum.${props.metric} > 0`, value: 3 }],
				cornerRadiusBottomRight: [{ test: `datum.${props.metric} > 0`, value: 3 }],
				fill: [{ value: `${props.color}` }],
			},
			update: {
				x: { scale: 'xscale', value: 0 },
				x2: { scale: 'xscale', field: `${props.metric}` },
				height: { signal: 'bulletHeight' },
				y: { signal: bulletMarkRectEncodeUpdateYSignal },
			},
		},
	};

	return bulletMarkRect;
}

export function getBulletMarkTarget(props: BulletSpecProps): Mark {
	const solidColor = getColorValue('gray-900', props.colorScheme);

	//When the target value label is shown, we must subtract the height of the target value label
	//to make sure that the target line is not drawn over the target value label
	const bulletMarkTargetEncodeUpdateY = (props.showTarget && props.showTargetValue) ? 'bulletGroupHeight - targetValueLabelHeight - targetHeight' : 'bulletGroupHeight - targetHeight';
	const bulletMarkTargetEncodeUpdateY2 = (props.showTarget && props.showTargetValue) ? 'bulletGroupHeight - targetValueLabelHeight' : 'bulletGroupHeight';

	const bulletMarkTarget: Mark = {
		name: `${props.name}Target`,
		description: `${props.name}Target`,
		type: 'rule',
		from: { data: 'bulletGroups' },
		encode: {
			enter: {
				stroke: { value: `${solidColor}` },
				strokeWidth: { value: 2 },
			},
			update: {
				x: { scale: 'xscale', field: `${props.target}` },
				y: { signal: bulletMarkTargetEncodeUpdateY },
				y2: { signal: bulletMarkTargetEncodeUpdateY2 },
			},
		},
	};

	return bulletMarkTarget;
}

export function getBulletMarkLabel(props: BulletSpecProps): Mark {
	const barLabelColor = getColorValue('gray-600', props.colorScheme);

	const bulletMarkLabel: Mark = {
		name: `${props.name}Label`,
		description: `${props.name}Label`,
		type: 'text',
		from: { data: 'bulletGroups' },
		encode: {
			enter: {
				text: { signal: `datum.${props.dimension}` },
				align: { value: 'left' },
				baseline: { value: 'top' },
				fill: { value: `${barLabelColor}` },
			},
			update: { x: { value: 0 }, y: { value: 0 } },
		},
	};

	return bulletMarkLabel;
}

export function getBulletMarkValueLabel(props: BulletSpecProps): Mark {
	const solidColor = getColorValue('gray-900', props.colorScheme);
	const encodeUpdateSignalWidth = props.direction === 'column' ? 'width' : 'bulletGroupWidth';

	const bulletMarkValueLabel: Mark = {
		name: `${props.name}ValueLabel`,
		description: `${props.name}ValueLabel`,
		type: 'text',
		from: { data: 'bulletGroups' },
		encode: {
			enter: {
				text: {
					signal: `datum.${props.metric} != null ? format(datum.${props.metric}, '${
						props.numberFormat || ''
					}') : ''`,
				},
				align: { value: 'right' },
				baseline: { value: 'top' },
				fill: { value: `${solidColor}` },
			},
			update: { x: { signal: encodeUpdateSignalWidth }, y: { value: 0 } },
		},
	};

	return bulletMarkValueLabel;
}

export function getBulletMarkTargetValueLabel(props: BulletSpecProps): Mark {
	const solidColor = getColorValue('gray-900', props.colorScheme);

	const bulletMarkTargetValueLabel: Mark = {
		name: `${props.name}TargetValueLabel`,
		description: `${props.name}TargetValueLabel`,
		type: 'text',
		from: { data: 'bulletGroups' },
		encode: {
			enter: {
				"text": {
					"signal": `datum.${props.target} != null ? 'Target: ' + format(datum.${props.target}, '$,.2f') : 'No Target'`
				},
				align: { value: 'center' },
				baseline: { value: 'top' },
				fill: { value: `${solidColor}` },
			},
			update: { x: { scale: 'xscale', field: `${props.target}` }, y: { signal: 'bulletGroupHeight - targetValueLabelHeight + 6' } },
		},
	};

	return bulletMarkTargetValueLabel;
}

export function getBulletMarkThreshold(props: BulletSpecProps): Mark {
	const bulletMarkThreshold: Mark = {
		name: `${props.name}Threshold`,
		description: `${props.name}Threshold`,
		type: 'rect',
		from: { data: 'thresholds' },
		clip: true,
		encode: {
			enter: {
				cornerRadiusTopLeft: [
					{ test: `!isDefined(datum.thresholdMin) && domain('xscale')[0] !== 0`, value: 3 },
				],
				cornerRadiusBottomLeft: [
					{ test: `!isDefined(datum.thresholdMin) && domain('xscale')[0] !== 0`, value: 3 },
				],
				cornerRadiusTopRight: [
					{ test: `!isDefined(datum.thresholdMax) && domain('xscale')[1] !== 0`, value: 3 },
				],
				cornerRadiusBottomRight: [
					{ test: `!isDefined(datum.thresholdMax) && domain('xscale')[1] !== 0`, value: 3 },
				],
				fill: { field: 'fill' },
				fillOpacity: { value: 0.2 },
			},
			update: {
				x: {
					signal: "isDefined(datum.thresholdMin) ? scale('xscale', datum.thresholdMin) : 0",
				},
				x2: {
					signal: "isDefined(datum.thresholdMax) ? scale('xscale', datum.thresholdMax) : width",
				},
				height: { signal: 'bulletThresholdHeight' },
				y: { signal: 'bulletGroupHeight - 3 - bulletThresholdHeight' },
			},
		},
	};
	return bulletMarkThreshold;
}<|MERGE_RESOLUTION|>--- conflicted
+++ resolved
@@ -107,7 +107,7 @@
 		marks: [],
 	};
 
-<<<<<<< HEAD
+
 	const thresholdValues = getThresholdValues(props);
 
 	if (thresholdValues) {
@@ -121,9 +121,8 @@
 		bulletMark.marks?.push(getBulletMarkThreshold(props));
 	}
 
-=======
-  	bulletMark.marks?.push(getBulletMarkRect(props));
->>>>>>> 0b4ec879
+  bulletMark.marks?.push(getBulletMarkRect(props));
+  
 	if (props.target && props.showTarget !== false) {
 		bulletMark.marks?.push(getBulletMarkTarget(props));
 		if (props.showTargetValue) {
