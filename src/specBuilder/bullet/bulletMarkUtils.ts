/*
 * Copyright 2025 Adobe. All rights reserved.
 * This file is licensed to you under the Apache License, Version 2.0 (the "License");
 * you may not use this file except in compliance with the License. You may obtain a copy
 * of the License at http://www.apache.org/licenses/LICENSE-2.0
 *
 * Unless required by applicable law or agreed to in writing, software distributed under
 * the License is distributed on an "AS IS" BASIS, WITHOUT WARRANTIES OR REPRESENTATIONS
 * OF ANY KIND, either express or implied. See the License for the specific language
 * governing permissions and limitations under the License.
 */
import { Data, GroupMark, Mark, Scale, Signal, Axis } from 'vega';

import { BulletSpecProps } from '../../types';
import { getColorValue } from '../specUtils';

export function getBulletScales(props: BulletSpecProps): Scale[] {
	const groupScaleRangeSignal = props.direction === 'column' ? 'height' : 'width';
	const xRange = props.direction === 'column' ? 'width' : [0, { signal: 'bulletGroupWidth' }];
	const domainFields = props.scaleType === 'flexible' ? ({data: 'table', fields: ['xPaddingForTarget', props.metric, 'flexibleScaleValue']}) :
	props.scaleType === 'fixed' ? ([0,`${props.maxScaleValue}`]) : ({data: 'table',fields:['xPaddingForTarget', props.metric]});

	const bulletScales: Scale[] = [
		{
			name: 'groupScale',
			type: 'band',
			domain: { data: 'table', field: props.dimension },
			range: [0, { signal: groupScaleRangeSignal }],
			paddingInner: { signal: 'paddingRatio' },
		},
		{
			name: 'xscale',
			type: 'linear',
			domain: domainFields,
			range: xRange,
			round: true,
			clamp: true,
			zero: true,
		},
	];
<<<<<<< HEAD
	
=======
>>>>>>> 11db09d3
	return bulletScales;
}

export function getBulletSignals(props: BulletSpecProps): Signal[] {
	const bulletSignals: Signal[] = [
		{ name: 'gap', value: 12 },
		{ name: 'bulletHeight', value: 8 },
		{ name: 'bulletThresholdHeight', update: 'bulletHeight * 3' },
		{ name: 'targetHeight', update: 'bulletThresholdHeight + 6' }
	];

	if (props.direction === 'column') {
		bulletSignals.push({ name: 'paddingRatio', update: 'gap / (gap + bulletGroupHeight)' });
		bulletSignals.push({
			name: 'height',
			update: "length(data('table')) * bulletGroupHeight + (length(data('table')) - 1) * gap",
		});
	} else {
		bulletSignals.push({ name: 'bulletGroupWidth', update: "(width / length(data('table'))) - gap" });
		bulletSignals.push({ name: 'paddingRatio', update: 'gap / (gap + bulletGroupWidth)' });
		bulletSignals.push({ name: 'height', update: 'bulletGroupHeight' });
	}

<<<<<<< HEAD
	if(props.showTargetValue && props.showTarget) {
		bulletSignals.push({ name: "targetValueLabelHeight", update: "20"});
		if(props.labelPosition === 'side' && props.direction === 'column'){
			bulletSignals.push({ name: "bulletGroupHeight", update: "bulletThresholdHeight + targetValueLabelHeight + 10"});
		}else{
			bulletSignals.push({ name: "bulletGroupHeight", update: "bulletThresholdHeight + targetValueLabelHeight + 24"});
		}
	} else if(props.labelPosition === 'side' && props.direction === 'column'){
		bulletSignals.push({ name: "bulletGroupHeight", update: "bulletThresholdHeight + 10"});
=======
	if (props.showTargetValue && props.showTarget) {
		bulletSignals.push({ name: 'targetValueLabelHeight', update: '20' });
		bulletSignals.push({
			name: 'bulletGroupHeight',
			update: 'bulletThresholdHeight + targetValueLabelHeight + 24',
		});
>>>>>>> 11db09d3
	} else {
		bulletSignals.push({ name: "bulletGroupHeight", update: "bulletThresholdHeight + 24"});
	}

	return bulletSignals;
}

export function getBulletData(props: BulletSpecProps): Data[] {
	//We are multiplying the target by 1.05 to make sure that the target line is never at the very end of the graph
	const bulletData: Data[] = [
		{
			name: 'table',
			values: [],
			transform: [
				{
					type: 'formula',
					expr: `round(datum.${props.target} * 1.05)`,
					as: 'xPaddingForTarget',
				},
			],
		},
	];

	if(props.scaleType === 'flexible'){
		bulletData[0].transform?.push({
			"type": "formula",
			"expr": `${props.maxScaleValue}`,
			"as": "flexibleScaleValue"
			});
	};
	

	return bulletData;
}

export function getBulletMarks(props: BulletSpecProps): GroupMark {
	const markGroupEncodeUpdateDirection = props.direction === 'column' ? 'y' : 'x';
	const bulletGroupWidth = props.direction === 'column' ? 'width' : 'bulletGroupWidth';

	const bulletMark: GroupMark = {
		name: 'bulletGroup',
		type: 'group',
		from: {
			facet: { data: 'table', name: 'bulletGroups', groupby: `${props.dimension}` },
		},
		encode: {
			update: {
				[markGroupEncodeUpdateDirection]: { scale: 'groupScale', field: `${props.dimension}` },
				height: { signal: 'bulletGroupHeight' },
				width: { signal: bulletGroupWidth },
			},
		},
		marks: [],
	};

	const thresholdValues = props.thresholds;

	if (thresholdValues) {
		bulletMark.data = [
			{
				name: 'thresholds',
				values: thresholdValues,
				transform: [{ type: 'identifier', as: 'id' }],
			},
		];
		bulletMark.marks?.push(getBulletMarkThreshold(props));
	}

	bulletMark.marks?.push(getBulletMarkRect(props));
	if (props.target && props.showTarget !== false) {
		bulletMark.marks?.push(getBulletMarkTarget(props));
		if (props.showTargetValue) {
			bulletMark.marks?.push(getBulletMarkTargetValueLabel(props));
		}
	}
<<<<<<< HEAD
	
	if(props.labelPosition === 'top' || props.direction === 'row'){
		bulletMark.marks?.push(getBulletMarkLabel(props));
		bulletMark.marks?.push(getBulletMarkValueLabel(props));
	}
=======
	bulletMark.marks?.push(getBulletMarkLabel(props));
	bulletMark.marks?.push(getBulletMarkValueLabel(props));
>>>>>>> 11db09d3

	return bulletMark;
}

export function getBulletMarkRect(props: BulletSpecProps): Mark {
	//The vertical positioning is calculated starting at the bulletgroupheight
	//and then subtracting two times the bullet height to center the bullet bar
	//in the middle of the threshold. The 3 is subtracted because the bulletgroup height
	//starts the bullet below the threshold area.
	//Additionally, the value of the targetValueLabelHeight is subtracted if the target value label is shown
	//to make sure that the bullet bar is not drawn over the target value label.
	const bulletMarkRectEncodeUpdateYSignal =
		props.showTarget && props.showTargetValue
			? 'bulletGroupHeight - targetValueLabelHeight - 3 - 2 * bulletHeight'
			: 'bulletGroupHeight - 3 - 2 * bulletHeight';

	const bulletMarkRect: Mark = {
		name: `${props.name}Rect`,
		description: `${props.name}Rect`,
		type: 'rect',
		from: { data: 'bulletGroups' },
		encode: {
			enter: {
				cornerRadiusTopLeft: [{ test: `datum.${props.metric} < 0`, value: 3 }],
				cornerRadiusBottomLeft: [{ test: `datum.${props.metric} < 0`, value: 3 }],
				cornerRadiusTopRight: [{ test: `datum.${props.metric} > 0`, value: 3 }],
				cornerRadiusBottomRight: [{ test: `datum.${props.metric} > 0`, value: 3 }],
				fill: [{ value: `${props.color}` }],
			},
			update: {
				x: { scale: 'xscale', value: 0 },
				x2: { scale: 'xscale', field: `${props.metric}` },
				height: { signal: 'bulletHeight' },
				y: { signal: bulletMarkRectEncodeUpdateYSignal },
			},
		},
	};

	return bulletMarkRect;
}

export function getBulletMarkTarget(props: BulletSpecProps): Mark {
	const solidColor = getColorValue('gray-900', props.colorScheme);

	//When the target value label is shown, we must subtract the height of the target value label
	//to make sure that the target line is not drawn over the target value label
	const bulletMarkTargetEncodeUpdateY =
		props.showTarget && props.showTargetValue
			? 'bulletGroupHeight - targetValueLabelHeight - targetHeight'
			: 'bulletGroupHeight - targetHeight';
	const bulletMarkTargetEncodeUpdateY2 =
		props.showTarget && props.showTargetValue ? 'bulletGroupHeight - targetValueLabelHeight' : 'bulletGroupHeight';

	const bulletMarkTarget: Mark = {
		name: `${props.name}Target`,
		description: `${props.name}Target`,
		type: 'rule',
		from: { data: 'bulletGroups' },
		encode: {
			enter: {
				stroke: { value: `${solidColor}` },
				strokeWidth: { value: 2 },
			},
			update: {
				x: { scale: 'xscale', field: `${props.target}` },
				y: { signal: bulletMarkTargetEncodeUpdateY },
				y2: { signal: bulletMarkTargetEncodeUpdateY2 },
			},
		},
	};

	return bulletMarkTarget;
}

export function getBulletMarkLabel(props: BulletSpecProps): Mark {
	const barLabelColor = getColorValue('gray-600', props.colorScheme);

	const bulletMarkLabel: Mark = {
		name: `${props.name}Label`,
		description: `${props.name}Label`,
		type: 'text',
		from: { data: 'bulletGroups' },
		encode: {
			enter: {
				text: { signal: `datum.${props.dimension}` },
				align: { value: 'left' },
				baseline: { value: 'top' },
				fill: { value: `${barLabelColor}` },
			},
			update: { x: { value: 0 }, y: { value: 0 } },
		},
	};

	return bulletMarkLabel;
}

export function getBulletMarkValueLabel(props: BulletSpecProps): Mark {
	const solidColor = getColorValue('gray-900', props.colorScheme);
	const encodeUpdateSignalWidth = props.direction === 'column' ? 'width' : 'bulletGroupWidth';

	const bulletMarkValueLabel: Mark = {
		name: `${props.name}ValueLabel`,
		description: `${props.name}ValueLabel`,
		type: 'text',
		from: { data: 'bulletGroups' },
		encode: {
			enter: {
				text: {
					signal: `datum.${props.metric} != null ? format(datum.${props.metric}, '${
						props.numberFormat || ''
					}') : ''`,
				},
				align: { value: 'right' },
				baseline: { value: 'top' },
				fill: { value: `${solidColor}` },
			},
			update: { x: { signal: encodeUpdateSignalWidth }, y: { value: 0 } },
		},
	};

	return bulletMarkValueLabel;
}

export function getBulletMarkTargetValueLabel(props: BulletSpecProps): Mark {
	const solidColor = getColorValue('gray-900', props.colorScheme);

	const bulletMarkTargetValueLabel: Mark = {
		name: `${props.name}TargetValueLabel`,
		description: `${props.name}TargetValueLabel`,
		type: 'text',
		from: { data: 'bulletGroups' },
		encode: {
			enter: {
				text: {
					signal: `datum.${props.target} != null ? 'Target: ' + format(datum.${props.target}, '$,.2f') : 'No Target'`,
				},
				align: { value: 'center' },
				baseline: { value: 'top' },
				fill: { value: `${solidColor}` },
			},
			update: {
				x: { scale: 'xscale', field: `${props.target}` },
				y: { signal: 'bulletGroupHeight - targetValueLabelHeight + 6' },
			},
		},
	};

	return bulletMarkTargetValueLabel;
}

<<<<<<< HEAD
export function getBulletAxes(props: BulletSpecProps): Axis[] {

	const labelOffset = props.showTargetValue ? -8 : 2;

	const bulletAxes: Axis[] = [
		{
			"scale": "groupScale",
			"orient": "left",
			"tickSize": 0,
			"labelOffset": labelOffset,
			"labelPadding": 10,
			"labelColor": "#797979",
			"domain": false
		},
		{
			"scale": "groupScale",
			"orient": "right",
			"tickSize": 0,
			"labelOffset": labelOffset,
			"labelPadding": 10,
			"domain": false,
			"encode": {
				"labels":{
					"update": {
						"text": {
							"signal": `info(data('table')[datum.index * (length(data('table')) - 1)].${props.metric})`
						}
					}
				}
			}
		}
	]
	
	return (props.labelPosition === 'side' && props.direction === 'column') ? bulletAxes : [];
=======
export function getBulletMarkThreshold(props: BulletSpecProps): Mark {
	// Vertically center the threshold bar by offsetting from bulletGroupHeight.
	// Subtract 3 for alignment and targetValueLabelHeight if the label is shown.
	const baseHeightSignal = 'bulletGroupHeight - 3 - bulletThresholdHeight';
	const encodeUpdateYSignal =
		props.showTarget && props.showTargetValue ? `${baseHeightSignal} - targetValueLabelHeight` : baseHeightSignal;

	const bulletMarkThreshold: Mark = {
		name: `${props.name}Threshold`,
		description: `${props.name}Threshold`,
		type: 'rect',
		from: { data: 'thresholds' },
		clip: true,
		encode: {
			enter: {
				cornerRadiusTopLeft: [
					{ test: `!isDefined(datum.thresholdMin) && domain('xscale')[0] !== 0`, value: 3 },
				],
				cornerRadiusBottomLeft: [
					{ test: `!isDefined(datum.thresholdMin) && domain('xscale')[0] !== 0`, value: 3 },
				],
				cornerRadiusTopRight: [
					{ test: `!isDefined(datum.thresholdMax) && domain('xscale')[1] !== 0`, value: 3 },
				],
				cornerRadiusBottomRight: [
					{ test: `!isDefined(datum.thresholdMax) && domain('xscale')[1] !== 0`, value: 3 },
				],
				fill: { field: 'fill' },
				fillOpacity: { value: 0.2 },
			},
			update: {
				x: {
					signal: "isDefined(datum.thresholdMin) ? scale('xscale', datum.thresholdMin) : 0",
				},
				x2: {
					signal: "isDefined(datum.thresholdMax) ? scale('xscale', datum.thresholdMax) : width",
				},
				height: { signal: 'bulletThresholdHeight' },
				y: { signal: encodeUpdateYSignal },
			},
		},
	};
	return bulletMarkThreshold;
>>>>>>> 11db09d3
}<|MERGE_RESOLUTION|>--- conflicted
+++ resolved
@@ -38,10 +38,7 @@
 			zero: true,
 		},
 	];
-<<<<<<< HEAD
-	
-=======
->>>>>>> 11db09d3
+  
 	return bulletScales;
 }
 
@@ -65,7 +62,6 @@
 		bulletSignals.push({ name: 'height', update: 'bulletGroupHeight' });
 	}
 
-<<<<<<< HEAD
 	if(props.showTargetValue && props.showTarget) {
 		bulletSignals.push({ name: "targetValueLabelHeight", update: "20"});
 		if(props.labelPosition === 'side' && props.direction === 'column'){
@@ -75,14 +71,6 @@
 		}
 	} else if(props.labelPosition === 'side' && props.direction === 'column'){
 		bulletSignals.push({ name: "bulletGroupHeight", update: "bulletThresholdHeight + 10"});
-=======
-	if (props.showTargetValue && props.showTarget) {
-		bulletSignals.push({ name: 'targetValueLabelHeight', update: '20' });
-		bulletSignals.push({
-			name: 'bulletGroupHeight',
-			update: 'bulletThresholdHeight + targetValueLabelHeight + 24',
-		});
->>>>>>> 11db09d3
 	} else {
 		bulletSignals.push({ name: "bulletGroupHeight", update: "bulletThresholdHeight + 24"});
 	}
@@ -158,16 +146,11 @@
 			bulletMark.marks?.push(getBulletMarkTargetValueLabel(props));
 		}
 	}
-<<<<<<< HEAD
 	
 	if(props.labelPosition === 'top' || props.direction === 'row'){
 		bulletMark.marks?.push(getBulletMarkLabel(props));
 		bulletMark.marks?.push(getBulletMarkValueLabel(props));
 	}
-=======
-	bulletMark.marks?.push(getBulletMarkLabel(props));
-	bulletMark.marks?.push(getBulletMarkValueLabel(props));
->>>>>>> 11db09d3
 
 	return bulletMark;
 }
@@ -318,7 +301,6 @@
 	return bulletMarkTargetValueLabel;
 }
 
-<<<<<<< HEAD
 export function getBulletAxes(props: BulletSpecProps): Axis[] {
 
 	const labelOffset = props.showTargetValue ? -8 : 2;
@@ -353,7 +335,9 @@
 	]
 	
 	return (props.labelPosition === 'side' && props.direction === 'column') ? bulletAxes : [];
-=======
+  
+}
+
 export function getBulletMarkThreshold(props: BulletSpecProps): Mark {
 	// Vertically center the threshold bar by offsetting from bulletGroupHeight.
 	// Subtract 3 for alignment and targetValueLabelHeight if the label is shown.
@@ -397,5 +381,4 @@
 		},
 	};
 	return bulletMarkThreshold;
->>>>>>> 11db09d3
 }