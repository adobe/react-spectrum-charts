--- conflicted
+++ resolved
@@ -22,11 +22,7 @@
 	getBulletMarkTarget,
 	getBulletMarkThreshold,
 	getBulletMarkValueLabel,
-<<<<<<< HEAD
-=======
-	getBulletMarks,
 	getBulletTrack,
->>>>>>> 324d6668
 } from './bulletMarkUtils';
 import { samplePropsColumn, samplePropsRow } from './bulletSpecBuilder.test';
 
@@ -339,12 +335,7 @@
 				thresholds: detailedThresholds,
 			};
 
-<<<<<<< HEAD
 			const marksGroup = addMarks([], props)[0] as GroupMark;
-=======
-			const marksGroup = getBulletMarks(props);
-
->>>>>>> 324d6668
 			expect(marksGroup.data).toBeDefined();
 			expect(marksGroup.data?.[0].name).toBe('thresholds');
 
