/*
 * Copyright 2025 Adobe. All rights reserved.
 * This file is licensed to you under the Apache License, Version 2.0 (the "License");
 * you may not use this file except in compliance with the License. You may obtain a copy
 * of the License at http://www.apache.org/licenses/LICENSE-2.0
 *
 * Unless required by applicable law or agreed to in writing, software distributed under
 * the License is distributed on an "AS IS" BASIS, WITHOUT WARRANTIES OR REPRESENTATIONS
 * OF ANY KIND, either express or implied. See the License for the specific language
 * governing permissions and limitations under the License.
 */
<<<<<<< HEAD
import { DEFAULT_BULLET_DIRECTION, DEFAULT_COLOR_SCHEME, DEFAULT_LABEL_POSITION, DEFAULT_SCALE_TYPE, DEFAULT_SCALE_VALUE } from '@constants';
=======
import { DEFAULT_BULLET_DIRECTION, DEFAULT_COLOR_SCHEME, DEFAULT_LABEL_POSITION } from '@constants';
>>>>>>> 7a243f71
import { spectrumColors } from '@themes';
import { toCamelCase } from '@utils';
import { Spec } from 'vega';

import { BulletProps, BulletSpecProps, ColorScheme } from '../../types';
import { sanitizeMarkChildren } from '../../utils';
import { getColorValue } from '../specUtils';
import { getBulletData, getBulletMarks, getBulletScales, getBulletSignals, getBulletLabelAxes } from './bulletMarkUtils';

const DEFAULT_COLOR = spectrumColors.light['static-blue'];

export const addBullet = (
	spec: Spec,
	{
		children,
		colorScheme = DEFAULT_COLOR_SCHEME,
		index = 0,
		name,
		metric,
		dimension,
		target,
		color = DEFAULT_COLOR,
		direction = DEFAULT_BULLET_DIRECTION,
		numberFormat,
		showTarget = true,
		showTargetValue = false,
		labelPosition = DEFAULT_LABEL_POSITION,
<<<<<<< HEAD
		scaleType = DEFAULT_SCALE_TYPE,
		maxScaleValue = DEFAULT_SCALE_VALUE,
=======
>>>>>>> 7a243f71
		...props
	}: BulletProps & { colorScheme?: ColorScheme; index?: number; idKey: string }
): Spec => {
	const bulletProps: BulletSpecProps = {
		children: sanitizeMarkChildren(children),
		colorScheme: colorScheme,
		index,
		color: getColorValue(color, colorScheme),
		metric: metric ?? 'currentAmount',
		dimension: dimension ?? 'graphLabel',
		target: target ?? 'target',
		name: toCamelCase(name ?? `bullet${index}`),
		direction: direction,
		numberFormat: numberFormat ?? '',
		showTarget: showTarget,
		showTargetValue: showTargetValue,
		labelPosition: labelPosition,
<<<<<<< HEAD
		scaleType: scaleType,
		maxScaleValue: maxScaleValue,
		...props,
	};
	console.log(bulletProps.labelPosition);
=======
		...props,
	};
>>>>>>> 7a243f71

	return {
		...spec,
		data: getBulletData(bulletProps),
		marks: [getBulletMarks(bulletProps)],
		scales: getBulletScales(bulletProps),
		signals: getBulletSignals(bulletProps),
		axes: getBulletLabelAxes(bulletProps),
	};
};<|MERGE_RESOLUTION|>--- conflicted
+++ resolved
@@ -9,11 +9,7 @@
  * OF ANY KIND, either express or implied. See the License for the specific language
  * governing permissions and limitations under the License.
  */
-<<<<<<< HEAD
 import { DEFAULT_BULLET_DIRECTION, DEFAULT_COLOR_SCHEME, DEFAULT_LABEL_POSITION, DEFAULT_SCALE_TYPE, DEFAULT_SCALE_VALUE } from '@constants';
-=======
-import { DEFAULT_BULLET_DIRECTION, DEFAULT_COLOR_SCHEME, DEFAULT_LABEL_POSITION } from '@constants';
->>>>>>> 7a243f71
 import { spectrumColors } from '@themes';
 import { toCamelCase } from '@utils';
 import { Spec } from 'vega';
@@ -41,11 +37,8 @@
 		showTarget = true,
 		showTargetValue = false,
 		labelPosition = DEFAULT_LABEL_POSITION,
-<<<<<<< HEAD
 		scaleType = DEFAULT_SCALE_TYPE,
 		maxScaleValue = DEFAULT_SCALE_VALUE,
-=======
->>>>>>> 7a243f71
 		...props
 	}: BulletProps & { colorScheme?: ColorScheme; index?: number; idKey: string }
 ): Spec => {
@@ -63,16 +56,10 @@
 		showTarget: showTarget,
 		showTargetValue: showTargetValue,
 		labelPosition: labelPosition,
-<<<<<<< HEAD
 		scaleType: scaleType,
 		maxScaleValue: maxScaleValue,
 		...props,
 	};
-	console.log(bulletProps.labelPosition);
-=======
-		...props,
-	};
->>>>>>> 7a243f71
 
 	return {
 		...spec,
