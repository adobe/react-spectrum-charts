/*
 * Copyright 2023 Adobe. All rights reserved.
 * This file is licensed to you under the Apache License, Version 2.0 (the "License");
 * you may not use this file except in compliance with the License. You may obtain a copy
 * of the License at http://www.apache.org/licenses/LICENSE-2.0
 *
 * Unless required by applicable law or agreed to in writing, software distributed under
 * the License is distributed on an "AS IS" BASIS, WITHOUT WARRANTIES OR REPRESENTATIONS
 * OF ANY KIND, either express or implied. See the License for the specific language
 * governing permissions and limitations under the License.
 */
import { Trendline } from '@components/Trendline';
import { FILTERED_TABLE, MS_PER_DAY, TRENDLINE_VALUE } from '@constants';
import { sanitizeTrendlineChildren } from '@utils';
import {
	AggregateMethod,
	LineSpecProps,
	Orientation,
	RegressionMethod as RscRegressionMethod,
	ScaleType as RscScaleType,
	ScatterSpecProps,
	TrendlineElement,
	TrendlineMethod,
	TrendlineProps,
	TrendlineSpecProps,
	WindowMethod,
} from 'types';
<<<<<<< HEAD
import { ScaleType, SignalRef } from 'vega';
=======
import { SignalRef } from 'vega';
>>>>>>> 1aa74902

/** These are all the spec props that currently support trendlines */
export type TrendlineParentProps = LineSpecProps | ScatterSpecProps;

/**
 * gets all the trendlines from the children and applies all the default trendline props
 * @param children
 * @param markName
 * @returns TrendlineSpecProps[]
 */
export const getTrendlines = (markProps: TrendlineParentProps): TrendlineSpecProps[] => {
	const trendlineElements = markProps.children.filter((child) => child.type === Trendline) as TrendlineElement[];
	return trendlineElements.map((trendline, index) => applyTrendlinePropDefaults(markProps, trendline.props, index));
};

/**
 * applies all the default trendline props
 * @param param0
 * @param markName
 * @param index
 * @returns TrendlineSpecProps
 */
export const applyTrendlinePropDefaults = (
	markProps: TrendlineParentProps,
	{
		children,
<<<<<<< HEAD
=======
		color,
>>>>>>> 1aa74902
		dimensionExtent,
		dimensionRange = [null, null],
		displayOnHover = false,
		highlightRawPoint = false,
		lineType = 'dashed',
		lineWidth = 'M',
		method = 'linear',
		opacity = 1,
		orientation = 'horizontal',
		...props
	}: TrendlineProps,
<<<<<<< HEAD
	index: number,
): TrendlineSpecProps => ({
	children: sanitizeTrendlineChildren(children),
	displayOnHover,
	dimensionExtent: dimensionExtent ?? dimensionRange,
	dimensionRange,
	dimensionScaleType: getTrendlineScaleType(markProps, orientation),
	highlightRawPoint,
	lineType,
	lineWidth,
	method,
	metric: TRENDLINE_VALUE,
	name: `${markProps.name}Trendline${index}`,
	opacity,
	orientation,
	...props,
});
=======
	index: number
): TrendlineSpecProps => {
	const dimensionScaleType = getTrendlineScaleType(markProps, orientation);
	const isDimensionNormalized =
		dimensionScaleType === 'time' && isRegressionMethod(method) && orientation === 'horizontal';
	const { trendlineDimension, trendlineMetric } = getTrendlineDimensionMetric(
		markProps.dimension,
		markProps.metric,
		orientation,
		isDimensionNormalized
	);
	const trendlineColor = color ? { value: color } : markProps.color;
	return {
		children: sanitizeTrendlineChildren(children),
		colorScheme: markProps.colorScheme,
		displayOnHover,
		dimensionExtent: dimensionExtent ?? dimensionRange,
		dimensionRange,
		dimensionScaleType,
		highlightRawPoint,
		isDimensionNormalized,
		lineType,
		lineWidth,
		method,
		metric: TRENDLINE_VALUE,
		name: `${markProps.name}Trendline${index}`,
		opacity,
		orientation,
		trendlineColor,
		trendlineDimension,
		trendlineMetric,
		...props,
	};
};
>>>>>>> 1aa74902

/**
 * Gets the metric and dimension for the trendline, taking into account the orientation.
 * if isDimensionNormalized is true, the trendlineDimension will have `Normalized` appended to it
 * @param dimension
 * @param metric
 * @param orientation
 * @param isDimensionNormalized
 * @returns \{trendlineDimension: string, trendlineMetric: string}
 */
export const getTrendlineDimensionMetric = (
	dimension: string,
	metric: string,
	orientation: Orientation,
<<<<<<< HEAD
	isDimensionNormalized: boolean,
=======
	isDimensionNormalized: boolean
>>>>>>> 1aa74902
): { trendlineDimension: string; trendlineMetric: string } => {
	return orientation === 'horizontal'
		? {
				trendlineDimension: normalizeTrendlineDimensionName(dimension, isDimensionNormalized),
				trendlineMetric: metric,
<<<<<<< HEAD
			}
		: {
				trendlineDimension: metric,
				trendlineMetric: dimension,
			};
=======
		  }
		: {
				trendlineDimension: metric,
				trendlineMetric: dimension,
		  };
>>>>>>> 1aa74902
};

/**
 * If the dimension should be normalized, returns the normalized dimension name, otherwise returns the original dimension
 * @param dimension
 * @param method
 * @param scaleType
 * @returns dimension name
 */
export const normalizeTrendlineDimensionName = (dimension: string, isDimensionNormalized: boolean) =>
	isDimensionNormalized ? `${dimension}Normalized` : dimension;

/**
 * determines if the supplied method is an aggregate method (average, median)
 * @see https://vega.github.io/vega/docs/transforms/aggregate/
 * @param method
 * @returns boolean
 */
export const isAggregateMethod = (method: TrendlineMethod): method is AggregateMethod =>
	['average', 'median'].includes(method);

/**
 * determines if the supplied method is a regression method
 * @see https://vega.github.io/vega/docs/transforms/regression/
 * @param method
 * @returns boolean
 */
export const isRegressionMethod = (method: TrendlineMethod): method is RscRegressionMethod =>
	isPolynomialMethod(method) || ['exponential', 'logarithmic', 'power'].includes(method);

/**
 * determines if the supplied method is a windowing method
 * @see https://vega.github.io/vega/docs/transforms/window/
<<<<<<< HEAD
 * @param method
 * @returns boolean
 */
export const isWindowMethod = (method: TrendlineMethod): method is WindowMethod => method.startsWith('movingAverage-');

/**
 * determines if the supplied method is a polynomial method
 * @see https://vega.github.io/vega/docs/transforms/regression/
 * @param method
 * @returns boolean
 */
export const isPolynomialMethod = (method: TrendlineMethod): boolean =>
	method.startsWith('polynomial-') || ['linear', 'quadratic'].includes(method);
=======
 * @param method
 * @returns boolean
 */
export const isWindowMethod = (method: TrendlineMethod): method is WindowMethod => method.startsWith('movingAverage-');
>>>>>>> 1aa74902

/**
 * determines if the supplied method is a polynomial method
 * @see https://vega.github.io/vega/docs/transforms/regression/
 * @param method
 * @returns boolean
 */
<<<<<<< HEAD
export const trendlineUsesNormalizedDimension = (method: TrendlineMethod, scaleType: ScaleType | undefined): boolean =>
	scaleType === 'time' && isRegressionMethod(method);
=======
export const isPolynomialMethod = (method: TrendlineMethod): boolean =>
	method.startsWith('polynomial-') || ['linear', 'quadratic'].includes(method);
>>>>>>> 1aa74902

/**
 * determines if any trendlines use the normalized dimension
 * @param markProps
 * @returns boolean
 */
export const hasTrendlineWithNormalizedDimension = (markProps: TrendlineParentProps): boolean => {
	const trendlines = getTrendlines(markProps);

	// only need to add the normalized dimension transform if there is a regression trendline and the dimension scale type is time
	return trendlines.some(
<<<<<<< HEAD
		({ dimensionScaleType, method }) => isRegressionMethod(method) && dimensionScaleType === 'time',
=======
		({ dimensionScaleType, method }) => isRegressionMethod(method) && dimensionScaleType === 'time'
>>>>>>> 1aa74902
	);
};

/**
 * gets the order of the polynomial
 * y = a + b * x + … + k * pow(x, order)
 * @see https://vega.github.io/vega/docs/transforms/regression/
 * @param method trendline method
 * @returns order
 */
export const getPolynomialOrder = (method: TrendlineMethod): number => {
	// method is one of the named polynomial methods
	switch (method) {
		case 'linear':
			return 1;
		case 'quadratic':
			return 2;
	}

	// method is of the form polynomial-<order>
	const order = parseInt(method.split('-')[1]);
	if (order < 1) {
		throw new Error(`Invalid polynomial order: ${order}, order must be an interger greater than 0`);
	}
	return order;
};

/**
 * gets the extent used in the regression transform
 * @param dimensionExtent
 * @param name
 * @param isNormalized
 * @returns
 */
export const getRegressionExtent = (
	dimensionExtent: TrendlineSpecProps['dimensionExtent'],
	name: string,
<<<<<<< HEAD
	isNormalized: boolean,
=======
	isNormalized: boolean
>>>>>>> 1aa74902
): SignalRef => {
	const extentName = `${name}_extent`;
	const extentSignal = dimensionExtent
		.map((value, i) => {
			switch (value) {
				case null:
					return `${extentName}[${i}]`;
				case 'domain':
					return `${extentName}[${i}] ${i === 0 ? '-' : '+'} (${extentName}[1] - ${extentName}[0]) * 0.3`;
				default:
					// if this is a normalized date, we need to normalize the value
					if (isNormalized) {
						return `(${value} - data('${FILTERED_TABLE}')[0].datetimeMin + ${MS_PER_DAY}) / ${MS_PER_DAY}`;
					}
					return value;
			}
		})
		.join(', ');

	return { signal: `[${extentSignal}]` };
};

export const getTrendlineScaleType = (
	markProps: TrendlineParentProps,
<<<<<<< HEAD
	trendlineOrientation: Orientation,
=======
	trendlineOrientation: Orientation
>>>>>>> 1aa74902
): RscScaleType => {
	// y axis only support linear... for now...
	if (trendlineOrientation === 'vertical') return 'linear';
	return 'scaleType' in markProps ? markProps.scaleType : markProps.dimensionScaleType;
};<|MERGE_RESOLUTION|>--- conflicted
+++ resolved
@@ -25,11 +25,7 @@
 	TrendlineSpecProps,
 	WindowMethod,
 } from 'types';
-<<<<<<< HEAD
-import { ScaleType, SignalRef } from 'vega';
-=======
 import { SignalRef } from 'vega';
->>>>>>> 1aa74902
 
 /** These are all the spec props that currently support trendlines */
 export type TrendlineParentProps = LineSpecProps | ScatterSpecProps;
@@ -56,10 +52,7 @@
 	markProps: TrendlineParentProps,
 	{
 		children,
-<<<<<<< HEAD
-=======
 		color,
->>>>>>> 1aa74902
 		dimensionExtent,
 		dimensionRange = [null, null],
 		displayOnHover = false,
@@ -71,25 +64,6 @@
 		orientation = 'horizontal',
 		...props
 	}: TrendlineProps,
-<<<<<<< HEAD
-	index: number,
-): TrendlineSpecProps => ({
-	children: sanitizeTrendlineChildren(children),
-	displayOnHover,
-	dimensionExtent: dimensionExtent ?? dimensionRange,
-	dimensionRange,
-	dimensionScaleType: getTrendlineScaleType(markProps, orientation),
-	highlightRawPoint,
-	lineType,
-	lineWidth,
-	method,
-	metric: TRENDLINE_VALUE,
-	name: `${markProps.name}Trendline${index}`,
-	opacity,
-	orientation,
-	...props,
-});
-=======
 	index: number
 ): TrendlineSpecProps => {
 	const dimensionScaleType = getTrendlineScaleType(markProps, orientation);
@@ -124,7 +98,6 @@
 		...props,
 	};
 };
->>>>>>> 1aa74902
 
 /**
  * Gets the metric and dimension for the trendline, taking into account the orientation.
@@ -139,29 +112,17 @@
 	dimension: string,
 	metric: string,
 	orientation: Orientation,
-<<<<<<< HEAD
-	isDimensionNormalized: boolean,
-=======
 	isDimensionNormalized: boolean
->>>>>>> 1aa74902
 ): { trendlineDimension: string; trendlineMetric: string } => {
 	return orientation === 'horizontal'
 		? {
 				trendlineDimension: normalizeTrendlineDimensionName(dimension, isDimensionNormalized),
 				trendlineMetric: metric,
-<<<<<<< HEAD
-			}
-		: {
-				trendlineDimension: metric,
-				trendlineMetric: dimension,
-			};
-=======
 		  }
 		: {
 				trendlineDimension: metric,
 				trendlineMetric: dimension,
 		  };
->>>>>>> 1aa74902
 };
 
 /**
@@ -195,7 +156,6 @@
 /**
  * determines if the supplied method is a windowing method
  * @see https://vega.github.io/vega/docs/transforms/window/
-<<<<<<< HEAD
  * @param method
  * @returns boolean
  */
@@ -209,26 +169,6 @@
  */
 export const isPolynomialMethod = (method: TrendlineMethod): boolean =>
 	method.startsWith('polynomial-') || ['linear', 'quadratic'].includes(method);
-=======
- * @param method
- * @returns boolean
- */
-export const isWindowMethod = (method: TrendlineMethod): method is WindowMethod => method.startsWith('movingAverage-');
->>>>>>> 1aa74902
-
-/**
- * determines if the supplied method is a polynomial method
- * @see https://vega.github.io/vega/docs/transforms/regression/
- * @param method
- * @returns boolean
- */
-<<<<<<< HEAD
-export const trendlineUsesNormalizedDimension = (method: TrendlineMethod, scaleType: ScaleType | undefined): boolean =>
-	scaleType === 'time' && isRegressionMethod(method);
-=======
-export const isPolynomialMethod = (method: TrendlineMethod): boolean =>
-	method.startsWith('polynomial-') || ['linear', 'quadratic'].includes(method);
->>>>>>> 1aa74902
 
 /**
  * determines if any trendlines use the normalized dimension
@@ -240,11 +180,7 @@
 
 	// only need to add the normalized dimension transform if there is a regression trendline and the dimension scale type is time
 	return trendlines.some(
-<<<<<<< HEAD
-		({ dimensionScaleType, method }) => isRegressionMethod(method) && dimensionScaleType === 'time',
-=======
 		({ dimensionScaleType, method }) => isRegressionMethod(method) && dimensionScaleType === 'time'
->>>>>>> 1aa74902
 	);
 };
 
@@ -282,11 +218,7 @@
 export const getRegressionExtent = (
 	dimensionExtent: TrendlineSpecProps['dimensionExtent'],
 	name: string,
-<<<<<<< HEAD
-	isNormalized: boolean,
-=======
 	isNormalized: boolean
->>>>>>> 1aa74902
 ): SignalRef => {
 	const extentName = `${name}_extent`;
 	const extentSignal = dimensionExtent
@@ -311,11 +243,7 @@
 
 export const getTrendlineScaleType = (
 	markProps: TrendlineParentProps,
-<<<<<<< HEAD
-	trendlineOrientation: Orientation,
-=======
 	trendlineOrientation: Orientation
->>>>>>> 1aa74902
 ): RscScaleType => {
 	// y axis only support linear... for now...
 	if (trendlineOrientation === 'vertical') return 'linear';
