--- conflicted
+++ resolved
@@ -10,31 +10,10 @@
  * governing permissions and limitations under the License.
  */
 import { Trendline } from '@components/Trendline';
-<<<<<<< HEAD
-import { FILTERED_TABLE, LINEAR_PADDING, MARK_ID, MS_PER_DAY, TRENDLINE_VALUE } from '@constants';
-import { getSeriesIdTransform, getTableData } from '@specBuilder/data/dataUtils';
-import { getLineHoverMarks, getLineStrokeOpacity } from '@specBuilder/line/lineMarkUtils';
-import { LineMarkProps } from '@specBuilder/line/lineUtils';
 import {
-	getColorProductionRule,
-	getLineWidthProductionRule,
-	getStrokeDashProductionRule,
-	getXProductionRule,
-	hasInteractiveChildren,
-	hasPopover,
-	hasTooltip,
-} from '@specBuilder/marks/markUtils';
-import {
-	getAnimationSignals,
-	getGenericSignal,
-	getHoveredSeriesPrevSignal,
-	getSeriesHoveredSignal,
-	getUncontrolledHoverSignal, hasSignalByName
-} from '@specBuilder/signal/signalSpecBuilder';
-import { getDimensionField, getFacetsFromProps } from '@specBuilder/specUtils';
-=======
-import { FILTERED_TABLE, MS_PER_DAY, TRENDLINE_VALUE } from '@constants';
->>>>>>> 1aa74902
+	FILTERED_TABLE,
+	MS_PER_DAY,
+	TRENDLINE_VALUE } from '@constants';
 import { sanitizeTrendlineChildren } from '@utils';
 import {
 	AggregateMethod,
@@ -101,44 +80,6 @@
 	);
 	const trendlineColor = color ? { value: color } : markProps.color;
 	return {
-<<<<<<< HEAD
-		name,
-		type: 'line',
-		from: { data: `${name}_facet` },
-		interactive: false,
-		encode: {
-			enter: {
-				y: { scale: 'yLinear', field: metric },
-				stroke: getColorProductionRule(color, colorScheme),
-				strokeDash: getStrokeDashProductionRule({ value: lineType }),
-				strokeWidth: getLineWidthProductionRule({ value: lineWidth }),
-			},
-			update: {
-				x,
-				strokeOpacity: getLineStrokeOpacity(getLineMarkProps(markProps, trendlineProps)),
-			},
-		},
-	};
-};
-
-const getLineMarkProps = (
-	markProps: TrendlineParentProps,
-	{ displayOnHover, lineWidth, metric, name, opacity }: TrendlineSpecProps,
-	override?: Partial<LineMarkProps>
-): LineMarkProps => {
-	const { children, color, colorScheme, dimension, interactiveMarkName, lineType, animations } = markProps;
-	const popoverMarkName = 'popoverMarkName' in markProps ? markProps.popoverMarkName : undefined;
-	const scaleType = getScaleType(markProps);
-	const staticPoint = 'staticPoint' in markProps ? markProps.staticPoint : undefined;
-	return {
-		children,
-		color,
-		colorScheme,
-		dimension,
-		displayOnHover,
-		animations,
-		interactiveMarkName,
-=======
 		children: sanitizeTrendlineChildren(children),
 		colorScheme: markProps.colorScheme,
 		displayOnHover,
@@ -147,7 +88,6 @@
 		dimensionScaleType,
 		highlightRawPoint,
 		isDimensionNormalized,
->>>>>>> 1aa74902
 		lineType,
 		lineWidth,
 		method,
@@ -271,56 +211,6 @@
 	return order;
 };
 
-<<<<<<< HEAD
-export const getMovingAverageTransform = (
-	markProps: TrendlineParentProps,
-	method: TrendlineMethod
-): WindowTransform => {
-	const frameWidth = parseInt(method.split('-')[1]);
-
-	const { color, lineType, metric } = markProps;
-	const { facets } = getFacetsFromProps({ color, lineType });
-
-	if (isNaN(frameWidth) || frameWidth < 1) {
-		throw new Error(
-			`Invalid moving average frame width: ${frameWidth}, frame width must be an integer greater than 0`
-		);
-	}
-	return {
-		type: 'window',
-		ops: ['mean'],
-		groupby: facets,
-		fields: [metric],
-		as: [TRENDLINE_VALUE],
-		frame: [frameWidth - 1, 0],
-	};
-};
-
-export const getTrendlineSignals = (markProps: TrendlineParentProps): Signal[] => {
-	const signals: Signal[] = [];
-	const { children, name: markName, animations } = markProps;
-	const trendlines = getTrendlines(children, markName);
-
-	if (trendlines.some((trendline) => hasTooltip(trendline.children))) {
-		signals.push(getUncontrolledHoverSignal(`${markName}Trendline`, true, `${markName}Trendline_voronoi`));
-		signals.push(getSeriesHoveredSignal(`${markName}Trendline`, true, `${markName}Trendline_voronoi`));
-	}
-
-	if (trendlines.some((trendline) => trendline.displayOnHover)) {
-		signals.push(getSeriesHoveredSignal(markName, true, `${markName}_voronoi`));
-	}
-
-	if (trendlines.some((trendline) => hasPopover(trendline.children))) {
-		signals.push(getGenericSignal(`${markName}Trendline_selectedId`));
-		signals.push(getGenericSignal(`${markName}Trendline_selectedSeries`));
-	}
-
-	if (animations == true) {
-		getTrendlineAnimations(markName, signals, trendlines);
-	}
-
-	return signals;
-=======
 /**
  * gets the extent used in the regression transform
  * @param dimensionExtent
@@ -352,7 +242,6 @@
 		.join(', ');
 
 	return { signal: `[${extentSignal}]` };
->>>>>>> 1aa74902
 };
 
 export const getTrendlineScaleType = (
