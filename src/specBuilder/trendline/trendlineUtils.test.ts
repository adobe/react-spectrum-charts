/*
 * Copyright 2023 Adobe. All rights reserved.
 * This file is licensed to you under the Apache License, Version 2.0 (the "License");
 * you may not use this file except in compliance with the License. You may obtain a copy
 * of the License at http://www.apache.org/licenses/LICENSE-2.0
 *
 * Unless required by applicable law or agreed to in writing, software distributed under
 * the License is distributed on an "AS IS" BASIS, WITHOUT WARRANTIES OR REPRESENTATIONS
 * OF ANY KIND, either express or implied. See the License for the specific language
 * governing permissions and limitations under the License.
 */
import { createElement } from 'react';

import { Annotation } from '@components/Annotation';
import { Trendline } from '@components/Trendline';
import { DEFAULT_METRIC, DEFAULT_TIME_DIMENSION, FILTERED_TABLE, MS_PER_DAY, TRENDLINE_VALUE } from '@constants';

import { defaultLineProps } from './trendlineTestUtils';
import { applyTrendlinePropDefaults, getPolynomialOrder, getRegressionExtent, getTrendlines } from './trendlineUtils';

describe('getTrendlines()', () => {
	test('should return an array of trendline props', () => {
		const children = [
			createElement(Annotation),
			createElement(Trendline, { method: 'average' }),
			createElement(Trendline, { method: 'linear' }),
		];
		const trendlines = getTrendlines({ ...defaultLineProps, children });
		expect(trendlines).toHaveLength(2);
		expect(trendlines[0]).toHaveProperty('method', 'average');
		expect(trendlines[1]).toHaveProperty('method', 'linear');
	});

	test('should return an empty array if there are not any trendline child elements', () => {
		const children = [createElement(Annotation)];
		const trendlines = getTrendlines({ ...defaultLineProps, children });
		expect(trendlines).toHaveLength(0);
	});
});

describe('applyTrendlinePropDefaults()', () => {
	test('should add defaults', () => {
		const props = applyTrendlinePropDefaults(defaultLineProps, {}, 0);
		expect(props).toHaveProperty('method', 'linear');
		expect(props).toHaveProperty('dimensionRange', [null, null]);
		expect(props).toHaveProperty('lineType', 'dashed');
		expect(props).toHaveProperty('lineWidth', 'M');
		expect(props).toHaveProperty('metric', TRENDLINE_VALUE);
		expect(props).toHaveProperty('trendlineColor', defaultLineProps.color);
	});
<<<<<<< HEAD
});

describe('getTrendlineMarks()', () => {
	test('should return line mark', () => {
		const marks = getTrendlineMarks(defaultLineProps);
		// group mark
		expect(marks).toHaveLength(1);
		expect(marks[0]).toHaveProperty('type', 'group');
		// line mark
		expect(marks[0].marks).toHaveLength(1);
		expect(marks[0].marks?.[0]).toHaveProperty('type', 'line');
	});
	test('should use series color if static color is not provided', () => {
		const marks = getTrendlineMarks(defaultLineProps);
		expect(marks[0].marks?.[0].encode?.enter?.stroke).toEqual({ field: 'series', scale: 'color' });
	});
	test('should use static color if provided', () => {
		const marks = getTrendlineMarks({
			...defaultLineProps,
			children: [createElement(Trendline, { method: 'average', color: 'gray-500' })],
		});
		expect(marks[0].marks?.[0].encode?.enter?.stroke).toEqual({ value: 'rgb(144, 144, 144)' });
	});
	test('should add hover marks if ChartTooltip exists on Trendline', () => {
		const marks = getTrendlineMarks({
			...defaultLineProps,
			children: [createElement(Trendline, {}, createElement(ChartTooltip))],
		});
		expect(marks).toHaveLength(2);
		expect(marks[1]).toHaveProperty('type', 'group');
		// line mark
		expect(marks[1].marks).toHaveLength(5);
		expect(marks[1].marks?.[0]).toHaveProperty('type', 'rule');
		expect(marks[1].marks?.[1]).toHaveProperty('type', 'symbol');
		expect(marks[1].marks?.[2]).toHaveProperty('type', 'symbol');
		expect(marks[1].marks?.[3]).toHaveProperty('type', 'symbol'); // highlight point background
		expect(marks[1].marks?.[4]).toHaveProperty('type', 'path');
	});
	test('should reference _data for average method', () => {
		const marks = getTrendlineMarks(defaultLineProps);
		expect(
			(
				marks[0].from as From & {
					facet: Facet;
				}
			).facet.data
		).toEqual('line0Trendline0_data');
	});
	test('should reference _highResolutionData for average method', () => {
		const marks = getTrendlineMarks({
			...defaultLineProps,
			children: [createElement(Trendline, { method: 'linear' })],
		});
		expect(
			(
				marks[0].from as From & {
					facet: Facet;
				}
			).facet.data
		).toEqual('line0Trendline0_highResolutionData');
	});
});

describe('addTrendlineData()', () => {
	test('should add normalized dimension for regression trendline', () => {
		const trendlineData = getDefaultData();
		addTrendlineData(trendlineData, {
			...defaultLineProps,
			children: [createElement(Trendline, { method: 'linear' })],
		});
		expect(trendlineData[0].transform).toHaveLength(3);
		expect(trendlineData[0].transform?.[1]).toStrictEqual({
			as: ['datetimeMin'],
			fields: ['datetime'],
			ops: ['min'],
			type: 'joinaggregate',
		});
		expect(trendlineData[0].transform?.[2]).toStrictEqual({
			as: 'datetimeNormalized',
			expr: `(datum.datetime - datum.datetimeMin + ${MS_PER_DAY}) / ${MS_PER_DAY}`,
			type: 'formula',
		});
	});

	test('should not add normalized dimension in not regression trendline', () => {
		const trendlineData = getDefaultData();
		addTrendlineData(trendlineData, defaultLineProps);
		expect(trendlineData[0].transform).toHaveLength(1);
	});

	test('should add datasource for trendline', () => {
		const trendlineData = getDefaultData();
		expect(trendlineData).toHaveLength(4);
		addTrendlineData(trendlineData, defaultLineProps);
		expect(trendlineData).toHaveLength(5);
		expect(trendlineData[4]).toStrictEqual({
			name: 'line0Trendline0_data',
			source: FILTERED_TABLE,
			transform: [
				{
					type: 'collect',
					sort: {
						field: DEFAULT_TRANSFORMED_TIME_DIMENSION,
					},
				},
				{
					as: [TRENDLINE_VALUE],
					fields: ['value'],
					groupby: ['series'],
					ops: ['mean'],
					type: 'joinaggregate',
				},
			],
		});
	});

	test('should add data sources for hover interactiontions if ChartTooltip exists', () => {
		const trendlineData = getDefaultData();
		addTrendlineData(trendlineData, {
			...defaultLineProps,
			children: [createElement(Trendline, {}, createElement(ChartTooltip))],
		});
		expect(trendlineData).toHaveLength(9);
		expect(trendlineData[7]).toHaveProperty('name', 'line0_allTrendlineData');
		expect(trendlineData[8]).toHaveProperty('name', 'line0Trendline_highlightedData');
	});

	test('should add _highResolutionData if doing a regression method', () => {
		const trendlineData = getDefaultData();

		addTrendlineData(trendlineData, {
			...defaultLineProps,
			children: [createElement(Trendline, { method: 'linear' })],
		});
		expect(trendlineData).toHaveLength(5);
		expect(trendlineData[4]).toHaveProperty('name', 'line0Trendline0_highResolutionData');
	});

	test('should add _params and _data if doing a regression method and there is a tooltip on the trendline', () => {
		const trendlineData = getDefaultData();

		addTrendlineData(trendlineData, {
			...defaultLineProps,
			children: [createElement(Trendline, { method: 'linear' }, createElement(ChartTooltip))],
		});
		expect(trendlineData).toHaveLength(9);
		expect(trendlineData[5]).toHaveProperty('name', 'line0Trendline0_params');
		expect(trendlineData[6]).toHaveProperty('name', 'line0Trendline0_data');
	});

	test('should add sort transform, then window trandform, and then dimension range filter transform for movingAverage', () => {
		const trendlineData = getDefaultData();
		addTrendlineData(trendlineData, {
			...defaultLineProps,
			children: [createElement(Trendline, { method: 'movingAverage-3', dimensionRange: [1, 2] })],
		});
		expect(trendlineData).toHaveLength(5);
		expect(trendlineData[4]).toHaveProperty('name', 'line0Trendline0_data');
		expect(trendlineData[4].transform).toHaveLength(3);
		expect(trendlineData[4].transform?.[0]).toHaveProperty('type', 'collect');
		expect(trendlineData[4].transform?.[1]).toHaveProperty('type', 'window');
		expect(trendlineData[4].transform?.[2]).toHaveProperty('type', 'filter');
	});
});

describe('getTrendlineDimensionRangeTransforms()', () => {
	test('should add filters if the dimensionRange has non-null values', () => {
		const transforms = getTrendlineDimensionRangeTransforms(DEFAULT_TIME_DIMENSION, [1, 2]);
		expect(transforms).toHaveLength(1);
		expect(transforms[0].expr.split(' && ')).toHaveLength(2);
		expect(transforms).toStrictEqual([
			{
				type: 'filter',
				expr: `datum.${DEFAULT_TIME_DIMENSION} >= 1 && datum.${DEFAULT_TIME_DIMENSION} <= 2`,
			},
		]);
		expect(
			getTrendlineDimensionRangeTransforms(DEFAULT_TIME_DIMENSION, [null, 2])[0].expr.split(' && ')
		).toHaveLength(1);
		expect(
			getTrendlineDimensionRangeTransforms(DEFAULT_TIME_DIMENSION, [1, null])[0].expr.split(' && ')
		).toHaveLength(1);
		expect(getTrendlineDimensionRangeTransforms(DEFAULT_TIME_DIMENSION, [null, null])).toHaveLength(0);
	});
});

describe('getTrendlineParamFormulaTransforms()', () => {
	test('should return the correct formula for each polynomial method', () => {
		expect(getTrendlineParamFormulaTransforms('x', 'linear', 'linear')[0].expr).toEqual(
			'datum.coef[0] + datum.coef[1] * pow(datum.x, 1)'
		);
		expect(getTrendlineParamFormulaTransforms('x', 'quadratic', 'linear')[0].expr).toEqual(
			'datum.coef[0] + datum.coef[1] * pow(datum.x, 1) + datum.coef[2] * pow(datum.x, 2)'
		);
		expect(getTrendlineParamFormulaTransforms('x', 'polynomial-1', 'linear')[0].expr).toEqual(
			'datum.coef[0] + datum.coef[1] * pow(datum.x, 1)'
		);
		expect(getTrendlineParamFormulaTransforms('x', 'polynomial-2', 'linear')[0].expr).toEqual(
			'datum.coef[0] + datum.coef[1] * pow(datum.x, 1) + datum.coef[2] * pow(datum.x, 2)'
		);
		expect(getTrendlineParamFormulaTransforms('x', 'polynomial-3', 'linear')[0].expr).toEqual(
			'datum.coef[0] + datum.coef[1] * pow(datum.x, 1) + datum.coef[2] * pow(datum.x, 2) + datum.coef[3] * pow(datum.x, 3)'
		);
		expect(getTrendlineParamFormulaTransforms('x', 'polynomial-8', 'linear')[0].expr).toEqual(
			'datum.coef[0] + datum.coef[1] * pow(datum.x, 1) + datum.coef[2] * pow(datum.x, 2) + datum.coef[3] * pow(datum.x, 3) + datum.coef[4] * pow(datum.x, 4) + datum.coef[5] * pow(datum.x, 5) + datum.coef[6] * pow(datum.x, 6) + datum.coef[7] * pow(datum.x, 7) + datum.coef[8] * pow(datum.x, 8)'
		);
	});
	test('should return the correct formula for other non-polynomial regression methods', () => {
		expect(getTrendlineParamFormulaTransforms('x', 'exponential', 'linear')[0].expr).toEqual(
			'datum.coef[0] + exp(datum.coef[1] * datum.x)'
		);
		expect(getTrendlineParamFormulaTransforms('x', 'logarithmic', 'linear')[0].expr).toEqual(
			'datum.coef[0] + datum.coef[1] * log(datum.x)'
		);
		expect(getTrendlineParamFormulaTransforms('x', 'power', 'linear')[0].expr).toEqual(
			'datum.coef[0] * pow(datum.x, datum.coef[1])'
		);
=======
	test('should swap dimension and metric if orientation is vertical', () => {
		const props = applyTrendlinePropDefaults(defaultLineProps, { orientation: 'vertical' }, 0);
		expect(props).toHaveProperty('trendlineDimension', DEFAULT_METRIC);
		expect(props).toHaveProperty('trendlineMetric', DEFAULT_TIME_DIMENSION);
>>>>>>> d32734f2
	});
	test('should use color from trendline if defined', () => {
		const props = applyTrendlinePropDefaults(defaultLineProps, { color: 'gray-700' }, 0);
		expect(props).toHaveProperty('trendlineColor', { value: 'gray-700' });
	});
});

describe('getPolynomialOrder()', () => {
	test('should trow error if the polynomial order is less than 1', () => {
		expect(() => getPolynomialOrder('polynomial-0')).toThrowError();
	});
});

describe('getRegressionExtent()', () => {
	test('should the correct extent based on extent value', () => {
		const name = 'line0Trendline0';
		expect(getRegressionExtent([1, 2], name, false)).toHaveProperty('signal', '[1, 2]');
		expect(getRegressionExtent([1, 2], name, true)).toHaveProperty(
			'signal',
			`[(1 - data('${FILTERED_TABLE}')[0].datetimeMin + ${MS_PER_DAY}) / ${MS_PER_DAY}, (2 - data('${FILTERED_TABLE}')[0].datetimeMin + ${MS_PER_DAY}) / ${MS_PER_DAY}]`
		);
		expect(getRegressionExtent([null, null], name, false)).toHaveProperty(
			'signal',
			`[${name}_extent[0], ${name}_extent[1]]`
		);
		expect(getRegressionExtent(['domain', 'domain'], name, false)).toHaveProperty(
			'signal',
			`[${name}_extent[0] - (${name}_extent[1] - ${name}_extent[0]) * 0.3, ${name}_extent[1] + (${name}_extent[1] - ${name}_extent[0]) * 0.3]`
		);
	});
});<|MERGE_RESOLUTION|>--- conflicted
+++ resolved
@@ -48,230 +48,10 @@
 		expect(props).toHaveProperty('metric', TRENDLINE_VALUE);
 		expect(props).toHaveProperty('trendlineColor', defaultLineProps.color);
 	});
-<<<<<<< HEAD
-});
-
-describe('getTrendlineMarks()', () => {
-	test('should return line mark', () => {
-		const marks = getTrendlineMarks(defaultLineProps);
-		// group mark
-		expect(marks).toHaveLength(1);
-		expect(marks[0]).toHaveProperty('type', 'group');
-		// line mark
-		expect(marks[0].marks).toHaveLength(1);
-		expect(marks[0].marks?.[0]).toHaveProperty('type', 'line');
-	});
-	test('should use series color if static color is not provided', () => {
-		const marks = getTrendlineMarks(defaultLineProps);
-		expect(marks[0].marks?.[0].encode?.enter?.stroke).toEqual({ field: 'series', scale: 'color' });
-	});
-	test('should use static color if provided', () => {
-		const marks = getTrendlineMarks({
-			...defaultLineProps,
-			children: [createElement(Trendline, { method: 'average', color: 'gray-500' })],
-		});
-		expect(marks[0].marks?.[0].encode?.enter?.stroke).toEqual({ value: 'rgb(144, 144, 144)' });
-	});
-	test('should add hover marks if ChartTooltip exists on Trendline', () => {
-		const marks = getTrendlineMarks({
-			...defaultLineProps,
-			children: [createElement(Trendline, {}, createElement(ChartTooltip))],
-		});
-		expect(marks).toHaveLength(2);
-		expect(marks[1]).toHaveProperty('type', 'group');
-		// line mark
-		expect(marks[1].marks).toHaveLength(5);
-		expect(marks[1].marks?.[0]).toHaveProperty('type', 'rule');
-		expect(marks[1].marks?.[1]).toHaveProperty('type', 'symbol');
-		expect(marks[1].marks?.[2]).toHaveProperty('type', 'symbol');
-		expect(marks[1].marks?.[3]).toHaveProperty('type', 'symbol'); // highlight point background
-		expect(marks[1].marks?.[4]).toHaveProperty('type', 'path');
-	});
-	test('should reference _data for average method', () => {
-		const marks = getTrendlineMarks(defaultLineProps);
-		expect(
-			(
-				marks[0].from as From & {
-					facet: Facet;
-				}
-			).facet.data
-		).toEqual('line0Trendline0_data');
-	});
-	test('should reference _highResolutionData for average method', () => {
-		const marks = getTrendlineMarks({
-			...defaultLineProps,
-			children: [createElement(Trendline, { method: 'linear' })],
-		});
-		expect(
-			(
-				marks[0].from as From & {
-					facet: Facet;
-				}
-			).facet.data
-		).toEqual('line0Trendline0_highResolutionData');
-	});
-});
-
-describe('addTrendlineData()', () => {
-	test('should add normalized dimension for regression trendline', () => {
-		const trendlineData = getDefaultData();
-		addTrendlineData(trendlineData, {
-			...defaultLineProps,
-			children: [createElement(Trendline, { method: 'linear' })],
-		});
-		expect(trendlineData[0].transform).toHaveLength(3);
-		expect(trendlineData[0].transform?.[1]).toStrictEqual({
-			as: ['datetimeMin'],
-			fields: ['datetime'],
-			ops: ['min'],
-			type: 'joinaggregate',
-		});
-		expect(trendlineData[0].transform?.[2]).toStrictEqual({
-			as: 'datetimeNormalized',
-			expr: `(datum.datetime - datum.datetimeMin + ${MS_PER_DAY}) / ${MS_PER_DAY}`,
-			type: 'formula',
-		});
-	});
-
-	test('should not add normalized dimension in not regression trendline', () => {
-		const trendlineData = getDefaultData();
-		addTrendlineData(trendlineData, defaultLineProps);
-		expect(trendlineData[0].transform).toHaveLength(1);
-	});
-
-	test('should add datasource for trendline', () => {
-		const trendlineData = getDefaultData();
-		expect(trendlineData).toHaveLength(4);
-		addTrendlineData(trendlineData, defaultLineProps);
-		expect(trendlineData).toHaveLength(5);
-		expect(trendlineData[4]).toStrictEqual({
-			name: 'line0Trendline0_data',
-			source: FILTERED_TABLE,
-			transform: [
-				{
-					type: 'collect',
-					sort: {
-						field: DEFAULT_TRANSFORMED_TIME_DIMENSION,
-					},
-				},
-				{
-					as: [TRENDLINE_VALUE],
-					fields: ['value'],
-					groupby: ['series'],
-					ops: ['mean'],
-					type: 'joinaggregate',
-				},
-			],
-		});
-	});
-
-	test('should add data sources for hover interactiontions if ChartTooltip exists', () => {
-		const trendlineData = getDefaultData();
-		addTrendlineData(trendlineData, {
-			...defaultLineProps,
-			children: [createElement(Trendline, {}, createElement(ChartTooltip))],
-		});
-		expect(trendlineData).toHaveLength(9);
-		expect(trendlineData[7]).toHaveProperty('name', 'line0_allTrendlineData');
-		expect(trendlineData[8]).toHaveProperty('name', 'line0Trendline_highlightedData');
-	});
-
-	test('should add _highResolutionData if doing a regression method', () => {
-		const trendlineData = getDefaultData();
-
-		addTrendlineData(trendlineData, {
-			...defaultLineProps,
-			children: [createElement(Trendline, { method: 'linear' })],
-		});
-		expect(trendlineData).toHaveLength(5);
-		expect(trendlineData[4]).toHaveProperty('name', 'line0Trendline0_highResolutionData');
-	});
-
-	test('should add _params and _data if doing a regression method and there is a tooltip on the trendline', () => {
-		const trendlineData = getDefaultData();
-
-		addTrendlineData(trendlineData, {
-			...defaultLineProps,
-			children: [createElement(Trendline, { method: 'linear' }, createElement(ChartTooltip))],
-		});
-		expect(trendlineData).toHaveLength(9);
-		expect(trendlineData[5]).toHaveProperty('name', 'line0Trendline0_params');
-		expect(trendlineData[6]).toHaveProperty('name', 'line0Trendline0_data');
-	});
-
-	test('should add sort transform, then window trandform, and then dimension range filter transform for movingAverage', () => {
-		const trendlineData = getDefaultData();
-		addTrendlineData(trendlineData, {
-			...defaultLineProps,
-			children: [createElement(Trendline, { method: 'movingAverage-3', dimensionRange: [1, 2] })],
-		});
-		expect(trendlineData).toHaveLength(5);
-		expect(trendlineData[4]).toHaveProperty('name', 'line0Trendline0_data');
-		expect(trendlineData[4].transform).toHaveLength(3);
-		expect(trendlineData[4].transform?.[0]).toHaveProperty('type', 'collect');
-		expect(trendlineData[4].transform?.[1]).toHaveProperty('type', 'window');
-		expect(trendlineData[4].transform?.[2]).toHaveProperty('type', 'filter');
-	});
-});
-
-describe('getTrendlineDimensionRangeTransforms()', () => {
-	test('should add filters if the dimensionRange has non-null values', () => {
-		const transforms = getTrendlineDimensionRangeTransforms(DEFAULT_TIME_DIMENSION, [1, 2]);
-		expect(transforms).toHaveLength(1);
-		expect(transforms[0].expr.split(' && ')).toHaveLength(2);
-		expect(transforms).toStrictEqual([
-			{
-				type: 'filter',
-				expr: `datum.${DEFAULT_TIME_DIMENSION} >= 1 && datum.${DEFAULT_TIME_DIMENSION} <= 2`,
-			},
-		]);
-		expect(
-			getTrendlineDimensionRangeTransforms(DEFAULT_TIME_DIMENSION, [null, 2])[0].expr.split(' && ')
-		).toHaveLength(1);
-		expect(
-			getTrendlineDimensionRangeTransforms(DEFAULT_TIME_DIMENSION, [1, null])[0].expr.split(' && ')
-		).toHaveLength(1);
-		expect(getTrendlineDimensionRangeTransforms(DEFAULT_TIME_DIMENSION, [null, null])).toHaveLength(0);
-	});
-});
-
-describe('getTrendlineParamFormulaTransforms()', () => {
-	test('should return the correct formula for each polynomial method', () => {
-		expect(getTrendlineParamFormulaTransforms('x', 'linear', 'linear')[0].expr).toEqual(
-			'datum.coef[0] + datum.coef[1] * pow(datum.x, 1)'
-		);
-		expect(getTrendlineParamFormulaTransforms('x', 'quadratic', 'linear')[0].expr).toEqual(
-			'datum.coef[0] + datum.coef[1] * pow(datum.x, 1) + datum.coef[2] * pow(datum.x, 2)'
-		);
-		expect(getTrendlineParamFormulaTransforms('x', 'polynomial-1', 'linear')[0].expr).toEqual(
-			'datum.coef[0] + datum.coef[1] * pow(datum.x, 1)'
-		);
-		expect(getTrendlineParamFormulaTransforms('x', 'polynomial-2', 'linear')[0].expr).toEqual(
-			'datum.coef[0] + datum.coef[1] * pow(datum.x, 1) + datum.coef[2] * pow(datum.x, 2)'
-		);
-		expect(getTrendlineParamFormulaTransforms('x', 'polynomial-3', 'linear')[0].expr).toEqual(
-			'datum.coef[0] + datum.coef[1] * pow(datum.x, 1) + datum.coef[2] * pow(datum.x, 2) + datum.coef[3] * pow(datum.x, 3)'
-		);
-		expect(getTrendlineParamFormulaTransforms('x', 'polynomial-8', 'linear')[0].expr).toEqual(
-			'datum.coef[0] + datum.coef[1] * pow(datum.x, 1) + datum.coef[2] * pow(datum.x, 2) + datum.coef[3] * pow(datum.x, 3) + datum.coef[4] * pow(datum.x, 4) + datum.coef[5] * pow(datum.x, 5) + datum.coef[6] * pow(datum.x, 6) + datum.coef[7] * pow(datum.x, 7) + datum.coef[8] * pow(datum.x, 8)'
-		);
-	});
-	test('should return the correct formula for other non-polynomial regression methods', () => {
-		expect(getTrendlineParamFormulaTransforms('x', 'exponential', 'linear')[0].expr).toEqual(
-			'datum.coef[0] + exp(datum.coef[1] * datum.x)'
-		);
-		expect(getTrendlineParamFormulaTransforms('x', 'logarithmic', 'linear')[0].expr).toEqual(
-			'datum.coef[0] + datum.coef[1] * log(datum.x)'
-		);
-		expect(getTrendlineParamFormulaTransforms('x', 'power', 'linear')[0].expr).toEqual(
-			'datum.coef[0] * pow(datum.x, datum.coef[1])'
-		);
-=======
 	test('should swap dimension and metric if orientation is vertical', () => {
 		const props = applyTrendlinePropDefaults(defaultLineProps, { orientation: 'vertical' }, 0);
 		expect(props).toHaveProperty('trendlineDimension', DEFAULT_METRIC);
 		expect(props).toHaveProperty('trendlineMetric', DEFAULT_TIME_DIMENSION);
->>>>>>> d32734f2
 	});
 	test('should use color from trendline if defined', () => {
 		const props = applyTrendlinePropDefaults(defaultLineProps, { color: 'gray-700' }, 0);
