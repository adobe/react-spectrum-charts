--- conflicted
+++ resolved
@@ -9,25 +9,16 @@
  * OF ANY KIND, either express or implied. See the License for the specific language
  * governing permissions and limitations under the License.
  */
-<<<<<<< HEAD
 import { createElement } from 'react';
-=======
->>>>>>> 9c1dcca1
+
 
 import { ChartPopover } from '@components/ChartPopover';
 import { ChartTooltip } from '@components/ChartTooltip';
 import { Trendline } from '@components/Trendline';
-<<<<<<< HEAD
-import { HIGHLIGHTED_ITEM } from '@constants';
-import { defaultHighlightedItemSignal, defaultSignals } from '@specBuilder/specTestUtils';
-import { Signal } from 'vega';
-
-=======
 import { HIGHLIGHTED_ITEM, HIGHLIGHTED_SERIES } from '@constants';
 import { defaultSignals } from '@specBuilder/specTestUtils';
 import { createElement } from 'react';
 import { Signal } from 'vega';
->>>>>>> 9c1dcca1
 import { setTrendlineSignals } from './trendlineSignalUtils';
 import { defaultLineProps } from './trendlineTestUtils';
 
