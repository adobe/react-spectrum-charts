--- conflicted
+++ resolved
@@ -9,43 +9,26 @@
  * OF ANY KIND, either express or implied. See the License for the specific language
  * governing permissions and limitations under the License.
  */
-<<<<<<< HEAD
-=======
 import { RSC_ANIMATION } from '@constants';
 import { TrendlineSpecProps } from '@rsc';
->>>>>>> f15f4136
 import { hasPopover, hasTooltip } from '@specBuilder/marks/markUtils';
 import {
 	addHighlightedItemSignalEvents,
 	addHighlightedSeriesSignalEvents,
-<<<<<<< HEAD
-	getRSCAnimationSignals,
-	getRSCTrendlineColorAnimationDirection,
-	hasSignalByName
-=======
 	getRscAnimationSignals,
 	getRscTrendlineColorAnimationDirection,
 	hasSignalByName,
->>>>>>> f15f4136
 } from '@specBuilder/signal/signalSpecBuilder';
 import { Signal } from 'vega';
 
 import { TrendlineParentProps, getTrendlines } from './trendlineUtils';
-import { TrendlineSpecProps } from '@rsc';
-import { RSC_ANIMATION } from '@constants';
 
 export const setTrendlineSignals = (signals: Signal[], markProps: TrendlineParentProps): void => {
 	const { name: markName, animations } = markProps;
 	const trendlines = getTrendlines(markProps);
-<<<<<<< HEAD
-
-	//TODO: Add comments/documentation/tests
-	if (animations) {
-=======
 	// if animations are enabled, add necessary opacity animation signals
 	//TODO: Add tests
-	if (animations !== false) {
->>>>>>> f15f4136
+	if (animations) {
 		checkRSCTrendlineAnimationSignals(markName, signals, trendlines);
 	}
 	if (trendlines.some((trendline) => hasTooltip(trendline.children))) {
@@ -57,15 +40,6 @@
 		addHighlightedSeriesSignalEvents(signals, `${markName}_voronoi`, 2);
 	}
 };
-<<<<<<< HEAD
-//TODO: Add comments/documentation/tests
-const checkRSCTrendlineAnimationSignals = (name: string, signals: Signal[], trendlines: TrendlineSpecProps[] ) => {
-	if (!hasSignalByName(signals, RSC_ANIMATION) && (trendlines.some((trendline) => hasTooltip(trendline.children) || hasPopover(trendline.children)))) {
-		signals.push(...getRSCAnimationSignals(`${name}Trendline`, true));
-		signals.find((sig) => sig.name == 'rscColorAnimationDirection')?.on?.push(...getRSCTrendlineColorAnimationDirection(`${name}Trendline`))
-	}
-}
-=======
 /**
  * add signals and signal events to spec if signals are not present already and if trend line has highlighted enabled.
  * @param name
@@ -83,5 +57,4 @@
 			.find((sig) => sig.name == 'rscColorAnimationDirection')
 			?.on?.push(...getRscTrendlineColorAnimationDirection(`${name}Trendline`));
 	}
-};
->>>>>>> f15f4136
+};