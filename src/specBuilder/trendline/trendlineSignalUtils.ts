--- conflicted
+++ resolved
@@ -9,12 +9,7 @@
  * OF ANY KIND, either express or implied. See the License for the specific language
  * governing permissions and limitations under the License.
  */
-<<<<<<< HEAD
-
 import { hasTooltip } from '@specBuilder/marks/markUtils';
-=======
-import { hasPopover, hasTooltip } from '@specBuilder/marks/markUtils';
->>>>>>> 86e7e54c
 import {
 	addHighlightedItemSignalEvents,
 	addHighlightedSeriesSignalEvents,
