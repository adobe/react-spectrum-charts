/*
 * Copyright 2024 Adobe. All rights reserved.
 * This file is licensed to you under the Apache License, Version 2.0 (the "License");
 * you may not use this file except in compliance with the License. You may obtain a copy
 * of the License at http://www.apache.org/licenses/LICENSE-2.0
 *
 * Unless required by applicable law or agreed to in writing, software distributed under
 * the License is distributed on an "AS IS" BASIS, WITHOUT WARRANTIES OR REPRESENTATIONS
 * OF ANY KIND, either express or implied. See the License for the specific language
 * governing permissions and limitations under the License.
 */
<<<<<<< HEAD
=======

>>>>>>> 9c1dcca1
import { hasPopover, hasTooltip } from '@specBuilder/marks/markUtils';
import {
	addHighlightedItemSignalEvents,
	addHighlightedSeriesSignalEvents,
	getGenericSignal,
} from '@specBuilder/signal/signalSpecBuilder';
import { Signal } from 'vega';
<<<<<<< HEAD

=======
>>>>>>> 9c1dcca1
import { TrendlineParentProps, getTrendlines } from './trendlineUtils';

export const setTrendlineSignals = (signals: Signal[], markProps: TrendlineParentProps): void => {
	const { name: markName } = markProps;
	const trendlines = getTrendlines(markProps);

	if (trendlines.some((trendline) => hasTooltip(trendline.children))) {
		addHighlightedItemSignalEvents(signals, `${markName}Trendline_voronoi`, 2);
		addHighlightedSeriesSignalEvents(signals, `${markName}Trendline_voronoi`, 2);
	}

	if (trendlines.some((trendline) => trendline.displayOnHover)) {
		addHighlightedSeriesSignalEvents(signals, `${markName}_voronoi`, 2);
		signals.push(getGenericSignal(`${markName}_selectedSeries`));
	}

	if (trendlines.some((trendline) => hasPopover(trendline.children))) {
		signals.push(getGenericSignal(`${markName}Trendline_selectedId`));
		signals.push(getGenericSignal(`${markName}Trendline_selectedSeries`));
	}
};<|MERGE_RESOLUTION|>--- conflicted
+++ resolved
@@ -9,10 +9,6 @@
  * OF ANY KIND, either express or implied. See the License for the specific language
  * governing permissions and limitations under the License.
  */
-<<<<<<< HEAD
-=======
-
->>>>>>> 9c1dcca1
 import { hasPopover, hasTooltip } from '@specBuilder/marks/markUtils';
 import {
 	addHighlightedItemSignalEvents,
@@ -20,10 +16,7 @@
 	getGenericSignal,
 } from '@specBuilder/signal/signalSpecBuilder';
 import { Signal } from 'vega';
-<<<<<<< HEAD
 
-=======
->>>>>>> 9c1dcca1
 import { TrendlineParentProps, getTrendlines } from './trendlineUtils';
 
 export const setTrendlineSignals = (signals: Signal[], markProps: TrendlineParentProps): void => {
