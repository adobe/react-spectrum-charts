--- conflicted
+++ resolved
@@ -28,11 +28,7 @@
 	const trendlines = getTrendlines(markProps);
 
 	//TODO: Add comments/documentation/tests
-<<<<<<< HEAD
-	if (animations !== false) {
-=======
 	if (animations) {
->>>>>>> aa7210dc
 		checkRSCTrendlineAnimationSignals(markName, signals, trendlines);
 	}
 	if (trendlines.some((trendline) => hasTooltip(trendline.children))) {
