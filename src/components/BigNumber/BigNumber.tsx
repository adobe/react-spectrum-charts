--- conflicted
+++ resolved
@@ -17,50 +17,14 @@
 import { RscChart } from 'RscChart';
 import { BigNumberChildElement, BigNumberProps, ChartData, IconElement, LineElement, Orientation } from 'types';
 import { getLocale } from 'utils/locale';
+import { v4 as uuid } from 'uuid';
 import { View as VegaView } from 'vega';
-import { v4 as uuid } from 'uuid';
-
-<<<<<<< HEAD
-import { Grid, View } from '@adobe/react-spectrum';
-=======
+
 import { Flex, Grid, View } from '@adobe/react-spectrum';
->>>>>>> fb16968e
 
 import './BigNumber.css';
 import { getFormattedString } from './bigNumberFormatUtils';
 
-<<<<<<< HEAD
-export function BigNumber({
-							  dataKey,
-							  label,
-							  numberFormat,
-							  numberType,
-							  children,
-							  orientation = 'vertical',
-							  rscChartProps = {
-								  data: [],
-								  chartId: useRef<string>(`rsc-${uuid()}`),
-								  chartView: useRef<VegaView>(),
-								  chartWidth: 600
-							  },
-							  method
-						  }: BigNumberProps) {
-	const { chartWidth, height, locale, data, ...rscChartRemain } = rscChartProps;
-
-	// based on Chart.tsx checks, data will always be defined and have a length greater than 0.
-	let bigNumberValue: number;
-	if (!method || method === 'last') {
-		bigNumberValue = data[data.length - 1][dataKey];
-	} else {
-		// this must be either 'sum' or 'avg'
-		bigNumberValue = data.reduce((sum, cur) => {
-			return sum + cur[dataKey];
-		}, 0);
-		if (method === 'avg') {
-			bigNumberValue = bigNumberValue / data.length;
-		}
-	}
-=======
 const BigNumber: FC<BigNumberProps> = ({
 	dataKey,
 	label,
@@ -86,86 +50,32 @@
 	const aspectRatio = 16 / 9;
 	// based on Chart.tsx checks, data will always be defined and have a length greater than 0.
 	const bigNumberValue = getBigNumberValue(method, data, dataKey);
->>>>>>> fb16968e
 
 	const numberLocale = getLocale(locale).number;
 	const type = numberType ?? 'linear';
 	const formattedValue = getFormattedString(bigNumberValue, numberLocale, numberFormat, type);
-<<<<<<< HEAD
-
-	const { lineElements, iconElements } = sanitizeBigNumberChildren(children);
-
-	let align, cWidth, cHeight;
-=======
 
 	const lineElements = sanitizeBigNumberChildren(children);
 
 	let cWidth: number, cHeight: number, generalJustify: 'center' | 'start', padding: number;
->>>>>>> fb16968e
 
 	if (orientation == 'vertical') {
-		cHeight = height ? height / 2 : undefined;
-		cWidth = chartWidth;
-		align = 'center';
+		padding = 0;
+		cHeight = height ? height / 2.25 : chartWidth / aspectRatio;
+		cWidth = height ? cHeight * aspectRatio : chartWidth;
+		generalJustify = 'center';
 	} else {
-		cHeight = height;
-		cWidth = chartWidth / 2;
-		align = 'start';
-	}
-
-<<<<<<< HEAD
-	const {areas, columns} = checkElements(iconElements, lineElements, orientation);
-
-	return (
-		<div tabIndex={0} className="BigNumber-container">
-			<Grid areas={areas} columns={columns} columnGap="size-100" justifyItems={align} alignItems={'center'}>
-				{lineElements.length > 0 && (
-					<View gridArea="sparkline">
-						<RscChart
-							chartWidth={cWidth}
-							height={cHeight}
-							data={data}
-							locale={locale}
-							{...rscChartRemain}
-						>
-							{lineElements.map((le) => cloneElement(le as LineElement, {
-								isSparkline: true,
-								isMethodLast: method === 'last'
-							}))}
-						</RscChart>
-					</View>
-				)}
-				<View gridArea="icon">{iconElements}</View>
-				<View gridArea="data" UNSAFE_className="BigNumber-data">
-					{formattedValue}
-				</View>
-				<View gridArea="label" UNSAFE_className="BigNumber-label">
-					{label}
-				</View>
-			</Grid>
-		</div>
-	);
-}
-
-function checkElements(iconElements, lineElements, orientation) {
-
-	if (iconElements.length > 0 && lineElements.length > 0 && orientation == 'vertical') {
-		return { areas: ['sparkline sparkline', 'data data', 'icon label'], columns: ['1fr', '4fr'] };
-	} else if (iconElements.length > 0 && lineElements.length > 0 && orientation == 'horizontal') {
-		return { areas: ['sparkline data data', 'sparkline icon label'], columns: ['3fr', '1fr', '2fr'] };
-	} else if (lineElements.length > 0 && orientation == 'vertical') {
-		return { areas: ['sparkline', 'data', 'label'], columns: ['1fr'] };
-	} else if (lineElements.length > 0 && orientation == 'horizontal') {
-		return { areas: ['sparkline data', 'sparkline label'], columns: ['1fr 1fr'] };
-	} else if (iconElements.length > 0 && orientation == 'vertical') {
-		return { areas: ['icon', 'data', 'label'], columns: ['1fr'] };
-	} else if (iconElements.length > 0 && orientation == 'horizontal') {
-		return { areas: ['icon data', 'icon label'], columns: ['1fr', '2fr']};
-	} else {
-		return { areas: ['data', 'label'], columns: ['1fr']};
-	}
-}
-=======
+		if (height && height < chartWidth / (1.75 * aspectRatio)) {
+			cHeight = height;
+			cWidth = height * aspectRatio;
+		} else {
+			cWidth = chartWidth / 1.75;
+			cHeight = cWidth / aspectRatio;
+		}
+		padding = 10;
+		generalJustify = 'start';
+	}
+
 	const { areas, columns, iconAlign, labelAlign, iconJustify, iconSize, displayCombo } = checkElements(
 		icon,
 		lineElements,
@@ -328,5 +238,4 @@
 	}
 }
 
-export { BigNumber };
->>>>>>> fb16968e
+export { BigNumber };