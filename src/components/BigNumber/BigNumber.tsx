/* eslint-disable react-hooks/rules-of-hooks */

/*
 * Copyright 2023 Adobe. All rights reserved.
 * This file is licensed to you under the Apache License, Version 2.0 (the "License");
 * you may not use this file except in compliance with the License. You may obtain a copy
 * of the License at http://www.apache.org/licenses/LICENSE-2.0
 *
 * Unless required by applicable law or agreed to in writing, software distributed under
 * the License is distributed on an "AS IS" BASIS, WITHOUT WARRANTIES OR REPRESENTATIONS
 * OF ANY KIND, either express or implied. See the License for the specific language
 * governing permissions and limitations under the License.
 */
import { cloneElement, useRef } from 'react';

import { sanitizeBigNumberChildren } from '@utils';
import { RscChart } from 'RscChart';
import { BigNumberProps, LineElement } from 'types';
import { getLocale } from 'utils/locale';
import { v4 as uuid } from 'uuid';
import { View as VegaView } from 'vega';

<<<<<<< HEAD
import { Flex, Grid, View } from '@adobe/react-spectrum';
import GraphBarVerticalStacked from '@spectrum-icons/workflow/GraphBarVerticalStacked';
=======
import { Grid, View } from '@adobe/react-spectrum';
>>>>>>> 9a972101

import './BigNumber.css';
import { getFormattedString } from './bigNumberFormatUtils';

export function BigNumber({
<<<<<<< HEAD
	dataKey,
	label,
	numberFormat,
	numberType,
	children,
	icon,
	orientation = 'vertical',
	rscChartProps = {
		data: [],
		chartId: useRef<string>(`rsc-${uuid()}`),
		chartView: useRef<VegaView>(),
		chartWidth: 600,
	},
}: BigNumberProps) {
	const { chartWidth, height, locale, data, ...rscChartRemain } = rscChartProps;
	const aspectRatio = 30 / 9;
	const bigNumberValue = data && data.length > 0 ? data[data.length - 1][dataKey] : undefined;
=======
							  dataKey,
							  label,
							  numberFormat,
							  numberType,
							  children,
							  orientation = 'vertical',
							  rscChartProps = {
								  data: [],
								  chartId: useRef<string>(`rsc-${uuid()}`),
								  chartView: useRef<VegaView>(),
								  chartWidth: 600
							  },
							  method
						  }: BigNumberProps) {
	const { chartWidth, height, locale, data, ...rscChartRemain } = rscChartProps;

	// based on Chart.tsx checks, data will always be defined and have a length greater than 0.
	let bigNumberValue: number;
	if (!method || method === 'last') {
		bigNumberValue = data[data.length - 1][dataKey];
	} else {
		// this must be either 'sum' or 'avg'
		bigNumberValue = data.reduce((sum, cur) => {
			return sum + cur[dataKey];
		}, 0);
		if (method === 'avg') {
			bigNumberValue = bigNumberValue / data.length;
		}
	}
>>>>>>> 9a972101

	const numberLocale = getLocale(locale).number;
	const type = numberType ?? 'linear';
	const formattedValue = getFormattedString(bigNumberValue, numberLocale, numberFormat, type);

	const lineElements = sanitizeBigNumberChildren(children);

<<<<<<< HEAD
	if (lineElements.length > 0 && !rscChartProps) {
		throw new Error('BigNumber must be nested in a Chart to properly display the sparkline.');
	}

	let areas,
		columns,
		generalJustify,
		iconAlign,
		iconJustify,
		iconSize,
		dataJustify,
		labelJustify,
		cWidth,
		cHeight,
		displayCombo;
	let labelAlign: 'start' | 'center' = 'start';
=======
	let align, cWidth, cHeight;
>>>>>>> 9a972101

	if (orientation == 'vertical') {
		cHeight = height ? height / 2.25 : chartWidth / aspectRatio;
		cWidth = height ? cHeight * aspectRatio : chartWidth;
		generalJustify = 'center';
	} else {
		if (height && height < chartWidth / (1.35 * aspectRatio)) {
			cHeight = height;
			cWidth = height * aspectRatio;
		} else {
			cWidth = chartWidth / 1.35;
			cHeight = cWidth / aspectRatio;
		}
		generalJustify = 'start';
	}

<<<<<<< HEAD
	const determineIconSize = (widthAvailable: number) => {
		if (widthAvailable <= 15) return 'XXS';
		else if (widthAvailable <= 25) return 'XS';
		else if (widthAvailable <= 35) return 'S';
		else if (widthAvailable <= 50) return 'M';
		else if (widthAvailable <= 64) return 'L';
		else if (widthAvailable <= 81) return 'XL';
		return 'XXL';
	};

	if (icon && lineElements.length > 0 && orientation == 'vertical') {
		labelAlign = 'center';
		iconJustify = 'end';
		areas = ['sparkline', 'data', 'combo'];
		displayCombo = true;
		iconSize = determineIconSize(height ? height / 3 : chartWidth / 2);
	} else if (icon && lineElements.length > 0 && orientation == 'horizontal') {
		iconJustify = 'end';
		iconAlign = 'start';
		areas = ['sparkline data', 'sparkline combo'];
		displayCombo = true;
		columns = ['1fr', '.75fr'];
		iconSize = determineIconSize(chartWidth / 4);
	} else if (lineElements.length > 0 && orientation == 'vertical') {
		areas = ['sparkline', 'data', 'label'];
	} else if (lineElements.length > 0 && orientation == 'horizontal') {
		areas = ['sparkline data', 'sparkline label'];
		columns = ['2fr 1fr'];
	} else if (icon && orientation == 'vertical') {
		areas = ['icon', 'data', 'label'];
		iconSize = determineIconSize(height ? height / 1.75 : chartWidth);
	} else if (icon && orientation == 'horizontal') {
		iconJustify = 'end';
		areas = ['icon data', 'icon label'];
		columns = ['1fr', '2fr'];
		iconSize = determineIconSize(chartWidth / 3.5);
	} else {
		areas = ['data', 'label'];
	}

	if (data === null) {
		return <ErrorState message="Unable to load. One or more values are null." />;
	} else if (data === undefined || formattedValue === undefined) {
		return (
			<ErrorState
				icon={<GraphBarVerticalStacked data-testid="vertical-graph" size="L" />}
				actionText="Please verify that data is defined"
				message="No data available."
			/>
		);
	} else {
		return (
			<div tabIndex={0} className="BigNumber-container">
				<Grid
					width={chartWidth}
					height={height}
					areas={areas}
					columns={columns}
					columnGap="size-50"
					justifyItems={generalJustify}
					alignItems={'center'}
				>
					{lineElements.length > 0 && (
						<View gridArea="sparkline">
							<RscChart
								chartWidth={cWidth}
								height={cHeight}
								data={data}
								locale={locale}
								{...rscChartRemain}
							>
								{cloneElement(lineElements[0] as LineElement, { isSparkline: true })}
							</RscChart>
						</View>
					)}
					{displayCombo && icon ? (
						<View
							gridArea="combo"
							justifySelf={labelJustify}
							alignSelf={labelAlign}
							UNSAFE_className="BigNumber-label"
						>
							<Flex gap="size-50">
								{cloneElement(icon, { size: iconSize })}
								{label}
							</Flex>
						</View>
					) : (
						<>
							{icon && (
								<View gridArea="icon" alignSelf={iconAlign} justifySelf={iconJustify}>
									{cloneElement(icon, { size: iconSize })}
								</View>
							)}
							<View
								gridArea="label"
								justifySelf={labelJustify}
								alignSelf={labelAlign}
								UNSAFE_className="BigNumber-label"
							>
								{label}
							</View>
						</>
					)}
					<View gridArea="data" justifySelf={dataJustify} UNSAFE_className="BigNumber-data">
						{formattedValue}
					</View>
				</Grid>
			</div>
		);
=======
	const {areas, columns} = checkElements(iconElements, lineElements, orientation);

	return (
		<div tabIndex={0} className="BigNumber-container">
			<Grid areas={areas} columns={columns} columnGap="size-100" justifyItems={align} alignItems={'center'}>
				{lineElements.length > 0 && (
					<View gridArea="sparkline">
						<RscChart
							chartWidth={cWidth}
							height={cHeight}
							data={data}
							locale={locale}
							{...rscChartRemain}
						>
							{lineElements.map((le) => cloneElement(le as LineElement, {
								isSparkline: true,
								isMethodLast: method === 'last'
							}))}
						</RscChart>
					</View>
				)}
				<View gridArea="icon">{iconElements}</View>
				<View gridArea="data" UNSAFE_className="BigNumber-data">
					{formattedValue}
				</View>
				<View gridArea="label" UNSAFE_className="BigNumber-label">
					{label}
				</View>
			</Grid>
		</div>
	);
}

function checkElements(iconElements, lineElements, orientation) {

	if (iconElements.length > 0 && lineElements.length > 0 && orientation == 'vertical') {
		return { areas: ['sparkline sparkline', 'data data', 'icon label'], columns: ['1fr', '4fr'] };
	} else if (iconElements.length > 0 && lineElements.length > 0 && orientation == 'horizontal') {
		return { areas: ['sparkline data data', 'sparkline icon label'], columns: ['3fr', '1fr', '2fr'] };
	} else if (lineElements.length > 0 && orientation == 'vertical') {
		return { areas: ['sparkline', 'data', 'label'], columns: ['1fr'] };
	} else if (lineElements.length > 0 && orientation == 'horizontal') {
		return { areas: ['sparkline data', 'sparkline label'], columns: ['1fr 1fr'] };
	} else if (iconElements.length > 0 && orientation == 'vertical') {
		return { areas: ['icon', 'data', 'label'], columns: ['1fr'] };
	} else if (iconElements.length > 0 && orientation == 'horizontal') {
		return { areas: ['icon data', 'icon label'], columns: ['1fr', '2fr']};
	} else {
		return { areas: ['data', 'label'], columns: ['1fr']};
>>>>>>> 9a972101
	}
}
<|MERGE_RESOLUTION|>--- conflicted
+++ resolved
@@ -20,18 +20,12 @@
 import { v4 as uuid } from 'uuid';
 import { View as VegaView } from 'vega';
 
-<<<<<<< HEAD
 import { Flex, Grid, View } from '@adobe/react-spectrum';
-import GraphBarVerticalStacked from '@spectrum-icons/workflow/GraphBarVerticalStacked';
-=======
-import { Grid, View } from '@adobe/react-spectrum';
->>>>>>> 9a972101
 
 import './BigNumber.css';
 import { getFormattedString } from './bigNumberFormatUtils';
 
 export function BigNumber({
-<<<<<<< HEAD
 	dataKey,
 	label,
 	numberFormat,
@@ -43,29 +37,12 @@
 		data: [],
 		chartId: useRef<string>(`rsc-${uuid()}`),
 		chartView: useRef<VegaView>(),
-		chartWidth: 600,
-	},
-}: BigNumberProps) {
-	const { chartWidth, height, locale, data, ...rscChartRemain } = rscChartProps;
-	const aspectRatio = 30 / 9;
-	const bigNumberValue = data && data.length > 0 ? data[data.length - 1][dataKey] : undefined;
-=======
-							  dataKey,
-							  label,
-							  numberFormat,
-							  numberType,
-							  children,
-							  orientation = 'vertical',
-							  rscChartProps = {
-								  data: [],
-								  chartId: useRef<string>(`rsc-${uuid()}`),
-								  chartView: useRef<VegaView>(),
-								  chartWidth: 600
+		chartWidth: 600
 							  },
 							  method
 						  }: BigNumberProps) {
 	const { chartWidth, height, locale, data, ...rscChartRemain } = rscChartProps;
-
+	const aspectRatio = 30 / 9;
 	// based on Chart.tsx checks, data will always be defined and have a length greater than 0.
 	let bigNumberValue: number;
 	if (!method || method === 'last') {
@@ -79,7 +56,6 @@
 			bigNumberValue = bigNumberValue / data.length;
 		}
 	}
->>>>>>> 9a972101
 
 	const numberLocale = getLocale(locale).number;
 	const type = numberType ?? 'linear';
@@ -87,26 +63,7 @@
 
 	const lineElements = sanitizeBigNumberChildren(children);
 
-<<<<<<< HEAD
-	if (lineElements.length > 0 && !rscChartProps) {
-		throw new Error('BigNumber must be nested in a Chart to properly display the sparkline.');
-	}
-
-	let areas,
-		columns,
-		generalJustify,
-		iconAlign,
-		iconJustify,
-		iconSize,
-		dataJustify,
-		labelJustify,
-		cWidth,
-		cHeight,
-		displayCombo;
-	let labelAlign: 'start' | 'center' = 'start';
-=======
-	let align, cWidth, cHeight;
->>>>>>> 9a972101
+	let cWidth, cHeight, generalJustify;
 
 	if (orientation == 'vertical') {
 		cHeight = height ? height / 2.25 : chartWidth / aspectRatio;
@@ -123,123 +80,11 @@
 		generalJustify = 'start';
 	}
 
-<<<<<<< HEAD
-	const determineIconSize = (widthAvailable: number) => {
-		if (widthAvailable <= 15) return 'XXS';
-		else if (widthAvailable <= 25) return 'XS';
-		else if (widthAvailable <= 35) return 'S';
-		else if (widthAvailable <= 50) return 'M';
-		else if (widthAvailable <= 64) return 'L';
-		else if (widthAvailable <= 81) return 'XL';
-		return 'XXL';
-	};
-
-	if (icon && lineElements.length > 0 && orientation == 'vertical') {
-		labelAlign = 'center';
-		iconJustify = 'end';
-		areas = ['sparkline', 'data', 'combo'];
-		displayCombo = true;
-		iconSize = determineIconSize(height ? height / 3 : chartWidth / 2);
-	} else if (icon && lineElements.length > 0 && orientation == 'horizontal') {
-		iconJustify = 'end';
-		iconAlign = 'start';
-		areas = ['sparkline data', 'sparkline combo'];
-		displayCombo = true;
-		columns = ['1fr', '.75fr'];
-		iconSize = determineIconSize(chartWidth / 4);
-	} else if (lineElements.length > 0 && orientation == 'vertical') {
-		areas = ['sparkline', 'data', 'label'];
-	} else if (lineElements.length > 0 && orientation == 'horizontal') {
-		areas = ['sparkline data', 'sparkline label'];
-		columns = ['2fr 1fr'];
-	} else if (icon && orientation == 'vertical') {
-		areas = ['icon', 'data', 'label'];
-		iconSize = determineIconSize(height ? height / 1.75 : chartWidth);
-	} else if (icon && orientation == 'horizontal') {
-		iconJustify = 'end';
-		areas = ['icon data', 'icon label'];
-		columns = ['1fr', '2fr'];
-		iconSize = determineIconSize(chartWidth / 3.5);
-	} else {
-		areas = ['data', 'label'];
-	}
-
-	if (data === null) {
-		return <ErrorState message="Unable to load. One or more values are null." />;
-	} else if (data === undefined || formattedValue === undefined) {
-		return (
-			<ErrorState
-				icon={<GraphBarVerticalStacked data-testid="vertical-graph" size="L" />}
-				actionText="Please verify that data is defined"
-				message="No data available."
-			/>
-		);
-	} else {
-		return (
-			<div tabIndex={0} className="BigNumber-container">
-				<Grid
-					width={chartWidth}
-					height={height}
-					areas={areas}
-					columns={columns}
-					columnGap="size-50"
-					justifyItems={generalJustify}
-					alignItems={'center'}
-				>
-					{lineElements.length > 0 && (
-						<View gridArea="sparkline">
-							<RscChart
-								chartWidth={cWidth}
-								height={cHeight}
-								data={data}
-								locale={locale}
-								{...rscChartRemain}
-							>
-								{cloneElement(lineElements[0] as LineElement, { isSparkline: true })}
-							</RscChart>
-						</View>
-					)}
-					{displayCombo && icon ? (
-						<View
-							gridArea="combo"
-							justifySelf={labelJustify}
-							alignSelf={labelAlign}
-							UNSAFE_className="BigNumber-label"
-						>
-							<Flex gap="size-50">
-								{cloneElement(icon, { size: iconSize })}
-								{label}
-							</Flex>
-						</View>
-					) : (
-						<>
-							{icon && (
-								<View gridArea="icon" alignSelf={iconAlign} justifySelf={iconJustify}>
-									{cloneElement(icon, { size: iconSize })}
-								</View>
-							)}
-							<View
-								gridArea="label"
-								justifySelf={labelJustify}
-								alignSelf={labelAlign}
-								UNSAFE_className="BigNumber-label"
-							>
-								{label}
-							</View>
-						</>
-					)}
-					<View gridArea="data" justifySelf={dataJustify} UNSAFE_className="BigNumber-data">
-						{formattedValue}
-					</View>
-				</Grid>
-			</div>
-		);
-=======
-	const {areas, columns} = checkElements(iconElements, lineElements, orientation);
+	const {areas, columns} = checkElements(icon, lineElements, orientation);
 
 	return (
 		<div tabIndex={0} className="BigNumber-container">
-			<Grid areas={areas} columns={columns} columnGap="size-100" justifyItems={align} alignItems={'center'}>
+			<Grid areas={areas} columns={columns} columnGap="size-100" justifyItems={generalJustify} alignItems={'center'}>
 				{lineElements.length > 0 && (
 					<View gridArea="sparkline">
 						<RscChart
@@ -256,7 +101,7 @@
 						</RscChart>
 					</View>
 				)}
-				<View gridArea="icon">{iconElements}</View>
+				<View gridArea="icon">{icon}</View>
 				<View gridArea="data" UNSAFE_className="BigNumber-data">
 					{formattedValue}
 				</View>
@@ -268,22 +113,21 @@
 	);
 }
 
-function checkElements(iconElements, lineElements, orientation) {
+function checkElements(icon, lineElements, orientation) {
 
-	if (iconElements.length > 0 && lineElements.length > 0 && orientation == 'vertical') {
+	if (icon > 0 && lineElements.length > 0 && orientation == 'vertical') {
 		return { areas: ['sparkline sparkline', 'data data', 'icon label'], columns: ['1fr', '4fr'] };
-	} else if (iconElements.length > 0 && lineElements.length > 0 && orientation == 'horizontal') {
+	} else if (icon > 0 && lineElements.length > 0 && orientation == 'horizontal') {
 		return { areas: ['sparkline data data', 'sparkline icon label'], columns: ['3fr', '1fr', '2fr'] };
 	} else if (lineElements.length > 0 && orientation == 'vertical') {
 		return { areas: ['sparkline', 'data', 'label'], columns: ['1fr'] };
 	} else if (lineElements.length > 0 && orientation == 'horizontal') {
 		return { areas: ['sparkline data', 'sparkline label'], columns: ['1fr 1fr'] };
-	} else if (iconElements.length > 0 && orientation == 'vertical') {
+	} else if (icon > 0 && orientation == 'vertical') {
 		return { areas: ['icon', 'data', 'label'], columns: ['1fr'] };
-	} else if (iconElements.length > 0 && orientation == 'horizontal') {
+	} else if (icon > 0 && orientation == 'horizontal') {
 		return { areas: ['icon data', 'icon label'], columns: ['1fr', '2fr']};
 	} else {
 		return { areas: ['data', 'label'], columns: ['1fr']};
->>>>>>> 9a972101
 	}
 }
