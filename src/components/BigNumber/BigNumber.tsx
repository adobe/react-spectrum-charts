/* eslint-disable react-hooks/rules-of-hooks */

/*
 * Copyright 2023 Adobe. All rights reserved.
 * This file is licensed to you under the Apache License, Version 2.0 (the "License");
 * you may not use this file except in compliance with the License. You may obtain a copy
 * of the License at http://www.apache.org/licenses/LICENSE-2.0
 *
 * Unless required by applicable law or agreed to in writing, software distributed under
 * the License is distributed on an "AS IS" BASIS, WITHOUT WARRANTIES OR REPRESENTATIONS
 * OF ANY KIND, either express or implied. See the License for the specific language
 * governing permissions and limitations under the License.
 */
import { cloneElement, useRef } from 'react';

import { sanitizeBigNumberChildren } from '@utils';
import { RscChart } from 'RscChart';
import { BigNumberProps, LineElement } from 'types';
import { getLocale } from 'utils/locale';
import { v4 as uuid } from 'uuid';
import { View as VegaView } from 'vega';

import { Flex, Grid, View } from '@adobe/react-spectrum';

import './BigNumber.css';
import { getFormattedString } from './bigNumberFormatUtils';

export function BigNumber({
	dataKey,
	label,
	numberFormat,
	numberType,
	children,
	icon,
	orientation = 'vertical',
	rscChartProps = {
		data: [],
		chartId: useRef<string>(`rsc-${uuid()}`),
		chartView: useRef<VegaView>(),
<<<<<<< HEAD
		chartWidth: 600
							  },
							  method
						  }: BigNumberProps) {
	const { chartWidth, height, locale, data, ...rscChartRemain } = rscChartProps;
	const aspectRatio = 30 / 9;
	// based on Chart.tsx checks, data will always be defined and have a length greater than 0.
	let bigNumberValue: number;
	if (!method || method === 'last') {
		bigNumberValue = data[data.length - 1][dataKey];
	} else {
		// this must be either 'sum' or 'avg'
		bigNumberValue = data.reduce((sum, cur) => {
			return sum + cur[dataKey];
		}, 0);
		if (method === 'avg') {
			bigNumberValue = bigNumberValue / data.length;
		}
	}
=======
		chartWidth: 200,
	},
}: BigNumberProps) {
	const { chartWidth, height, locale, data, ...rscChartRemain } = rscChartProps;
	const aspectRatio = 16 / 9;
	const bigNumberValue = data && data.length > 0 ? data[data.length - 1][dataKey] : undefined;
>>>>>>> 54e224e3

	const numberLocale = getLocale(locale).number;
	const type = numberType ?? 'linear';
	const formattedValue = getFormattedString(bigNumberValue, numberLocale, numberFormat, type);

	const lineElements = sanitizeBigNumberChildren(children);

<<<<<<< HEAD
	let cWidth, cHeight, generalJustify;
=======
	if (lineElements.length > 0 && !rscChartProps) {
		throw new Error('BigNumber must be nested in a Chart');
	}

	let areas,
		columns,
		generalJustify,
		iconAlign,
		iconJustify,
		iconSize,
		dataJustify,
		labelJustify,
		padding,
		cWidth,
		cHeight,
		displayCombo;
	let labelAlign: 'start' | 'center' = 'start';
>>>>>>> 54e224e3

	if (orientation == 'vertical') {
		padding = 0
		cHeight = height ? height / 2.25 : chartWidth / aspectRatio;
		cWidth = height ? cHeight * aspectRatio : chartWidth;
		generalJustify = 'center';
	} else {
		if (height && height < chartWidth / (1.75 * aspectRatio)) {
			cHeight = height;
			cWidth = height * aspectRatio;
		} else {
			cWidth = chartWidth / 1.75;
			cHeight = cWidth / aspectRatio;
		}
		padding = 10
		generalJustify = 'start';
	}

<<<<<<< HEAD
	const {areas, columns} = checkElements(icon, lineElements, orientation);

	return (
		<div tabIndex={0} className="BigNumber-container">
			<Grid areas={areas} columns={columns} columnGap="size-100" justifyItems={generalJustify} alignItems={'center'}>
				{lineElements.length > 0 && (
					<View gridArea="sparkline">
						<RscChart
							chartWidth={cWidth}
							height={cHeight}
							data={data}
							locale={locale}
							{...rscChartRemain}
						>
							{lineElements.map((le) => cloneElement(le as LineElement, {
								isSparkline: true,
								isMethodLast: method === 'last'
							}))}
						</RscChart>
					</View>
				)}
				<View gridArea="icon">{icon}</View>
				<View gridArea="data" UNSAFE_className="BigNumber-data">
					{formattedValue}
				</View>
				<View gridArea="label" UNSAFE_className="BigNumber-label">
					{label}
				</View>
			</Grid>
		</div>
	);
}

function checkElements(icon, lineElements, orientation) {
=======
	const determineIconSize = (widthAvailable: number) => {
		if (widthAvailable <= 21) return 'XS';
		else if (widthAvailable <= 35) return 'S';
		else if (widthAvailable <= 45) return 'M';
		else if (widthAvailable <= 60) return 'L';
		else if (widthAvailable <= 75) return 'XL';
		return 'XXL';
	};
>>>>>>> 54e224e3

	if (icon && lineElements.length > 0 && orientation == 'vertical') {
		return { areas: ['sparkline sparkline', 'data data', 'icon label'], columns: ['1fr', '4fr'] };
	} else if (icon && lineElements.length > 0 && orientation == 'horizontal') {
<<<<<<< HEAD
		return { areas: ['sparkline data data', 'sparkline icon label'], columns: ['3fr', '1fr', '2fr'] };
=======
		iconJustify = 'end';
		iconAlign = 'start';
		areas = ['sparkline data', 'sparkline combo'];
		displayCombo = true;
		columns = ['1fr', '1fr'];
		iconSize = determineIconSize(chartWidth / 6);
>>>>>>> 54e224e3
	} else if (lineElements.length > 0 && orientation == 'vertical') {
		return { areas: ['sparkline', 'data', 'label'], columns: ['1fr'] };
	} else if (lineElements.length > 0 && orientation == 'horizontal') {
<<<<<<< HEAD
		return { areas: ['sparkline data', 'sparkline label'], columns: ['1fr 1fr'] };
=======
		areas = ['sparkline data', 'sparkline label'];
		columns = ['1fr 1fr'];
>>>>>>> 54e224e3
	} else if (icon && orientation == 'vertical') {
		return { areas: ['icon', 'data', 'label'], columns: ['1fr'] };
	} else if (icon && orientation == 'horizontal') {
		return { areas: ['icon data', 'icon label'], columns: ['1fr', '2fr']};
	} else {
<<<<<<< HEAD
		return { areas: ['data', 'label'], columns: ['1fr']};
=======
		areas = ['data', 'label'];
	}

	if (data === null) {
		return <ErrorState message="Unable to load. One or more values are null." />;
	} else if (data === undefined || formattedValue === undefined) {
		return (
			<ErrorState
				icon={<GraphBarVerticalStacked data-testid="vertical-graph" size="L" />}
				actionText="Please verify that data is defined"
				message="No data available."
			/>
		);
	} else {
		return (
			<div tabIndex={0} className="BigNumber-container">
				<Grid
					width={chartWidth}
					height={height}
					areas={areas}
					columns={columns}
					columnGap="size-50"
					justifyItems={generalJustify}
					alignItems={'center'}
				>
					{lineElements.length > 0 && (
						<View gridArea="sparkline" justifySelf={"center"}>
							<RscChart
								chartWidth={cWidth}
								height={cHeight}
								data={data}
								locale={locale}
								{...rscChartRemain}
							>
								{cloneElement(lineElements[0] as LineElement, { isSparkline: true, padding })}
							</RscChart>
						</View>
					)}
					{displayCombo && icon ? (
						<View
							gridArea="combo"
							justifySelf={labelJustify}
							alignSelf={labelAlign}
							UNSAFE_className="BigNumber-label"
						>
							<Flex gap="size-50">
								{cloneElement(icon, { size: iconSize })}
								{label}
							</Flex>
						</View>
					) : (
						<>
							{icon && (
								<View gridArea="icon" alignSelf={iconAlign} justifySelf={iconJustify}>
									{cloneElement(icon, { size: iconSize })}
								</View>
							)}
							<View
								gridArea="label"
								justifySelf={labelJustify}
								alignSelf={labelAlign}
								UNSAFE_className="BigNumber-label"
							>
								{label}
							</View>
						</>
					)}
					<View gridArea="data" justifySelf={dataJustify} UNSAFE_className="BigNumber-data">
						{formattedValue}
					</View>
				</Grid>
			</div>
		);
>>>>>>> 54e224e3
	}
}
<|MERGE_RESOLUTION|>--- conflicted
+++ resolved
@@ -37,13 +37,12 @@
 		data: [],
 		chartId: useRef<string>(`rsc-${uuid()}`),
 		chartView: useRef<VegaView>(),
-<<<<<<< HEAD
-		chartWidth: 600
-							  },
-							  method
-						  }: BigNumberProps) {
+		chartWidth: 200,
+	},
+	method
+}: BigNumberProps) {
 	const { chartWidth, height, locale, data, ...rscChartRemain } = rscChartProps;
-	const aspectRatio = 30 / 9;
+	const aspectRatio = 16 / 9;
 	// based on Chart.tsx checks, data will always be defined and have a length greater than 0.
 	let bigNumberValue: number;
 	if (!method || method === 'last') {
@@ -57,14 +56,6 @@
 			bigNumberValue = bigNumberValue / data.length;
 		}
 	}
-=======
-		chartWidth: 200,
-	},
-}: BigNumberProps) {
-	const { chartWidth, height, locale, data, ...rscChartRemain } = rscChartProps;
-	const aspectRatio = 16 / 9;
-	const bigNumberValue = data && data.length > 0 ? data[data.length - 1][dataKey] : undefined;
->>>>>>> 54e224e3
 
 	const numberLocale = getLocale(locale).number;
 	const type = numberType ?? 'linear';
@@ -72,30 +63,10 @@
 
 	const lineElements = sanitizeBigNumberChildren(children);
 
-<<<<<<< HEAD
-	let cWidth, cHeight, generalJustify;
-=======
-	if (lineElements.length > 0 && !rscChartProps) {
-		throw new Error('BigNumber must be nested in a Chart');
-	}
-
-	let areas,
-		columns,
-		generalJustify,
-		iconAlign,
-		iconJustify,
-		iconSize,
-		dataJustify,
-		labelJustify,
-		padding,
-		cWidth,
-		cHeight,
-		displayCombo;
-	let labelAlign: 'start' | 'center' = 'start';
->>>>>>> 54e224e3
+	let cWidth, cHeight, generalJustify, padding;
 
 	if (orientation == 'vertical') {
-		padding = 0
+		padding = 0;
 		cHeight = height ? height / 2.25 : chartWidth / aspectRatio;
 		cWidth = height ? cHeight * aspectRatio : chartWidth;
 		generalJustify = 'center';
@@ -107,18 +78,24 @@
 			cWidth = chartWidth / 1.75;
 			cHeight = cWidth / aspectRatio;
 		}
-		padding = 10
+		padding = 10;
 		generalJustify = 'start';
 	}
 
-<<<<<<< HEAD
-	const {areas, columns} = checkElements(icon, lineElements, orientation);
-
+	const {areas, columns, iconAlign, labelAlign, iconJustify, iconSize, displayCombo } = checkElements(icon, lineElements, orientation, height, chartWidth);
 	return (
 		<div tabIndex={0} className="BigNumber-container">
-			<Grid areas={areas} columns={columns} columnGap="size-100" justifyItems={generalJustify} alignItems={'center'}>
+			<Grid
+				width={chartWidth}
+				height={height}
+				areas={areas}
+				columns={columns}
+				columnGap="size-50"
+				justifyItems={generalJustify}
+				alignItems={'center'}
+			>
 				{lineElements.length > 0 && (
-					<View gridArea="sparkline">
+					<View gridArea="sparkline" justifySelf={'center'}>
 						<RscChart
 							chartWidth={cWidth}
 							height={cHeight}
@@ -126,140 +103,107 @@
 							locale={locale}
 							{...rscChartRemain}
 						>
-							{lineElements.map((le) => cloneElement(le as LineElement, {
-								isSparkline: true,
-								isMethodLast: method === 'last'
-							}))}
+							{cloneElement(lineElements[0] as LineElement, { isSparkline: true, padding })}
 						</RscChart>
 					</View>
 				)}
-				<View gridArea="icon">{icon}</View>
+				{displayCombo && icon ? (
+					<View
+						gridArea="combo"
+						alignSelf={labelAlign}
+						UNSAFE_className="BigNumber-label"
+					>
+						<Flex gap="size-50">
+							{cloneElement(icon, { size: iconSize })}
+							{label}
+						</Flex>
+					</View>
+				) : (
+					<>
+						{icon && (
+							<View gridArea="icon" alignSelf={iconAlign} justifySelf={iconJustify}>
+								{cloneElement(icon, { size: iconSize })}
+							</View>
+						)}
+						<View
+							gridArea="label"
+							alignSelf={labelAlign}
+							UNSAFE_className="BigNumber-label"
+						>
+							{label}
+						</View>
+					</>
+				)}
 				<View gridArea="data" UNSAFE_className="BigNumber-data">
 					{formattedValue}
-				</View>
-				<View gridArea="label" UNSAFE_className="BigNumber-label">
-					{label}
 				</View>
 			</Grid>
 		</div>
 	);
 }
 
-function checkElements(icon, lineElements, orientation) {
-=======
-	const determineIconSize = (widthAvailable: number) => {
-		if (widthAvailable <= 21) return 'XS';
-		else if (widthAvailable <= 35) return 'S';
-		else if (widthAvailable <= 45) return 'M';
-		else if (widthAvailable <= 60) return 'L';
-		else if (widthAvailable <= 75) return 'XL';
-		return 'XXL';
-	};
->>>>>>> 54e224e3
-
+function checkElements(icon, lineElements, orientation, height, chartWidth) {
+	let labelAlign: 'start' | 'center' = 'start';
+	let iconAlign: 'start' | undefined;
+	let iconJustify: 'end' | undefined;
+	let iconSize;
 	if (icon && lineElements.length > 0 && orientation == 'vertical') {
-		return { areas: ['sparkline sparkline', 'data data', 'icon label'], columns: ['1fr', '4fr'] };
+		labelAlign = 'center';
+		iconJustify = 'end'
+		iconSize = determineIconSize(height ? height / 3 : chartWidth / 2);
+		return {
+					areas: ['sparkline sparkline', 'data data', 'icon label'],
+					columns: ['1fr', '4fr'],
+					displayCombo: true,
+					labelAlign,
+					iconJustify,
+					iconSize
+				};
 	} else if (icon && lineElements.length > 0 && orientation == 'horizontal') {
-<<<<<<< HEAD
-		return { areas: ['sparkline data data', 'sparkline icon label'], columns: ['3fr', '1fr', '2fr'] };
-=======
 		iconJustify = 'end';
 		iconAlign = 'start';
-		areas = ['sparkline data', 'sparkline combo'];
-		displayCombo = true;
-		columns = ['1fr', '1fr'];
 		iconSize = determineIconSize(chartWidth / 6);
->>>>>>> 54e224e3
+		return {
+			areas: ['sparkline data data', 'sparkline icon label'],
+			columns: ['3fr', '1fr', '2fr'],
+			iconJustify,
+			iconAlign,
+			displayCombo: true,
+			iconSize,
+			labelAlign
+		};
 	} else if (lineElements.length > 0 && orientation == 'vertical') {
-		return { areas: ['sparkline', 'data', 'label'], columns: ['1fr'] };
+		return { areas: ['sparkline', 'data', 'label'], columns: ['1fr'], labelAlign, iconSize };
 	} else if (lineElements.length > 0 && orientation == 'horizontal') {
-<<<<<<< HEAD
-		return { areas: ['sparkline data', 'sparkline label'], columns: ['1fr 1fr'] };
-=======
-		areas = ['sparkline data', 'sparkline label'];
-		columns = ['1fr 1fr'];
->>>>>>> 54e224e3
+		return { areas: ['sparkline data', 'sparkline label'], columns: ['1fr 1fr'], labelAlign, iconSize };
 	} else if (icon && orientation == 'vertical') {
-		return { areas: ['icon', 'data', 'label'], columns: ['1fr'] };
+		iconSize = determineIconSize(height ? height / 1.75 : chartWidth);
+		return {
+			areas: ['icon', 'data', 'label'],
+			columns: ['1fr'],
+			iconSize,
+			labelAlign
+		};
 	} else if (icon && orientation == 'horizontal') {
-		return { areas: ['icon data', 'icon label'], columns: ['1fr', '2fr']};
+		iconJustify = 'end';
+		iconSize = determineIconSize(chartWidth / 3.5)
+		return {
+			areas: ['icon data', 'icon label'],
+			columns: ['1fr', '2fr'],
+			iconSize,
+			iconJustify,
+			labelAlign
+		};
 	} else {
-<<<<<<< HEAD
-		return { areas: ['data', 'label'], columns: ['1fr']};
-=======
-		areas = ['data', 'label'];
-	}
-
-	if (data === null) {
-		return <ErrorState message="Unable to load. One or more values are null." />;
-	} else if (data === undefined || formattedValue === undefined) {
-		return (
-			<ErrorState
-				icon={<GraphBarVerticalStacked data-testid="vertical-graph" size="L" />}
-				actionText="Please verify that data is defined"
-				message="No data available."
-			/>
-		);
-	} else {
-		return (
-			<div tabIndex={0} className="BigNumber-container">
-				<Grid
-					width={chartWidth}
-					height={height}
-					areas={areas}
-					columns={columns}
-					columnGap="size-50"
-					justifyItems={generalJustify}
-					alignItems={'center'}
-				>
-					{lineElements.length > 0 && (
-						<View gridArea="sparkline" justifySelf={"center"}>
-							<RscChart
-								chartWidth={cWidth}
-								height={cHeight}
-								data={data}
-								locale={locale}
-								{...rscChartRemain}
-							>
-								{cloneElement(lineElements[0] as LineElement, { isSparkline: true, padding })}
-							</RscChart>
-						</View>
-					)}
-					{displayCombo && icon ? (
-						<View
-							gridArea="combo"
-							justifySelf={labelJustify}
-							alignSelf={labelAlign}
-							UNSAFE_className="BigNumber-label"
-						>
-							<Flex gap="size-50">
-								{cloneElement(icon, { size: iconSize })}
-								{label}
-							</Flex>
-						</View>
-					) : (
-						<>
-							{icon && (
-								<View gridArea="icon" alignSelf={iconAlign} justifySelf={iconJustify}>
-									{cloneElement(icon, { size: iconSize })}
-								</View>
-							)}
-							<View
-								gridArea="label"
-								justifySelf={labelJustify}
-								alignSelf={labelAlign}
-								UNSAFE_className="BigNumber-label"
-							>
-								{label}
-							</View>
-						</>
-					)}
-					<View gridArea="data" justifySelf={dataJustify} UNSAFE_className="BigNumber-data">
-						{formattedValue}
-					</View>
-				</Grid>
-			</div>
-		);
->>>>>>> 54e224e3
+		return { areas: ['data', 'label'], columns: ['1fr'], labelAlign, iconSize};
 	}
 }
+
+function determineIconSize (widthAvailable: number): string {
+	if (widthAvailable <= 21) return 'XS';
+	else if (widthAvailable <= 35) return 'S';
+	else if (widthAvailable <= 45) return 'M';
+	else if (widthAvailable <= 60) return 'L';
+	else if (widthAvailable <= 75) return 'XL';
+	return 'XXL';
+}
