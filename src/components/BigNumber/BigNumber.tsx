/*
 * Copyright 2023 Adobe. All rights reserved.
 * This file is licensed to you under the Apache License, Version 2.0 (the "License");
 * you may not use this file except in compliance with the License. You may obtain a copy
 * of the License at http://www.apache.org/licenses/LICENSE-2.0
 *
 * Unless required by applicable law or agreed to in writing, software distributed under
 * the License is distributed on an "AS IS" BASIS, WITHOUT WARRANTIES OR REPRESENTATIONS
 * OF ANY KIND, either express or implied. See the License for the specific language
 * governing permissions and limitations under the License.
 */
import React, { Children, PropsWithChildren } from 'react';

import { ErrorState } from '@components/ErrorState';
import { Line } from '@components/Line';
import { BigNumberProps } from 'types';
import { getLocale } from 'utils/locale';

import { Grid, View } from '@adobe/react-spectrum';
import GraphBarVerticalStacked from '@spectrum-icons/workflow/GraphBarVerticalStacked';

import './BigNumber.css';
import { getFormattedString } from './bigNumberFormatUtils';

export function BigNumber({
	orientation = 'vertical',
	data = [],
	label,
	numberFormat,
	children,
}: PropsWithChildren<BigNumberProps>) {
	const bigNumberValue = data != undefined && data.length > 0 ? data[data.length - 1]['value'] : undefined;

<<<<<<< HEAD
	const formattedValue = numberFormat?.format(bigNumberValue) ?? bigNumberValue;

	let lineElement, iconElement;
	Children.forEach(children, (child) => {
		if (child instanceof Line) {
			lineElement = child;
		} else {
			iconElement = child;
		}
	});
=======
	const bigNumberValue =
		props.data != undefined && props.data.length > 0 ? props.data[props.data.length - 1]['value'] : undefined;

	const numberLocale = getLocale(props.locale).number;
	const numberType = props.numberType ?? 'linear';
	const formattedValue =
		getFormattedString(bigNumberValue, numberLocale, props.numberFormat, numberType) ?? bigNumberValue;
>>>>>>> cd499898

	let areas, columns, align;

	if (iconElement && lineElement && orientation == 'vertical') {
		align = 'center';
		areas = ['sparkline sparkline', 'data data', 'icon label'];
		columns = ['1fr', '4fr'];
	} else if (iconElement && lineElement && orientation == 'horizontal') {
		align = 'left';
		areas = ['sparkline data data', 'sparkline icon label'];
		columns = ['3fr', '1fr', '2fr'];
	} else if (lineElement && orientation == 'vertical') {
		align = 'center';
		areas = ['sparkline', 'data', 'label'];
		columns = ['1fr'];
	} else if (lineElement && orientation == 'horizontal') {
		align = 'left';
		areas = ['sparkline data', 'sparkline label'];
		columns = ['1fr 1fr'];
	} else if (iconElement && orientation == 'vertical') {
		align = 'center';
		areas = ['icon', 'data', 'label'];
		columns = ['1fr'];
	} else if (iconElement && orientation == 'horizontal') {
		align = 'left';
		areas = ['icon data', 'icon label'];
		columns = ['1fr', '2fr'];
	} else if (orientation == 'vertical') {
		align = 'center';
		areas = ['data', 'label'];
		columns = ['1fr'];
	} else {
		align = 'left';
		areas = ['data', 'label'];
		columns = ['1fr'];
	}

	if (data === null) {
		return <ErrorState message="Unable to load. One or more values are null." />;
	} else if (data === undefined || formattedValue === undefined) {
		return (
			<ErrorState
				icon={<GraphBarVerticalStacked data-testid="vertical-graph" size="L" />}
				actionText="Please verify that data is defined"
				message="No data available."
			/>
		);
	} else {
		return (
			<div tabIndex={0} className="BigNumber-container">
				<Grid areas={areas} columns={columns} columnGap="size-100" justifyItems={align} alignItems={'center'}>
					<View gridArea="sparkline">{lineElement}</View>
					<View gridArea="icon">{iconElement}</View>
					<View gridArea="data" UNSAFE_className="BigNumber-data">
						{formattedValue}
					</View>
					<View gridArea="label" UNSAFE_className="BigNumber-label">
						{label}
					</View>
				</Grid>
			</div>
		);
	}
}<|MERGE_RESOLUTION|>--- conflicted
+++ resolved
@@ -26,13 +26,17 @@
 	orientation = 'vertical',
 	data = [],
 	label,
+	locale,
 	numberFormat,
+	numberType,
 	children,
 }: PropsWithChildren<BigNumberProps>) {
 	const bigNumberValue = data != undefined && data.length > 0 ? data[data.length - 1]['value'] : undefined;
 
-<<<<<<< HEAD
-	const formattedValue = numberFormat?.format(bigNumberValue) ?? bigNumberValue;
+	const numberLocale = getLocale(locale).number;
+	const type = numberType ?? 'linear';
+	const formattedValue = bigNumberValue ?
+		getFormattedString(bigNumberValue, numberLocale, numberFormat, type) : bigNumberValue;
 
 	let lineElement, iconElement;
 	Children.forEach(children, (child) => {
@@ -42,15 +46,6 @@
 			iconElement = child;
 		}
 	});
-=======
-	const bigNumberValue =
-		props.data != undefined && props.data.length > 0 ? props.data[props.data.length - 1]['value'] : undefined;
-
-	const numberLocale = getLocale(props.locale).number;
-	const numberType = props.numberType ?? 'linear';
-	const formattedValue =
-		getFormattedString(bigNumberValue, numberLocale, props.numberFormat, numberType) ?? bigNumberValue;
->>>>>>> cd499898
 
 	let areas, columns, align;
 
