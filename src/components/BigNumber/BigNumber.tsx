/* eslint-disable react-hooks/rules-of-hooks */

/*
 * Copyright 2023 Adobe. All rights reserved.
 * This file is licensed to you under the Apache License, Version 2.0 (the "License");
 * you may not use this file except in compliance with the License. You may obtain a copy
 * of the License at http://www.apache.org/licenses/LICENSE-2.0
 *
 * Unless required by applicable law or agreed to in writing, software distributed under
 * the License is distributed on an "AS IS" BASIS, WITHOUT WARRANTIES OR REPRESENTATIONS
 * OF ANY KIND, either express or implied. See the License for the specific language
 * governing permissions and limitations under the License.
 */
import { cloneElement, useRef } from 'react';

import { ErrorState } from '@components/ErrorState';
import { sanitizeBigNumberChildren } from '@utils';
import { RscChart } from 'RscChart';
import { BigNumberProps, LineElement } from 'types';
import { getLocale } from 'utils/locale';
import { View as VegaView } from 'vega';
import { v4 as uuid } from 'uuid';

import { Grid, View } from '@adobe/react-spectrum';
import GraphBarVerticalStacked from '@spectrum-icons/workflow/GraphBarVerticalStacked';

import './BigNumber.css';
import { getFormattedString } from './bigNumberFormatUtils';

export function BigNumber({
<<<<<<< HEAD
	orientation = 'vertical',
	data = [],
=======
>>>>>>> b011f1b2
	dataKey,
	label,
	numberFormat,
	numberType,
	children,
	orientation = 'vertical',
	rscChartProps = {
		data: [],
		chartId: useRef<string>(`rsc-${uuid()}`),
		chartView: useRef<VegaView>(),
		chartWidth: 600,
	},
}: BigNumberProps) {
<<<<<<< HEAD

	// TODO: generate display value based on method

	// TODO: replace 'x' with non-hardcoded value
	const bigNumberValue = data != undefined && data.length > 0 ? data[data.length - 1][dataKey] : undefined;

	console.warn('Big number value is', bigNumberValue);
=======
	const { chartWidth, height, locale, data, ...rscChartRemain } = rscChartProps;

	const bigNumberValue = data && data.length > 0 ? data[data.length - 1][dataKey] : undefined;
>>>>>>> b011f1b2

	const numberLocale = getLocale(locale).number;
	const type = numberType ?? 'linear';
	const formattedValue = bigNumberValue
		? getFormattedString(bigNumberValue, numberLocale, numberFormat, type)
		: bigNumberValue;

	const { lineElements, iconElements } = sanitizeBigNumberChildren(children);

	if (lineElements.length > 0 && !rscChartProps) {
		throw new Error('BigNumber must be nested in a Chart to properly display the sparkline.');
	}

	let areas, columns, align, cWidth, cHeight;

	if (orientation == 'vertical') {
		cHeight = height ? height / 2 : undefined;
		cWidth = chartWidth;
		align = 'center';
	} else {
		cHeight = height;
		cWidth = chartWidth / 2;
		align = 'start';
	}

	if (iconElements.length > 0 && lineElements.length > 0 && orientation == 'vertical') {
		areas = ['sparkline sparkline', 'data data', 'icon label'];
		columns = ['1fr', '4fr'];
	} else if (iconElements.length > 0 && lineElements.length > 0 && orientation == 'horizontal') {
		areas = ['sparkline data data', 'sparkline icon label'];
		columns = ['3fr', '1fr', '2fr'];
	} else if (lineElements.length > 0 && orientation == 'vertical') {
		areas = ['sparkline', 'data', 'label'];
		columns = ['1fr'];
	} else if (lineElements.length > 0 && orientation == 'horizontal') {
		areas = ['sparkline data', 'sparkline label'];
		columns = ['1fr 1fr'];
	} else if (iconElements.length > 0 && orientation == 'vertical') {
		areas = ['icon', 'data', 'label'];
		columns = ['1fr'];
	} else if (iconElements.length > 0 && orientation == 'horizontal') {
		areas = ['icon data', 'icon label'];
		columns = ['1fr', '2fr'];
	} else if (orientation == 'vertical') {
		areas = ['data', 'label'];
		columns = ['1fr'];
	} else {
		areas = ['data', 'label'];
		columns = ['1fr'];
	}

	if (data === null) {
		return <ErrorState message="Unable to load. One or more values are null." />;
	} else if (data === undefined || formattedValue === undefined) {
		return (
			<ErrorState
				icon={<GraphBarVerticalStacked data-testid="vertical-graph" size="L" />}
				actionText="Please verify that data is defined"
				message="No data available."
			/>
		);
	} else {
		return (
			<div tabIndex={0} className="BigNumber-container">
				<Grid areas={areas} columns={columns} columnGap="size-100" justifyItems={align} alignItems={'center'}>
					{lineElements.length > 0 && (
						<View gridArea="sparkline">
							<RscChart
								chartWidth={cWidth}
								height={cHeight}
								data={data}
								locale={locale}
								{...rscChartRemain}
							>
								{lineElements.map((le) => cloneElement(le as LineElement, { isSparkline: true }))}
							</RscChart>
						</View>
					)}
					<View gridArea="icon">{iconElements}</View>
					<View gridArea="data" UNSAFE_className="BigNumber-data">
						{formattedValue}
					</View>
					<View gridArea="label" UNSAFE_className="BigNumber-label">
						{label}
					</View>
				</Grid>
			</div>
		);
	}
}<|MERGE_RESOLUTION|>--- conflicted
+++ resolved
@@ -28,11 +28,6 @@
 import { getFormattedString } from './bigNumberFormatUtils';
 
 export function BigNumber({
-<<<<<<< HEAD
-	orientation = 'vertical',
-	data = [],
-=======
->>>>>>> b011f1b2
 	dataKey,
 	label,
 	numberFormat,
@@ -46,19 +41,9 @@
 		chartWidth: 600,
 	},
 }: BigNumberProps) {
-<<<<<<< HEAD
-
-	// TODO: generate display value based on method
-
-	// TODO: replace 'x' with non-hardcoded value
-	const bigNumberValue = data != undefined && data.length > 0 ? data[data.length - 1][dataKey] : undefined;
-
-	console.warn('Big number value is', bigNumberValue);
-=======
 	const { chartWidth, height, locale, data, ...rscChartRemain } = rscChartProps;
 
 	const bigNumberValue = data && data.length > 0 ? data[data.length - 1][dataKey] : undefined;
->>>>>>> b011f1b2
 
 	const numberLocale = getLocale(locale).number;
 	const type = numberType ?? 'linear';
