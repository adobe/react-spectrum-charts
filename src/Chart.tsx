/*
 * Copyright 2023 Adobe. All rights reserved.
 * This file is licensed to you under the Apache License, Version 2.0 (the "License");
 * you may not use this file except in compliance with the License. You may obtain a copy
 * of the License at http://www.apache.org/licenses/LICENSE-2.0
 *
 * Unless required by applicable law or agreed to in writing, software distributed under
 * the License is distributed on an "AS IS" BASIS, WITHOUT WARRANTIES OR REPRESENTATIONS
 * OF ANY KIND, either express or implied. See the License for the specific language
 * governing permissions and limitations under the License.
 */
import { FC, forwardRef, useEffect, useMemo, useRef, useState } from 'react';

import { EmptyState } from '@components/EmptyState';
import { LoadingState } from '@components/LoadingState';
import { DEFAULT_BACKGROUND_COLOR, DEFAULT_COLOR_SCHEME, DEFAULT_LINE_TYPES, DEFAULT_LOCALE } from '@constants';
import useChartHeight from '@hooks/useChartHeight';
import useChartImperativeHandle from '@hooks/useChartImperativeHandle';
import useChartWidth from '@hooks/useChartWidth';
import { useResizeObserver } from '@hooks/useResizeObserver';
import { BigNumber } from '@rsc';
import { getColorValue } from '@specBuilder/specUtils';
<<<<<<< HEAD
import { chartContainsBigNumber, toArray } from '@utils';
import { RscChart } from 'RscChart';
=======
>>>>>>> 37ffc8be
import { v4 as uuid } from 'uuid';
import { View } from 'vega';

import { Provider, defaultTheme } from '@adobe/react-spectrum';
import { Theme } from '@react-types/provider';

import './Chart.css';
<<<<<<< HEAD
import { BigNumberElement, ChartData, ChartHandle, ChartProps, RscChartProps } from './types';
=======
import { RscChart } from './RscChart';
import { ChartData, ChartHandle, ChartProps, LineType } from './types';
>>>>>>> 37ffc8be

interface PlaceholderContentProps {
	data: ChartData[];
	loading?: boolean;
	height?: number;
	emptyStateText: string;
}

export const Chart = forwardRef<ChartHandle, ChartProps>(
	(
		{
			backgroundColor = DEFAULT_BACKGROUND_COLOR,
			data,
			colors = 'categorical12',
			colorScheme = DEFAULT_COLOR_SCHEME,
			config,
			dataTestId,
			description,
			debug = false,
			emptyStateText = 'No data found',
			height = 300,
			hiddenSeries = [],
			highlightedSeries,
			lineTypes = DEFAULT_LINE_TYPES as LineType[],
			lineWidths = ['M'],
			loading,
			locale = DEFAULT_LOCALE,
			minHeight = 100,
			maxHeight = Infinity,
			minWidth = 100,
			maxWidth = Infinity,
			opacities,
			padding = 0,
			renderer = 'svg',
			symbolShapes,
			symbolSizes,
			theme = defaultTheme,
			title,
			width = 'auto',
			UNSAFE_vegaSpec,
			...props
		},
		forwardedRef
	) => {
		// uuid is used to make a unique id so there aren't duplicate ids if there is more than one Chart component in the document
		const chartId = useRef<string>(`rsc-${uuid()}`);
		// The view returned by vega. This is above RscChart so it can be used for downloading and copying to clipboard.
		const chartView = useRef<View>();
		const [containerWidth, setContainerWidth] = useState<number>(0);
		const [containerHeight, setContainerHeight] = useState<number>(0);

		useChartImperativeHandle(forwardedRef, { chartView, title });

		const containerRef = useResizeObserver<HTMLDivElement>((_target, entry) => {
			if (typeof width !== 'number') {
				setContainerWidth(entry.contentRect.width);
			}

			if (typeof height !== 'number') {
				setContainerHeight(entry.contentRect.height);
			}
		});
		const chartWidth = useChartWidth(containerWidth, maxWidth, minWidth, width); // calculates the width the vega chart should be
		const chartHeight = useChartHeight(containerHeight, maxHeight, minHeight, height); // calculates the height the vega chart should be

		const showPlaceholderContent = useMemo(() => Boolean(loading ?? !data.length), [loading, data]);

		const bigNumberChildren = chartContainsBigNumber(props.children);

		const bigNumberProps =
			bigNumberChildren.length > 0 ? (bigNumberChildren[0] as BigNumberElement).props : undefined;

		useEffect(() => {
			// if placeholder content is displayed, clear out the chartview so it can't be downloaded or copied to clipboard
			if (showPlaceholderContent) {
				chartView.current = undefined;
			}
		}, [showPlaceholderContent]);

		if (props.children && UNSAFE_vegaSpec) {
			throw new Error(
				'Chart cannot accept both children and `UNSAFE_vegaSpec` prop. Please choose one or the other.'
			);
		}

		// Chart requires children or a Vega spec to configure what is drawn. If there aren't any children or a Vega spec, throw an error and return a fragment.
		if (!props.children && !UNSAFE_vegaSpec) {
			throw new Error(
				'No children in the <Chart/> component. Chart is a collection components and requires children to draw correctly.'
			);
		}

		if (bigNumberProps && toArray(props.children).length != bigNumberChildren.length) {
			console.warn(
				'If passing BigNumber to Chart only the BigNumber will be displayed. All other elements will be ignored'
			);
		}

		const rscChartProps: RscChartProps = {
			chartView: chartView,
			chartId: chartId,
			data: data,
			backgroundColor: backgroundColor,
			colors: colors,
			colorScheme: colorScheme,
			config: config,
			description: description,
			debug: debug,
			height: height,
			hiddenSeries: hiddenSeries,
			highlightedSeries: highlightedSeries,
			lineTypes: lineTypes,
			lineWidths: lineWidths,
			locale: locale,
			opacities: opacities,
			padding: padding,
			renderer: renderer,
			symbolShapes: symbolShapes,
			symbolSizes: symbolSizes,
			title: title,
			chartWidth: chartWidth,
			UNSAFE_vegaSpec: UNSAFE_vegaSpec,
		};

		const chartContent = bigNumberProps ? (
			<BigNumber {...bigNumberProps} rscChartProps={rscChartProps} />
		) : (
			<RscChart {...rscChartProps}>{props.children}</RscChart>
		);

		return (
			<Provider
				colorScheme={colorScheme}
				theme={isValidTheme(theme) ? theme : defaultTheme}
				UNSAFE_style={{ backgroundColor: 'transparent' }}
				height="100%"
			>
<<<<<<< HEAD
				<div
					ref={containerRef}
					id={chartId.current}
					data-testid={dataTestId}
					className="rsc-container"
					style={{ backgroundColor: getColorValue(backgroundColor, colorScheme) }}
				>
					{showPlaceholderContent ? (
						<PlaceholderContent
							loading={loading}
							data={data}
							height={height}
							emptyStateText={emptyStateText}
						/>
					) : (
						chartContent
					)}
=======
				<div ref={containerRef} id={chartId.current} data-testid={dataTestId} className="rsc-container">
					<div style={{ backgroundColor: getColorValue(backgroundColor, colorScheme) }}>
						{showPlaceholderContent ? (
							<PlaceholderContent
								loading={loading}
								data={data}
								height={chartHeight}
								emptyStateText={emptyStateText}
							/>
						) : (
							<RscChart
								chartView={chartView}
								chartId={chartId}
								data={data}
								backgroundColor={backgroundColor}
								colors={colors}
								colorScheme={colorScheme}
								config={config}
								description={description}
								debug={debug}
								hiddenSeries={hiddenSeries}
								highlightedSeries={highlightedSeries}
								lineTypes={lineTypes}
								lineWidths={lineWidths}
								locale={locale}
								opacities={opacities}
								padding={padding}
								renderer={renderer}
								symbolShapes={symbolShapes}
								symbolSizes={symbolSizes}
								title={title}
								chartHeight={chartHeight}
								chartWidth={chartWidth}
								UNSAFE_vegaSpec={UNSAFE_vegaSpec}
							>
								{props.children}
							</RscChart>
						)}
					</div>
>>>>>>> 37ffc8be
				</div>
			</Provider>
		);
	}
);
Chart.displayName = 'Chart';

const PlaceholderContent: FC<PlaceholderContentProps> = ({ data, emptyStateText, loading, ...layoutProps }) => {
	if (loading) {
		//show a spinner while data is loading
		return <LoadingState {...layoutProps} />;
	} else if (!data.length) {
		//if it is no longer loading but there is not data, show the empty state
		return <EmptyState {...layoutProps} text={emptyStateText} />;
	}
	return <></>;
};

const isValidTheme = (theme: unknown): theme is Theme => {
	return typeof theme === 'object' && theme !== null && 'light' in theme && 'dark' in theme;
};<|MERGE_RESOLUTION|>--- conflicted
+++ resolved
@@ -20,11 +20,8 @@
 import { useResizeObserver } from '@hooks/useResizeObserver';
 import { BigNumber } from '@rsc';
 import { getColorValue } from '@specBuilder/specUtils';
-<<<<<<< HEAD
 import { chartContainsBigNumber, toArray } from '@utils';
-import { RscChart } from 'RscChart';
-=======
->>>>>>> 37ffc8be
+
 import { v4 as uuid } from 'uuid';
 import { View } from 'vega';
 
@@ -32,12 +29,9 @@
 import { Theme } from '@react-types/provider';
 
 import './Chart.css';
-<<<<<<< HEAD
-import { BigNumberElement, ChartData, ChartHandle, ChartProps, RscChartProps } from './types';
-=======
+
 import { RscChart } from './RscChart';
-import { ChartData, ChartHandle, ChartProps, LineType } from './types';
->>>>>>> 37ffc8be
+import { BigNumberElement, ChartData, ChartHandle, ChartProps, LineType, RscChartProps } from './types';
 
 interface PlaceholderContentProps {
 	data: ChartData[];
@@ -146,7 +140,6 @@
 			config: config,
 			description: description,
 			debug: debug,
-			height: height,
 			hiddenSeries: hiddenSeries,
 			highlightedSeries: highlightedSeries,
 			lineTypes: lineTypes,
@@ -159,6 +152,7 @@
 			symbolSizes: symbolSizes,
 			title: title,
 			chartWidth: chartWidth,
+      chartHeight: chartHeight,
 			UNSAFE_vegaSpec: UNSAFE_vegaSpec,
 		};
 
@@ -175,7 +169,6 @@
 				UNSAFE_style={{ backgroundColor: 'transparent' }}
 				height="100%"
 			>
-<<<<<<< HEAD
 				<div
 					ref={containerRef}
 					id={chartId.current}
@@ -193,47 +186,6 @@
 					) : (
 						chartContent
 					)}
-=======
-				<div ref={containerRef} id={chartId.current} data-testid={dataTestId} className="rsc-container">
-					<div style={{ backgroundColor: getColorValue(backgroundColor, colorScheme) }}>
-						{showPlaceholderContent ? (
-							<PlaceholderContent
-								loading={loading}
-								data={data}
-								height={chartHeight}
-								emptyStateText={emptyStateText}
-							/>
-						) : (
-							<RscChart
-								chartView={chartView}
-								chartId={chartId}
-								data={data}
-								backgroundColor={backgroundColor}
-								colors={colors}
-								colorScheme={colorScheme}
-								config={config}
-								description={description}
-								debug={debug}
-								hiddenSeries={hiddenSeries}
-								highlightedSeries={highlightedSeries}
-								lineTypes={lineTypes}
-								lineWidths={lineWidths}
-								locale={locale}
-								opacities={opacities}
-								padding={padding}
-								renderer={renderer}
-								symbolShapes={symbolShapes}
-								symbolSizes={symbolSizes}
-								title={title}
-								chartHeight={chartHeight}
-								chartWidth={chartWidth}
-								UNSAFE_vegaSpec={UNSAFE_vegaSpec}
-							>
-								{props.children}
-							</RscChart>
-						)}
-					</div>
->>>>>>> 37ffc8be
 				</div>
 			</Provider>
 		);
