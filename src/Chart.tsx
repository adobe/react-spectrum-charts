--- conflicted
+++ resolved
@@ -9,11 +9,7 @@
  * OF ANY KIND, either express or implied. See the License for the specific language
  * governing permissions and limitations under the License.
  */
-<<<<<<< HEAD
-import { Children, FC, forwardRef, isValidElement, useEffect, useMemo, useRef, useState } from 'react';
-=======
 import { FC, cloneElement, forwardRef, useEffect, useMemo, useRef, useState } from 'react';
->>>>>>> b011f1b2
 
 import { EmptyState } from '@components/EmptyState';
 import { LoadingState } from '@components/LoadingState';
@@ -105,25 +101,6 @@
 			);
 		}
 
-<<<<<<< HEAD
-		// if one of Chart's children is a BigNumber, the rest must also be BigNumbers.
-		let children = props.children;
-		if (props.children) {
-			const childrenArr = Children.toArray(props.children);
-			if (childrenArr.some((child) => (isValidElement(child) && child.type === BigNumber))) {
-				if (!childrenArr.every((child) => (isValidElement(child) && child.type === BigNumber))) {
-					throw new Error(
-						'If passing BigNumber to Chart, all of Chart\'s children must be BigNumber components.'
-					);
-				} else {
-					// in the case that all are BigNumbers, only display the first one.
-					children = props.children[0];
-				}
-			}
-		}
-
-=======
->>>>>>> b011f1b2
 		// Chart requires children or a Vega spec to configure what is drawn. If there aren't any children or a Vega spec, throw an error and return a fragment.
 		if (!props.children && !UNSAFE_vegaSpec) {
 			throw new Error(
@@ -190,37 +167,7 @@
 							})}
 						</>
 					) : (
-<<<<<<< HEAD
-						<RscChart
-							chartView={chartView}
-							chartId={chartId}
-							data={data}
-							backgroundColor={backgroundColor}
-							colors={colors}
-							colorScheme={colorScheme}
-							config={config}
-							description={description}
-							debug={debug}
-							height={height}
-							hiddenSeries={hiddenSeries}
-							highlightedSeries={highlightedSeries}
-							lineTypes={lineTypes}
-							lineWidths={lineWidths}
-							locale={locale}
-							opacities={opacities}
-							padding={padding}
-							renderer={renderer}
-							symbolShapes={symbolShapes}
-							symbolSizes={symbolSizes}
-							title={title}
-							chartWidth={chartWidth}
-							UNSAFE_vegaSpec={UNSAFE_vegaSpec}
-						>
-							{children}
-						</RscChart>
-=======
-						<RscChart {...rscChartProps}>{props.children}</RscChart>
->>>>>>> b011f1b2
+						<RscChart {...rscChartProps}>{children}</RscChart>
 					)}
 				</div>
 			</Provider>
