--- conflicted
+++ resolved
@@ -17,11 +17,8 @@
 export * from './components/Bar';
 export * from './components/ChartPopover';
 export * from './components/ChartTooltip';
-<<<<<<< HEAD
 export * from './components/Donut';
-=======
 export * from './components/EmptyState';
->>>>>>> e1ae08b4
 export * from './components/Legend';
 export * from './components/Line';
 export * from './components/MetricRange';
