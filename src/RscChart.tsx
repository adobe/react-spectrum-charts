/*
 * Copyright 2023 Adobe. All rights reserved.
 * This file is licensed to you under the Apache License, Version 2.0 (the "License");
 * you may not use this file except in compliance with the License. You may obtain a copy
 * of the License at http://www.apache.org/licenses/LICENSE-2.0
 *
 * Unless required by applicable law or agreed to in writing, software distributed under
 * the License is distributed on an "AS IS" BASIS, WITHOUT WARRANTIES OR REPRESENTATIONS
 * OF ANY KIND, either express or implied. See the License for the specific language
 * governing permissions and limitations under the License.
 */
import { FC, MutableRefObject, forwardRef, useEffect, useMemo, useRef, useState } from 'react';

import {
	DEFAULT_BACKGROUND_COLOR,
	DEFAULT_COLOR_SCHEME,
	DEFAULT_LINE_TYPES,
	DEFAULT_LOCALE,
	LEGEND_TOOLTIP_DELAY,
	MARK_ID,
	SELECTED_ITEM,
	SELECTED_SERIES,
	SERIES_ID,
} from '@constants';
import useChartImperativeHandle from '@hooks/useChartImperativeHandle';
import useLegend from '@hooks/useLegend';
import usePopoverAnchorStyle from '@hooks/usePopoverAnchorStyle';
import usePopovers, { PopoverDetail } from '@hooks/usePopovers';
import useSpec from '@hooks/useSpec';
import useSpecProps from '@hooks/useSpecProps';
import useTooltips from '@hooks/useTooltips';
import { getColorValue } from '@specBuilder/specUtils';
import { getChartConfig } from '@themes/spectrumTheme';
import {
	debugLog,
	getOnMarkClickCallback,
	getOnMouseInputCallback,
	sanitizeRscChartChildren,
	setSelectedSignals,
} from '@utils';
import { VegaChart } from 'VegaChart';
import { renderToStaticMarkup } from 'react-dom/server';
import { Item } from 'vega';
import { Handler, Options as TooltipOptions } from 'vega-tooltip';

import { ActionButton, Dialog, DialogTrigger, View as SpectrumView } from '@adobe/react-spectrum';

import './Chart.css';
import { ChartHandle, Datum, LegendDescription, MarkBounds, RscChartProps } from './types';

interface ChartDialogProps {
	datum: Datum | null;
	itemName?: string;
	targetElement: MutableRefObject<HTMLElement | null>;
	setPopoverState: (isOpen: boolean) => void;
	popovers: PopoverDetail[];
}

interface LegendTooltipProps {
	value: { index: number };
	descriptions: LegendDescription[];
	domain: string[];
}

export const RscChart = forwardRef<ChartHandle, RscChartProps>(
	(
		{
			chartView,
			backgroundColor = DEFAULT_BACKGROUND_COLOR,
			data,
			previousData,
			animations,
			colors = 'categorical12',
			colorScheme = DEFAULT_COLOR_SCHEME,
			config,
			description,
			debug = false,
			height = 300,
			hiddenSeries = [],
			highlightedSeries,
			lineTypes = DEFAULT_LINE_TYPES,
			lineWidths = ['M'],
			locale = DEFAULT_LOCALE,
			opacities,
			padding = 0,
			renderer = 'svg',
			symbolShapes,
			symbolSizes,
			title,
			chartWidth,
			UNSAFE_vegaSpec,
			chartId,
			...props
		},
		forwardedRef
	) => {
		// uuid is used to make a unique id so there aren't duplicate ids if there is more than one Chart component in the document

		// state variable for storing if chart should reanimate from zero / animate across data sets
		const [animateFromZero, setAnimateFromZero] = useState(true);
		const selectedData = useRef<Datum | null>(null); // data that is currently selected, get's set on click if a popover exists
		const selectedDataName = useRef<string>();
		const selectedDataBounds = useRef<MarkBounds>();
		const popoverAnchorRef = useRef<HTMLDivElement>(null);

		const [popoverIsOpen, setPopoverIsOpen] = useState<boolean>(false); // tracks the open/close state of the popover

		const sanitizedChildren = sanitizeRscChartChildren(props.children);

		// when data changes, make sure that we are animating from zero (especially in the case where a popover was just
		// opened and closed)
		useEffect(() => {
			setAnimateFromZero(true);
		}, [data]);

		const spec = useSpec({
			backgroundColor,
			children: sanitizedChildren,
			colors,
			data,
			previousData,
			animations,
<<<<<<< HEAD
=======
			animateFromZero,
>>>>>>> fc12bef2
			description,
			hiddenSeries,
			highlightedSeries,
			symbolShapes,
			symbolSizes,
			lineTypes,
			lineWidths,
			opacities,
			colorScheme,
			title,
			UNSAFE_vegaSpec,
		});

		const { controlledHoverSignal } = useSpecProps(spec);
		const chartConfig = useMemo(() => getChartConfig(config, colorScheme), [config, colorScheme]);

		useEffect(() => {
			const tooltipElement = document.getElementById('vg-tooltip-element');
			if (!tooltipElement) return;
			// Hide tooltips on all charts when a popover is open
			tooltipElement.hidden = popoverIsOpen;


			if (popoverIsOpen) {
				setAnimateFromZero(false);
			} else {
				// if the popover is closed, reset the selected data
				selectedData.current = null;
			}
		}, [popoverIsOpen]);

		useChartImperativeHandle(forwardedRef, { chartView, title });

		const {
			hiddenSeriesState,
			setHiddenSeries,
			descriptions: legendDescriptions,
			isToggleable: legendIsToggleable,
			onClick: onLegendClick,
			onMouseOut: onLegendMouseOut,
			onMouseOver: onLegendMouseOver,
		} = useLegend(sanitizedChildren); // gets props from the legend if it exists

		const tooltips = useTooltips(sanitizedChildren);
		const popovers = usePopovers(sanitizedChildren);

		// gets the correct css style to display the anchor in the correct position
		const targetStyle = usePopoverAnchorStyle(
			popoverIsOpen,
			chartView.current,
			selectedDataBounds.current,
			padding
		);

		const tooltipConfig: TooltipOptions = { theme: colorScheme };

		if (tooltips.length || legendDescriptions) {
			tooltipConfig.formatTooltip = (value) => {
				debugLog(debug, { title: 'Tooltip datum', contents: value });
				if (value.rscComponentName?.startsWith('legend') && legendDescriptions && 'index' in value) {
					debugLog(debug, {
						title: 'Legend descriptions',
						contents: legendDescriptions,
					});
					return renderToStaticMarkup(
						<LegendTooltip
							value={value}
							descriptions={legendDescriptions}
							// TODO: support multiple legends
							domain={chartView.current?.scale('legend0Entries').domain()}
						/>
					);
				}
				// get the correct tooltip to render based on the hovered item
				const tooltip = tooltips.find((t) => t.name === value.rscComponentName)?.callback;
				if (tooltip && !('index' in value)) {
					if (controlledHoverSignal) {
						chartView.current?.signal(controlledHoverSignal.name, value?.[MARK_ID] ?? null);
					}
					return renderToStaticMarkup(
						<div className="rsc-tooltip" data-testid="rsc-tooltip">
							{tooltip(value)}
						</div>
					);
				}
				return '';
			};
		}

		const signals = useMemo(() => {
			const signals: Record<string, unknown> = {
				backgroundColor: getColorValue('gray-50', colorScheme),
			};

			if (legendIsToggleable) {
				signals.hiddenSeries = hiddenSeriesState;
			}
			signals[SELECTED_ITEM] = selectedData?.[MARK_ID] ?? null;
			signals[SELECTED_SERIES] = selectedData?.[SERIES_ID] ?? null;

			return signals;
		}, [colorScheme, hiddenSeriesState, legendIsToggleable]);

		const newSpec = JSON.stringify(spec);

		const chart = useMemo(() => {
			return (
				<VegaChart
					spec={JSON.parse(newSpec)}
					config={chartConfig}
					data={data}
<<<<<<< HEAD
					previousData={previousData ? previousData : []}
=======
					previousData={previousData ?? []}
>>>>>>> fc12bef2
					debug={debug}
					renderer={renderer}
					width={chartWidth}
					height={height}
					locale={locale}
					padding={padding}
					signals={signals}
					tooltip={tooltipConfig} // legend show/hide relies on this
					onNewView={(view) => {
						chartView.current = view;
						// Add a delay before displaying legend tooltips on hover.
						let tooltipTimeout: NodeJS.Timeout | undefined;
						view.tooltip((_, event, item, value) => {
							const tooltipHandler = new Handler(tooltipConfig);
							// Cancel delayed tooltips if the mouse moves before the delay is resolved.
							if (tooltipTimeout) {
								clearTimeout(tooltipTimeout);
								tooltipTimeout = undefined;
							}
							if (event && event.type === 'pointermove' && itemIsLegendItem(item) && 'tooltip' in item) {
								tooltipTimeout = setTimeout(() => {
									tooltipHandler.call(this, event, item, value);
									tooltipTimeout = undefined;
								}, LEGEND_TOOLTIP_DELAY);
							} else {
								tooltipHandler.call(this, event, item, value);
							}
						});
						if (popovers.length || legendIsToggleable || onLegendClick) {
							if (legendIsToggleable) {
								view.signal('hiddenSeries', hiddenSeriesState);
							}
							setSelectedSignals({
								selectedData: selectedData.current,
								view,
							});
							view.addEventListener(
								'click',
								getOnMarkClickCallback(
									chartView,
									hiddenSeriesState,
									chartId,
									selectedData,
									selectedDataBounds,
									selectedDataName,
									setHiddenSeries,
									legendIsToggleable,
									onLegendClick
								)
							);
						}
						view.addEventListener('mouseover', getOnMouseInputCallback(onLegendMouseOver));
						view.addEventListener('mouseout', getOnMouseInputCallback(onLegendMouseOut));
						// this will trigger the autosize calculation making sure that everything is correct size
					}}
				/>
			);
		}, 	[newSpec, chartConfig, data, previousData, debug, renderer, chartWidth, height, locale,
			padding, signals, tooltipConfig, chartView, popovers.length, legendIsToggleable, onLegendClick,
			onLegendMouseOver, onLegendMouseOut, hiddenSeriesState, chartId, setHiddenSeries, colorScheme]);

		return (
			<>
				<div
					id={`${chartId.current}-popover-anchor`}
					data-testid="rsc-popover-anchor"
					ref={popoverAnchorRef}
					style={targetStyle}
				/>
				{chart}
				<ChartDialog
					datum={selectedData.current}
					targetElement={popoverAnchorRef}
					setPopoverState={setPopoverIsOpen}
					popovers={popovers}
					itemName={selectedDataName.current}
				/>
			</>
		);
	}
);
RscChart.displayName = 'RscChart';

const ChartDialog = ({ datum, itemName, targetElement, setPopoverState, popovers }: ChartDialogProps) => {
	if (!popovers.length) {
		return <></>;
	}
	const popoverDetail = popovers.find((p) => p.name === itemName);
	const popover = popoverDetail?.callback;
	const width = popoverDetail?.width;
	return (
		<DialogTrigger
			type="popover"
			mobileType="tray"
			targetRef={targetElement}
			onOpenChange={setPopoverState}
			placement="top"
			hideArrow
		>
			<ActionButton UNSAFE_style={{ display: 'none' }}>launch chart popover</ActionButton>
			{(close) => (
				<Dialog data-testid="rsc-popover" UNSAFE_className="rsc-popover" minWidth="size-1000" width={width}>
					<SpectrumView gridColumn="1/-1" gridRow="1/-1" margin={12}>
						{popover && datum && popover(datum, close)}
					</SpectrumView>
				</Dialog>
			)}
		</DialogTrigger>
	);
};

const LegendTooltip: FC<LegendTooltipProps> = ({ value, descriptions, domain }) => {
	const series = domain[value.index];
	const description = descriptions.find((d) => d.seriesName === series);
	if (!description) {
		return <></>;
	}
	return (
		<div className="rsc-tooltip legend-tooltip" data-testid="rsc-tooltip">
			<div className="series">{description.title ?? series}</div>
			<p className="series-description">{description.description}</p>
		</div>
	);
};

const itemIsLegendItem = (item: Item<unknown>): boolean => {
	return 'name' in item.mark && typeof item.mark.name === 'string' && item.mark.name.includes('legend');
};<|MERGE_RESOLUTION|>--- conflicted
+++ resolved
@@ -120,10 +120,7 @@
 			data,
 			previousData,
 			animations,
-<<<<<<< HEAD
-=======
 			animateFromZero,
->>>>>>> fc12bef2
 			description,
 			hiddenSeries,
 			highlightedSeries,
@@ -235,11 +232,7 @@
 					spec={JSON.parse(newSpec)}
 					config={chartConfig}
 					data={data}
-<<<<<<< HEAD
-					previousData={previousData ? previousData : []}
-=======
 					previousData={previousData ?? []}
->>>>>>> fc12bef2
 					debug={debug}
 					renderer={renderer}
 					width={chartWidth}
