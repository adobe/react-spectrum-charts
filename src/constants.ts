--- conflicted
+++ resolved
@@ -46,18 +46,14 @@
 export const TRENDLINE_VALUE = 'rscTrendlineValue';
 export const STACK_ID = 'rscStackId';
 
-<<<<<<< HEAD
 // scale names
 export const COLOR_SCALE = 'color';
 export const LINE_TYPE_SCALE = 'lineType';
+export const LINEAR_COLOR_SCALE = 'linearColor';
 export const LINE_WIDTH_SCALE = 'lineWidth';
 export const OPACITY_SCALE = 'opacity';
 export const SYMBOL_SHAPE_SCALE = 'symbolShape';
 export const SYMBOL_SIZE_SCALE = 'symbolSize';
-=======
-// scaleNames
-export const LINEAR_COLOR_SCALE = 'linearColor';
->>>>>>> a934fb43
 
 // encode rules
 export const DEFAULT_OPACITY_RULE = { value: 1 };
