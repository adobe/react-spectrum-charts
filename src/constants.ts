/*
 * Copyright 2023 Adobe. All rights reserved.
 * This file is licensed to you under the Apache License, Version 2.0 (the "License");
 * you may not use this file except in compliance with the License. You may obtain a copy
 * of the License at http://www.apache.org/licenses/LICENSE-2.0
 *
 * Unless required by applicable law or agreed to in writing, software distributed under
 * the License is distributed on an "AS IS" BASIS, WITHOUT WARRANTIES OR REPRESENTATIONS
 * OF ANY KIND, either express or implied. See the License for the specific language
 * governing permissions and limitations under the License.
 */
import { LineType } from 'types';

// prop defaults
export const ANNOTATION_FONT_SIZE = 12;
export const ANNOTATION_FONT_WEIGHT = 'bold';
export const DEFAULT_CATEGORICAL_DIMENSION = 'category';
export const DEFAULT_COLOR = 'series';
export const DEFAULT_CONTINUOUS_DIMENSION = 'datetime';
export const DEFAULT_GRANULARITY = 'day';
export const DEFAULT_LABEL_ALIGN = 'center';
export const DEFAULT_LABEL_FONT_WEIGHT = 'normal';
export const DEFAULT_LINE_TYPES: LineType[] = ['solid', 'dashed', 'dotted', 'dotDash', 'longDash', 'twoDash'];
export const DEFAULT_METRIC = 'value';
export const DEFAULT_SECONDARY_COLOR = 'subSeries';
export const DEFAULT_SYMBOL_SIZE = 100;
export const DEFAULT_SYMBOL_STROKE_WIDTH = 2;
export const DEFAULT_COLOR_SCHEME = 'light';
export const DEFAULT_AXIS_ANNOTATION_COLOR = 'gray-600';
export const DEFAULT_AXIS_ANNOTATION_OFFSET = 80;
export const TITLE_FONT_WEIGHT = 'bold';

// vega data table name
export const TABLE = 'table';
export const FILTERED_TABLE = 'filteredTable';

// vega data field names
export const SERIES_ID = 'rscSeriesId';
export const MARK_ID = 'rscMarkId';
export const TRENDLINE_VALUE = 'rscTrendlineValue';
export const STACK_ID = 'rscStackId';

// corner radius
export const CORNER_RADIUS = 6;

// padding constants
export const DISCRETE_PADDING = 0.5;
export const PADDING_RATIO = 0.4;
export const LINEAR_PADDING = 32;
export const TRELLIS_PADDING = 0.2;

// ratio that each opacity is divded by when hovering or highlighting from legend
export const HIGHLIGHT_CONTRAST_RATIO = 5;

<<<<<<< HEAD
// legend tooltips
export const LEGEND_TOOLTIP_DELAY = 350;
=======
// signal names
export const BACKGROUND_COLOR = 'backgroundColor';
>>>>>>> 62bac45e
<|MERGE_RESOLUTION|>--- conflicted
+++ resolved
@@ -52,10 +52,8 @@
 // ratio that each opacity is divded by when hovering or highlighting from legend
 export const HIGHLIGHT_CONTRAST_RATIO = 5;
 
-<<<<<<< HEAD
 // legend tooltips
 export const LEGEND_TOOLTIP_DELAY = 350;
-=======
+
 // signal names
-export const BACKGROUND_COLOR = 'backgroundColor';
->>>>>>> 62bac45e
+export const BACKGROUND_COLOR = 'backgroundColor';