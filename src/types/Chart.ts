--- conflicted
+++ resolved
@@ -13,13 +13,8 @@
 
 import { MARK_ID, SERIES_ID, TRENDLINE_VALUE } from '@constants';
 import { Config, Data, FontWeight, Padding, Spec, SymbolShape } from 'vega';
-<<<<<<< HEAD
-import { Icon } from '@adobe/react-spectrum'
-
-=======
->>>>>>> f40167fc
-
-import { Icon } from '@adobe/react-spectrum';
+import {Icon} from '@adobe/react-spectrum'
+
 import { Theme } from '@react-types/provider';
 
 import { Colors, SpectrumColor } from './SpectrumVizColors';
@@ -167,18 +162,12 @@
 export type BigNumberOrientation = 'vertical' | 'horizontal';
 
 export interface BigNumberProps {
-<<<<<<< HEAD
 	orientation: BigNumberOrientation;
 	icon?: ReactElement;
 	iconLabel?: string;
 	value: number | undefined | null;
-=======
-	icon?: Icon;
->>>>>>> f40167fc
 	label: string;
 	numberFormat?: Intl.NumberFormat;
-	orientation: BigNumberOrientation;
-	value: number;
 }
 
 export type Granularity = 'minute' | 'hour' | 'day' | 'week' | 'month' | 'quarter';
