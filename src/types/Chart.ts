/*
 * Copyright 2023 Adobe. All rights reserved.
 * This file is licensed to you under the Apache License, Version 2.0 (the "License");
 * you may not use this file except in compliance with the License. You may obtain a copy
 * of the License at http://www.apache.org/licenses/LICENSE-2.0
 *
 * Unless required by applicable law or agreed to in writing, software distributed under
 * the License is distributed on an "AS IS" BASIS, WITHOUT WARRANTIES OR REPRESENTATIONS
 * OF ANY KIND, either express or implied. See the License for the specific language
 * governing permissions and limitations under the License.
 */
import { JSXElementConstructor, MutableRefObject, ReactElement, ReactFragment, ReactNode } from 'react';

import { MARK_ID, SERIES_ID, TRENDLINE_VALUE } from '@constants';
import { Config, Data, FontWeight, Locale, NumberLocale, Padding, Spec, SymbolShape, TimeLocale, View } from 'vega';

import { Theme } from '@react-types/provider';

import { Colors, SpectrumColor } from './SpectrumVizColors';
import { LocaleCode, NumberLocaleCode, TimeLocaleCode } from './locales';

export type AnnotationElement = ReactElement<AnnotationProps, JSXElementConstructor<AnnotationProps>>;
export type AreaElement = ReactElement<AreaProps, JSXElementConstructor<AreaProps>>;
export type AxisElement = ReactElement<AxisProps, JSXElementConstructor<AxisProps>>;
export type AxisAnnotationElement = ReactElement<AxisAnnotationProps, JSXElementConstructor<AxisAnnotationProps>>;
export type BarElement = ReactElement<BarProps, JSXElementConstructor<BarProps>>;
export type ChartElement = ReactElement<ChartProps, JSXElementConstructor<ChartProps>>;
export type ChartPopoverElement = ReactElement<ChartPopoverProps, JSXElementConstructor<ChartPopoverProps>>;
export type ChartTooltipElement = ReactElement<ChartTooltipProps, JSXElementConstructor<ChartTooltipProps>>;
export type DonutElement = ReactElement<DonutProps, JSXElementConstructor<DonutProps>>;
export type LegendElement = ReactElement<LegendProps, JSXElementConstructor<LegendProps>>;
export type LineElement = ReactElement<LineProps, JSXElementConstructor<LineProps>>;
export type MetricRangeElement = ReactElement<MetricRangeProps, JSXElementConstructor<MetricRangeProps>>;
export type ReferenceLineElement = ReactElement<ReferenceLineProps, JSXElementConstructor<ReferenceLineProps>>;
export type ScatterElement = ReactElement<ScatterProps, JSXElementConstructor<ScatterProps>>;
export type TitleElement = ReactElement<TitleProps, JSXElementConstructor<TitleProps>>;
export type TrendlineAnnotationElement = ReactElement<
	TrendlineAnnotationProps,
	JSXElementConstructor<TrendlineAnnotationProps>
>;
export type TrendlineElement = ReactElement<TrendlineProps, JSXElementConstructor<TrendlineProps>>;

export type SimpleData = { [key: string]: unknown };
export type ChartData = SimpleData | Data;

export interface SpecProps {
	/** Background color of the chart. */
	backgroundColor?: string;
	// children is optional because it is a pain to make this required with how children get defined in stories
	// we have a check at the beginning of Chart to make sure this isn't undefined
	// if it is undefined, we log an error and render a fragment
	children?: Children<RscElement>;
	/** Color scale. Defaults to the `categorical16' color scale. */
	colors?: ChartColors;
	/** react-spectrum color scheme. @see https://react-spectrum.adobe.com/react-spectrum/Provider.html#props */
	colorScheme?: ColorScheme;
	/** Chart description. Sets the aria-label attribute for the chart container. @see https://vega.github.io/vega/docs/specification/ */
	description?: string;
	/** Symbol shape scale. */
	symbolShapes?: SymbolShapes;
	/** Symbol size scale. Values define the min and max size in that order. */
	symbolSizes?: [SymbolSize, SymbolSize];
	/** Line type scale. */
	lineTypes?: LineTypes;
	/** Line width scale. */
	lineWidths?: LineWidth[];
	/** Opacity scale*/
	opacities?: Opacities;
	/** Chart title. If the `Title` component is provided as a child, the component will override this prop. */
	title?: string;
	/** Vega spec to be used instead of generating one using the component API. */
	UNSAFE_vegaSpec?: Spec;
	/** Series names to hide from the chart (controlled). */
	hiddenSeries?: string[];
	/** Series name to highlight on the chart (controlled). */
	highlightedSeries?: string;
}

export interface SanitizedSpecProps extends SpecProps {
	/** Children with all non-RSC components removed */
	children: ChartChildElement[];
	previousData?: ChartData[];
	data?: ChartData[];
	animations?: boolean;
}

export type Orientation = 'vertical' | 'horizontal';
export type ChartColors = Colors | Colors[];
export type LineTypes = LineType[] | LineType[][];
export type Opacities = number[] | number[][];
export type SymbolShapes = ChartSymbolShape[] | ChartSymbolShape[][];
export type ChartSymbolShape = 'rounded-square' | SymbolShape;
export type NumberFormat = 'currency' | 'shortCurrency' | 'shortNumber' | 'standardNumber';

export interface SharedChartProps extends SpecProps {
	/** Vega config that can be used to tweak the style of the chart. @see https://vega.github.io/vega/docs/config/ */
	config?: Config;
	/** Chart data array. */
	data: ChartData[];
	/** Enables debug mode which will console log things like the generated vega spec and the datums for tooltips. */
	previousData?: ChartData[];
	animations?: boolean;
	debug?: boolean;
	/** Chart height */
	height?: number;
	/** Number and time locales to use */
	locale?: Locale | LocaleCode | { number?: NumberLocaleCode | NumberLocale; time?: TimeLocaleCode | TimeLocale };
	/** Chart padding */
	padding?: Padding;
	/** Method to use for rendering the chart. 'canvas' is ideal for large data sets. */
	renderer?: 'svg' | 'canvas';
}

export interface RscChartProps extends SharedChartProps {
	chartId: MutableRefObject<string>;
	chartView: MutableRefObject<View | undefined>;
	chartWidth: number;
	popoverIsOpen?: boolean;
}

export interface ChartProps extends SharedChartProps {
	/** Test id */
	dataTestId?: string;
	/** Optional text to display when the data set is empty and loading is complete. */
	emptyStateText?: string;
	/** Loading state. If true, a spinner will render in place of the chart. */
	loading?: boolean;
	/** Maximum chart width */
	maxWidth?: number;
	/** Minimum chart width. */
	minWidth?: number;
	/** react-spectrum theme. This sets the react-spectrum theming on tooltips and popovers. */
	theme?: Theme;
	/** Chart width */
	width?: Width;
}

export interface BaseProps {
	/** Sets the name of the component. */
	name?: string;
}

export type Width = number | string | 'auto';

export interface ChartHandle {
	copy: () => Promise<string>;
	download: (customFileName?: string) => Promise<string>;
	getBase64Png: () => Promise<string>;
	getSvg: () => Promise<string>;
}

export interface AreaProps extends MarkProps {
	/** Data field that the metric is trended against (x-axis for horizontal orientation) */
	dimension?: string;
	/** Optional field used to set the stack order of the area (higher order = stacked on top/right) */
	order?: string;
	/** Optional field used to set the area opacity */
	opacity?: number;
	/** Sets the horizontal padding, this is a ratio from 0 to 1 for categorical scales (point) and a pixel value for continuous scales (time, linear) */
	padding?: number;
	/** Sets the type of scale that should be used for the trend */
	scaleType?: ScaleType;

	// define area using start/end
	/** Data field for the start of the area */
	metricStart?: string;
	/** Data field for the end of the area */
	metricEnd?: string;
}

export interface DonutProps extends MarkProps {
	/** Text label for the metric total */
	metricLabel?: string;
	/** The datum property for segments of the data */
	segment?: string;
	/** Start angle of the donut in radians (0 is top dead center, and default) */
	startAngle?: number;
	/** Ratio of the donut inner radius / donut outer radius. 0 is a pie chart. 0.85 is the default. */
	holeRatio?: number;
	/** Determines if it should display direct labels. If true, must also supply 'segment' prop. Default is false */
	hasDirectLabels?: boolean;
	/** Determines if the center metric should be displayed as a percent. if true, data should only be two data points, which sum to 1
	 * Also, if true, will display the first datapoint as a percent */
	isBoolean?: boolean;
}

export interface AxisProps extends BaseProps {
	/** Sets the where the axis is placed on the chart */
	position: Position;
	/** Adds a baseline rule for this axis */
	baseline?: boolean;
	/**
	 * Adds an offset to the baseline.
	 * If basline is false then this prop is ignored.
	 * If baseline is drawn relative to a categorical axis, this prop is ignored
	 */
	baselineOffset?: number;
	/** Child components that add supplemental content to the axis */
	children?: Children<AxisChildElement>;
	/** Sets the granularity of the primary axis labels for time axis. If this axis is not for a time axis, this prop is ignored. */
	granularity?: Granularity;
	/** Displays gridlines at each tick location */
	grid?: boolean;
	/** Hides the axis labels. If labels have been explicitly added using the `labels` prop, these will still be visible */
	hideDefaultLabels?: boolean;
	/** Sets the alignment of axis labels */
	labelAlign?: LabelAlign;
	/** Sets the font weight of axis labels */
	labelFontWeight?: FontWeight;
	/** Sets the format of the axis labels */
	labelFormat?: LabelFormat;
	/** Sets the orientation of the label. Defaults to horizontal. */
	labelOrientation?: Orientation;
	/** Explicityly sets the axis labels (controlled). Providing a Label object allows for more control over the label display. */
	labels?: (Label | string | number)[];
	/** d3 number format specifier. Only valid if labelFormat is linear or undefined.
	 *
	 * see {@link https://d3js.org/d3-format#locale_format}
	 */
	numberFormat?: NumberFormat | string;
	/** The minimum and maximum values for the axis, for example: `[-10, 10]`.
	 *
	 * Note: This prop is only supported for axes with `linear` or `time` scale types.
	 */
	range?: [number, number];
	/** Adds sublabels below the axis lables */
	subLabels?: SubLabel[];
	/** Displays ticks at each label location */
	ticks?: boolean;
	/**
	 * The minimum desired step between axis ticks, in terms of scale domain values.
	 * For example, a value of 1 indicates that ticks should not be less than 1 unit apart.
	 * https://vega.github.io/vega/docs/axes/
	 *
	 * Note: This prop is only supported for linear axes.
	 */
	tickMinStep?: number;
	/** Sets the axis title */
	title?: string;
	/** If the text is wider than the bandwidth that is labels, it will be truncated so that it stays within that bandwidth. */
	truncateLabels?: boolean;
}

export type Granularity = 'minute' | 'hour' | 'day' | 'week' | 'month' | 'quarter';
/**
 * `center` will set the align to `center` for horizontal axes and the baseline to `middle` for vertical axes.
 *
 * `start` will set the align to `left` for horizontal axes and the baseline to `top` for vertical axes.
 *
 * `end` will set the align to `right` for horizontal axes and the baseline to `bottom` for vertical axes.
 */
export type LabelAlign = 'center' | 'start' | 'end';
export type LabelFormat = 'duration' | 'linear' | 'percentage' | 'time';
export type Label = {
	/** The axis value that this label is anchored to */
	value: string | number;
	/** Sets the display value of the label, if undefined, the value will be the label */
	label?: string;
	/** Alignment of the label, defaults to center */
	align?: LabelAlign;
	/** Font weight of the label, defaults to normal */
	fontWeight?: FontWeight;
};
export type SubLabel = {
	/** The axis value that this sublabel is anchored to */
	value: string | number;
	/** The display value of the sublabel */
	subLabel: string;
	/** Alignment of the label, defaults to center */
	align?: LabelAlign;
	/** Font weight of the label, defaults to normal */
	fontWeight?: FontWeight;
};

export interface MarkProps extends BaseProps {
	children?: Children<MarkChildElement>;
	/** Key in the data that is used as the color facet */
	color?: string;
	/** Key in the data that is used as the metric */
	metric?: string;
}

export type StaticValue<T> = { value: T };

export type FacetType = 'color' | 'linearColor' | 'lineType' | 'lineWidth' | 'opacity' | 'symbolShape' | 'symbolSize';

export type SecondaryFacetType =
	| 'secondaryColor'
	| 'secondaryLineType'
	| 'secondaryLineWidth'
	| 'secondaryOpacity'
	| 'secondarySymbolShape'
	| 'secondarySymbolSize';

export type FacetRef<T> = string | StaticValue<T>;

export type ColorFacet = FacetRef<string | SpectrumColor>;
export type LineTypeFacet = FacetRef<LineType>;
export type LineWidthFacet = FacetRef<LineWidth>;
export type OpacityFacet = FacetRef<number>;
export type SymbolShapeFacet = FacetRef<ChartSymbolShape>;

export type DualFacet = [string, string]; // two keys used for a secondary facet on Bar charts

export interface AnnotationProps extends MarkProps {
	textKey?: string;
	style?: AnnotationStyleProps;
}

export interface AnnotationStyleProps extends MarkProps {
	width?: number;
}

export interface BarProps extends Omit<MarkProps, 'color'> {
	/** Bar color or key in the data that is used as the color facet */
	color?: ColorFacet | DualFacet;
	/** Data field used for the bar categories (x-axis for a vertical bar) */
	dimension?: string;
	/** Sets the inner padding between bars in a group */
	groupedPadding?: number;
	/** Line type or key in the data that is used as the line type facet */
	lineType?: LineTypeFacet | DualFacet;
	/** Border width of the bar */
	lineWidth?: LineWidth;
	/** Optional field used to set the stack order of the bar (higher order = higher on bar) */
	order?: string;
	/** The direction of the bars. Defaults to "vertical". */
	orientation?: Orientation;
	/** Opacity or key in the data that is used as the opacity facet */
	opacity?: OpacityFacet | DualFacet;
	/** Sets inner padding (https://vega.github.io/vega/docs/scales/#band) */
	paddingRatio?: number;
	/** Sets the chart area padding, this is a ratio between 0 and 1 (https://vega.github.io/vega/docs/scales/#band) */
	paddingOuter?: number;
	/** The data field used for the trellis categories */
	trellis?: string;
	/** Orientation of the trellis. Only applicable if `trellis` is also defined. Defaults to "horizontal". */
	trellisOrientation?: Orientation;
	/** Padding between trellis groups; ratio between 0 and 1 (https://vega.github.io/vega/docs/scales/#band). Only applicable if `trellis` is also defined. Defaults to 0.2. */
	trellisPadding?: number;
	/** Bar type. */
	type?: BarType;
}

export type BarType = 'dodged' | 'stacked';

export interface LineProps extends Omit<MarkProps, 'color'> {
	/** Line color or key in the data that is used as the color facet */
	color?: ColorFacet;
	/** Data field that the value is trended against (x-axis) */
	dimension?: string;
	/** Line type or key in the data that is used as the line type facet */
	lineType?: LineTypeFacet;
	/** Opacity or key in the data that is used as the opacity facet */
	opacity?: OpacityFacet;
	/** Sets the chart area padding, this is a ratio from 0 to 1 for categorical scales (point) and a pixel value for continuous scales (time, linear) */
	padding?: number;
	/** Sets the type of scale that should be used for the trend */
	scaleType?: ScaleType;
	/** Key in the data that if it exists and the value resolves to true for each data object, a point will be drawn for that data point on the line. */
	staticPoint?: string;
}

export interface ScatterProps extends Omit<MarkProps, 'color'> {
	/**
	 * point fill and stroke color
	 * uses a key in the data that will map to the color scale or a static color value
	 */
	color?: ColorFacet;
	/**
	 * type of color scale that should be used for the points
	 * use ordinal if the key used for `color` maps to string values ('UT', 'CA', 'NY', etc.)
	 * use linear if the key used for `color` maps to numeric values (0, 1, 2, etc.)
	 */
	colorScaleType?: 'linear' | 'ordinal';
	/** data key for the x-axis */
	dimension?: string;
	/** scale type of the x-axis
	 * see https://vega.github.io/vega/docs/scales/#types for more information
	 */
	dimensionScaleType?: ScaleType;
	/**
	 * line type of the point border
	 * uses a key in the data that will map to the line type scale or a static line type value
	 */
	lineType?: LineTypeFacet;
	/**
	 * line width of the point border
	 * uses a key in the data that will map to the line width scale or a static line width value
	 */
	lineWidth?: LineWidthFacet;
	/**
	 * point fill and stroke opacity
	 * uses a key in the data that will map to the opacity scale or a opacity value
	 */
	opacity?: OpacityFacet;
	/**
	 * point size
	 * uses a key in the data that will map to the size scale (linear) or a static size value
	 */
	size?: SymbolSizeFacet;
}

export type TitlePosition = 'start' | 'middle' | 'end';
export type TitleOrient = 'top' | 'bottom' | 'left' | 'right';

export interface TitleProps extends MarkProps {
	/** The title text */
	text: string;
	/** The title position */
	position?: TitlePosition;
	/** The title font weight */
	fontWeight?: FontWeight;
	/** The location of the title relative to the chart */
	orient?: TitleOrient;
}

/**
 * Stroke dasharray for the line.
 *
 * solid: null,
 * dashed: 7 4,
 * dotted: 2 3,
 * dotDash: 2 3 7 4,
 * shortDash: 3 4,
 * longDash: 11 4,
 * twoDash: 5 2 11 2
 *
 * @see https://developer.mozilla.org/en-US/docs/Web/SVG/Attribute/stroke-dasharray
 */
export type LineType = 'solid' | 'dashed' | 'dotted' | 'dotDash' | 'shortDash' | 'longDash' | 'twoDash' | number[];

/**
 * Width of line in pixels
 *
 * XS: 1px,
 * S: 1.5px,
 * M: 2px,
 * L: 3px,
 * XL: 4px
 * */
export type LineWidth = 'XS' | 'S' | 'M' | 'L' | 'XL' | number;

/**
 * Width of the symbol in pixels
 *
 * XS: 6px,
 * S: 8px,
 * M: 10px,
 * L: 12px,
 * XL: 16px
 * */
export type SymbolSize = 'XS' | 'S' | 'M' | 'L' | 'XL' | number;

export type SymbolSizeFacet = FacetRef<SymbolSize>;

export type ScaleType = 'linear' | 'point' | 'time';
export type LegendDescription = { seriesName: string; description: string; title?: string };

export type LegendLabel = { seriesName: string | number; label: string; maxLength?: number };

export interface LegendProps extends BaseProps {
	/** color or key in the data that is used as the color facet for the symbols */
	color?: ColorFacet;
	/** series that should be hidden by default (uncontrolled) */
	defaultHiddenSeries?: string[];
	/** descriptions for each of the series */
	descriptions?: LegendDescription[];
	/** series names to hide from the legend */
	hiddenEntries?: string[];
	/** whether or not to include highlight interactions (controlled) */
	highlight?: boolean;
	/** allows the user to hide/show series by clicking on the legend entry (uncontrolled) */
	isToggleable?: boolean;
	/** keys from the data to generate the legend for. Defaults to all keys used to facet the data. */
	keys?: string[];
	/** labels for each of the series */
	legendLabels?: LegendLabel[];
	/** max characters before truncating a legend label */
	labelLimit?: number;
	/** line type or key in the data that is used as the line type facet for the symbols */
	lineType?: LineTypeFacet;
	/** line type or key in the data that is used as the line type facet for the symbols */
	lineWidth?: LineWidthFacet;
	/** callback that will be run when a legend item is selected */
	onClick?: (seriesName: string) => void;
	/** callback that will be run when mousing out of a legend item */
	onMouseOut?: (seriesName: string) => void;
	/** callback that will be run when mousing over a legend item */
	onMouseOver?: (seriesName: string) => void;
	/** opacity or key in the data that is used as the opacity facet for the symbols */
	opacity?: OpacityFacet;
	/** where the legend should be displayed */
	position?: Position;
	/** customize the legend symbol shape */
	symbolShape?: SymbolShapeFacet;
	/** legend title */
	title?: string;
}

export type DialogProps = ChartTooltipProps | ChartPopoverProps;

export interface ChartTooltipProps {
	children?: TooltipHandler;
}
export interface ChartPopoverProps {
	children?: PopoverHandler;
	width?: number;
}

export interface ReferenceLineProps {
	value: number | string;
	icon?: Icon | string;
	/** Position the line on the value, or between the previous/next value. Only supported in Bar visualizations. */
	position?: 'before' | 'after' | 'center';
	label?: string;
	labelFontWeight?: FontWeight;
}

export type Icon = 'date';

export interface MetricRangeProps {
	children?: Children<ChartTooltipElement>;
	/** The color of the metric line and range. If undefined, will default to the color of the series that it represents. */
	color?: SpectrumColor | string;
	/** The line type of the metric line. (dashed, solid, etc..) */
	lineType?: LineType;
	/** The line width of the metric line. */
	lineWidth?: LineWidth;
	/** The opacity of the area around the metric */
	rangeOpacity?: number;
	/** The key for the upper range in the data */
	metricEnd: string;
	/** The key for the lower range in the data */
	metricStart: string;
	/** The key for the metric value in the data */
	metric?: string;
	/** Whether the metric range should only be visible when hovering over the parent line */
	displayOnHover?: boolean;
	/** Boolean indicating whether or not the y-axis should expand to include the entire metric range (if necessary). */
	scaleAxisToFit?: boolean;
}

export interface TrendlineProps {
	children?: Children<TrendlineChildElement>;
	/** The line color of the trendline. If undefined, will default to the color of the series that it represents. */
	color?: SpectrumColor | string;
	/**
	 * The dimenstion range to draw the trendline for. If undefined, the value will default to the value of dimensionRange.
	 *
	 * If 'domain' is used as a start or end value, this will extrapolate the trendline out to the beginning and end of the chart domain respectively.
	 *
	 * If null is used as a start or end value, the trendline will be be drawn from the first data point to the last data point respectively.
	 */
	dimensionExtent?: [number | 'domain' | null, number | 'domain' | null];
	/**
	 * The dimension range that the statistical transform should be calculated for. If undefined, the value will default to [null, null]
	 *
	 * If the start or end values are null, then the dimension range will not be bounded for the start or end respectively.
	 */
	dimensionRange?: [number | null, number | null];
	/** Whether the trendline should only be visible when hovering over the parent line */
	displayOnHover?: boolean;
	/** If there is a tooltip on this trendline, then this will highlight the raw point in addition to the hovered trendline point. */
	highlightRawPoint?: boolean;
	/** The line type of the trend line. */
	lineType?: LineType;
	/** The line width of the trend line. */
	lineWidth?: LineWidth;
	/** The type of statistical transform that will be calculated. */
	method?: TrendlineMethod;
	/** The opacity of the trendlines */
	opacity?: number;
	/** Orientation of the trendline. Only supported on scatter plots. */
	orientation?: Orientation;
<<<<<<< HEAD
=======
}

export interface TrendlineAnnotationProps {
	/** Adds a badge around the annotation */
	badge?: boolean;
	/** where along the dimension scale to label the trendline value */
	dimensionValue?: number | 'start' | 'end';
	/** d3 number format specifier. Only valid if labelFormat is linear or undefined.
	 *
	 * @see https://d3js.org/d3-format#locale_format
	 */
	numberFormat?: string;
	/** text that will be prepended to the trendline value */
	prefix?: string;
>>>>>>> 1aa74902
}

/** trendline methods that use a joinaggregate transform */
export type AggregateMethod = 'average' | 'median';
/** trendline methods that use a regression transform */
export type RegressionMethod =
	| 'exponential'
	| 'linear'
	| 'logarithmic'
	| `polynomial-${number}`
	| 'power'
	| 'quadratic';
/** trendline methods that use a window transform */
export type WindowMethod = `movingAverage-${number}`;

/** avaliable methods for generating a trendline */
export type TrendlineMethod = AggregateMethod | RegressionMethod | WindowMethod;

export type AxisAnnotationFormat = 'span' | 'summary';

export interface AxisAnnotationProps {
	children?: Children<AxisAnnotationChildElement>;
	/** the color to use for the annotation icon and span lines if a color isn't specified in options or multiple annotations fall in the same icon */
	color?: SpectrumColor | string;
	/** data field where the annotation ids are listed for each data point */
	dataKey?: string;
	/** show annotations as a horizontal span of icons or a single summary icon */
	format?: AxisAnnotationFormat;
	/** unique name for this annotation */
	name?: string;
	/** how far from the bottom of the chart do the annotations display */
	offset?: number;
	/** options specific to each annotation in the data */
	options?: AxisAnnotationOptions[];
}

export type AxisAnnotationOptions = {
	/** The id of the annotation to apply these options to */
	id: string;
	/** The color of the icon and range lines  */
	color?: SpectrumColor | string;
};

export interface MarkBounds {
	x1: number;
	x2: number;
	y1: number;
	y2: number;
}

export interface Datum {
	[MARK_ID]: number;
	[SERIES_ID]: string;
	[TRENDLINE_VALUE]?: number;
	[key: string]: unknown;
}

export type ColorScheme = 'light' | 'dark';

export type TooltipHandler = (datum: Datum) => ReactNode;

export type PopoverHandler = (datum: Datum, close: () => void) => ReactNode;

export type AxisAnnotationClickHandler = (annotations) => ReactNode;

export type Position = 'left' | 'right' | 'top' | 'bottom';

export type ChildElement<T> = T | string | boolean | ReactFragment;
export type Children<T> = ChildElement<T> | ChildElement<T>[];

export type AxisChildElement = ReferenceLineElement | AxisAnnotationElement;
export type AxisAnnotationChildElement = ChartTooltipElement | ChartPopoverElement;
export type TrendlineChildElement = ChartTooltipElement | TrendlineAnnotationElement;
export type ChartChildElement =
	| AreaElement
	| AxisElement
	| BarElement
	| LegendElement
	| LineElement
	| ScatterElement
	| TitleElement;
export type MarkChildElement =
	| AnnotationElement
	| ChartTooltipElement
	| ChartPopoverElement
	| MetricRangeElement
	| TrendlineElement;
export type RscElement = ChartChildElement | MarkChildElement;<|MERGE_RESOLUTION|>--- conflicted
+++ resolved
@@ -573,8 +573,6 @@
 	opacity?: number;
 	/** Orientation of the trendline. Only supported on scatter plots. */
 	orientation?: Orientation;
-<<<<<<< HEAD
-=======
 }
 
 export interface TrendlineAnnotationProps {
@@ -589,7 +587,6 @@
 	numberFormat?: string;
 	/** text that will be prepended to the trendline value */
 	prefix?: string;
->>>>>>> 1aa74902
 }
 
 /** trendline methods that use a joinaggregate transform */
