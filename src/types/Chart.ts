/*
 * Copyright 2023 Adobe. All rights reserved.
 * This file is licensed to you under the Apache License, Version 2.0 (the "License");
 * you may not use this file except in compliance with the License. You may obtain a copy
 * of the License at http://www.apache.org/licenses/LICENSE-2.0
 *
 * Unless required by applicable law or agreed to in writing, software distributed under
 * the License is distributed on an "AS IS" BASIS, WITHOUT WARRANTIES OR REPRESENTATIONS
 * OF ANY KIND, either express or implied. See the License for the specific language
 * governing permissions and limitations under the License.
 */
import { JSXElementConstructor, MutableRefObject, ReactElement, ReactNode } from 'react';

import { GROUP_DATA, INTERACTION_MODE, MARK_ID, SERIES_ID, TRENDLINE_VALUE } from '@constants';
import { Config, Data, FontWeight, Locale, NumberLocale, Padding, Spec, SymbolShape, TimeLocale, View } from 'vega';

import { Icon, IconProps } from '@adobe/react-spectrum';
import { Theme } from '@react-types/provider';

import { Colors, SpectrumColor } from './SpectrumVizColors';
import { LocaleCode, NumberLocaleCode, TimeLocaleCode } from './locales';

export type AnnotationElement = ReactElement<AnnotationProps, JSXElementConstructor<AnnotationProps>>;
export type AreaElement = ReactElement<AreaProps, JSXElementConstructor<AreaProps>>;
export type AxisElement = ReactElement<AxisProps, JSXElementConstructor<AxisProps>>;
export type AxisAnnotationElement = ReactElement<AxisAnnotationProps, JSXElementConstructor<AxisAnnotationProps>>;
export type BarElement = ReactElement<BarProps, JSXElementConstructor<BarProps>>;
export type ChartElement = ReactElement<ChartProps, JSXElementConstructor<ChartProps>>;
export type ChartPopoverElement = ReactElement<ChartPopoverProps, JSXElementConstructor<ChartPopoverProps>>;
export type ChartTooltipElement = ReactElement<ChartTooltipProps, JSXElementConstructor<ChartTooltipProps>>;
export type DonutElement = ReactElement<DonutProps, JSXElementConstructor<DonutProps>>;
export type DonutSummaryElement = ReactElement<DonutSummaryProps, JSXElementConstructor<DonutSummaryProps>>;
export type LegendElement = ReactElement<LegendProps, JSXElementConstructor<LegendProps>>;
export type LineElement = ReactElement<LineProps, JSXElementConstructor<LineProps>>;
export type BigNumberElement = ReactElement<BigNumberProps, JSXElementConstructor<BigNumberProps>>;
export type IconElement = ReactElement<
	IconProps | Omit<IconProps, 'children'>,
	JSXElementConstructor<IconProps | Omit<IconProps, 'children'>>
>;
export type ScatterPathElement = ReactElement<ScatterPathProps, JSXElementConstructor<ScatterPathProps>>;
export type SegmentLabelElement = ReactElement<SegmentLabelProps, JSXElementConstructor<SegmentLabelProps>>;
export type MetricRangeElement = ReactElement<MetricRangeProps, JSXElementConstructor<MetricRangeProps>>;
export type ReferenceLineElement = ReactElement<ReferenceLineProps, JSXElementConstructor<ReferenceLineProps>>;
export type ScatterElement = ReactElement<ScatterProps, JSXElementConstructor<ScatterProps>>;
export type TitleElement = ReactElement<TitleProps, JSXElementConstructor<TitleProps>>;
export type TrendlineAnnotationElement = ReactElement<
	TrendlineAnnotationProps,
	JSXElementConstructor<TrendlineAnnotationProps>
>;
export type TrendlineElement = ReactElement<TrendlineProps, JSXElementConstructor<TrendlineProps>>;
export type ComboElement = ReactElement<ComboProps, JSXElementConstructor<ComboProps>>;

export type SimpleData = { [key: string]: unknown };
export type ChartData = SimpleData | Data;

export interface SpecProps {
	/** Background color of the chart. */
	backgroundColor?: string;
	// children is optional because it is a pain to make this required with how children get defined in stories
	// we have a check at the beginning of Chart to make sure this isn't undefined
	// if it is undefined, we log an error and render a fragment
	children?: Children<RscElement>;
	/** Color scale. Defaults to the `categorical16' color scale. */
	colors?: ChartColors;
	/** react-spectrum color scheme. @see https://react-spectrum.adobe.com/react-spectrum/Provider.html#props */
	colorScheme?: ColorScheme;
	/** Chart description. Sets the aria-label attribute for the chart container. @see https://vega.github.io/vega/docs/specification/ */
	description?: string;
	/** Symbol shape scale. */
	symbolShapes?: SymbolShapes;
	/** Symbol size scale. Values define the min and max size in that order. */
	symbolSizes?: [SymbolSize, SymbolSize];
	/** Line type scale. */
	lineTypes?: LineTypes;
	/** Line width scale. */
	lineWidths?: LineWidth[];
	/** Opacity scale*/
	opacities?: Opacities;
	/** Chart title. If the `Title` component is provided as a child, the component will override this prop. */
	title?: string;
	/** Vega spec to be used instead of generating one using the component API. */
	UNSAFE_vegaSpec?: Spec;
	/** Series names to hide from the chart (controlled). */
	hiddenSeries?: string[];
	/** Series name to highlight on the chart (controlled). */
	highlightedSeries?: string;
}

export interface SanitizedSpecProps extends SpecProps {
	/** Children with all non-RSC components removed */
	children: ChartChildElement[];
	data?: ChartData[];
}

export type Orientation = 'vertical' | 'horizontal';
export type ChartColors = Colors | Colors[];
export type LineTypes = LineType[] | LineType[][];
export type Opacities = number[] | number[][];
export type SymbolShapes = ChartSymbolShape[] | ChartSymbolShape[][];
export type ChartSymbolShape = 'rounded-square' | SymbolShape;
export type NumberFormat = 'currency' | 'shortCurrency' | 'shortNumber' | 'standardNumber';

export interface SharedChartProps extends SpecProps {
	/** Vega config that can be used to tweak the style of the chart. @see https://vega.github.io/vega/docs/config/ */
	config?: Config;
	/** Chart data array. */
	data: ChartData[];
	/** Enables debug mode which will console log things like the generated vega spec and the datums for tooltips. */
	debug?: boolean;
	/** Number and time locales to use */
	locale?: Locale | LocaleCode | { number?: NumberLocaleCode | NumberLocale; time?: TimeLocaleCode | TimeLocale };
	/** Chart padding */
	padding?: Padding;
	/** Method to use for rendering the chart. 'canvas' is ideal for large data sets. */
	renderer?: 'svg' | 'canvas';
}

export interface RscChartProps extends SharedChartProps {
	chartId: MutableRefObject<string>;
	chartView: MutableRefObject<View | undefined>;
	chartWidth: number;
	chartHeight: number;
	popoverIsOpen?: boolean;
}

export interface ChartProps extends SharedChartProps {
	/** Test id */
	dataTestId?: string;
	/** Optional text to display when the data set is empty and loading is complete. */
	emptyStateText?: string;
	/** Loading state. If true, a spinner will render in place of the chart. */
	loading?: boolean;
	/** Maximum chart width */
	maxWidth?: number;
	/** Minimum chart width. */
	minWidth?: number;
	/** Chart height */
	height?: Height;
	/** Maximum height of the chart */
	maxHeight?: number;
	/** Minimum height of the chart */
	minHeight?: number;
	/** react-spectrum theme. This sets the react-spectrum theming on tooltips and popovers. */
	theme?: Theme;
	/** Chart width */
	width?: Width;
}

export interface BaseProps {
	/** Sets the name of the component. */
	name?: string;
}

export type Width = number | string | 'auto';
export type Height = number | `${number}%`;

export interface ChartHandle {
	copy: () => Promise<string>;
	download: (customFileName?: string) => Promise<string>;
	getBase64Png: () => Promise<string>;
	getSvg: () => Promise<string>;
}

export interface AreaProps extends MarkProps {
	/** Data field that the metric is trended against (x-axis for horizontal orientation) */
	dimension?: string;
	/** Optional field used to set the stack order of the area (higher order = stacked on top/right) */
	order?: string;
	/** Optional field used to set the area opacity */
	opacity?: number;
	/** Sets the horizontal padding, this is a ratio from 0 to 1 for categorical scales (point) and a pixel value for continuous scales (time, linear) */
	padding?: number;
	/** Sets the type of scale that should be used for the trend */
	scaleType?: ScaleType;

	// define area using start/end
	/** Data field for the start of the area */
	metricStart?: string;
	/** Data field for the end of the area */
	metricEnd?: string;
}

export interface DonutProps extends MarkProps {
	/** Start angle of the donut in radians (0 is top dead center, and default) */
	startAngle?: number;
	/** Ratio of the donut inner radius / donut outer radius. 0 is a pie chart. 0.85 is the default. */
	holeRatio?: number;
	/** Determines if the center metric should be displayed as a percent. if true, data should only be two data points, which sum to 1
	 * Also, if true, will display the first datapoint as a percent */
	isBoolean?: boolean;
}

export interface DonutSummaryProps {
	/** d3 number format specifier.
	 * Sets the number format for the summary value.
	 *
	 * see {@link https://d3js.org/d3-format#locale_format}
	 */
	numberFormat?: NumberFormat | string;
	/** Label for the metric summary */
	label?: string;
}

export interface SegmentLabelProps {
	/** Sets the key in the data that has the segment label. Defaults to the `color` key set on the `Donut` is undefined. */
	labelKey?: string;
	/** Shows the donut segment percentage */
	percent?: boolean;
	/** Shows the donut segment metric value */
	value?: boolean;
	/** d3 number format specifier.
	 * Sets the number format for the segment metric value.
	 *
	 * @default 'standardNumber'
	 *
	 * see {@link https://d3js.org/d3-format#locale_format}
	 */
	valueFormat?: string;
}

export interface AxisProps extends BaseProps {
	/** Sets the where the axis is placed on the chart */
	position: Position;
	/** Adds a baseline rule for this axis */
	baseline?: boolean;
	/**
	 * Adds an offset to the baseline.
	 * If basline is false then this prop is ignored.
	 * If baseline is drawn relative to a categorical axis, this prop is ignored
	 */
	baselineOffset?: number;
	/** Child components that add supplemental content to the axis */
	children?: Children<AxisChildElement>;
	/** Sets the granularity of the primary axis labels for time axis. If this axis is not for a time axis, this prop is ignored. */
	granularity?: Granularity;
	/** Displays gridlines at each tick location */
	grid?: boolean;
	/** Hides the axis labels. If labels have been explicitly added using the `labels` prop, these will still be visible */
	hideDefaultLabels?: boolean;
	/** Sets the alignment of axis labels */
	labelAlign?: LabelAlign;
	/** Sets the font weight of axis labels */
	labelFontWeight?: FontWeight;
	/** Sets the format of the axis labels */
	labelFormat?: LabelFormat;
	/** Sets the orientation of the label. Defaults to horizontal. */
	labelOrientation?: Orientation;
	/** Explicityly sets the axis labels (controlled). Providing a Label object allows for more control over the label display. */
	labels?: (Label | string | number)[];
	/** d3 number format specifier. Only valid if labelFormat is linear or undefined.
	 *
	 * see {@link https://d3js.org/d3-format#locale_format}
	 */
	numberFormat?: NumberFormat | string;
	/** The minimum and maximum values for the axis, for example: `[-10, 10]`.
	 *
	 * Note: This prop is only supported for axes with `linear` or `time` scale types.
	 */
	range?: [number, number];
	/** Adds sublabels below the axis lables */
	subLabels?: SubLabel[];
	/** Displays ticks at each label location */
	ticks?: boolean;
	/**
	 * The minimum desired step between axis ticks, in terms of scale domain values.
	 * For example, a value of 1 indicates that ticks should not be less than 1 unit apart.
	 * https://vega.github.io/vega/docs/axes/
	 *
	 * Note: This prop is only supported for linear axes.
	 */
	tickMinStep?: number;
	/** Sets the axis title */
	title?: string | string[];
	/** If the text is wider than the bandwidth that is labels, it will be truncated so that it stays within that bandwidth. */
	truncateLabels?: boolean;
}

export interface BigNumberProps {
	readonly orientation: Orientation;
	readonly label: string;
	readonly dataKey: string;
	readonly children?: Children<BigNumberChildElement>;
	readonly rscChartProps?: RscChartProps;
	readonly numberFormat?: string;
	readonly numberType?: BigNumberNumberType;
	readonly method?: BigNumberMethod;
	readonly icon?: IconElement;
}

export type BigNumberNumberType = 'linear' | 'percentage';
export type BigNumberMethod = 'sum' | 'avg' | 'last';

export type Granularity = 'minute' | 'hour' | 'day' | 'week' | 'month' | 'quarter';
/**
 * `center` will set the align to `center` for horizontal axes and the baseline to `middle` for vertical axes.
 *
 * `start` will set the align to `left` for horizontal axes and the baseline to `top` for vertical axes.
 *
 * `end` will set the align to `right` for horizontal axes and the baseline to `bottom` for vertical axes.
 */
export type LabelAlign = 'center' | 'start' | 'end';
export type LabelFormat = 'duration' | 'linear' | 'percentage' | 'time';
export type Label = {
	/** The axis value that this label is anchored to */
	value: string | number;
	/** Sets the display value of the label, if undefined, the value will be the label */
	label?: string;
	/** Alignment of the label, defaults to center */
	align?: LabelAlign;
	/** Font weight of the label, defaults to normal */
	fontWeight?: FontWeight;
};
export type SubLabel = {
	/** The axis value that this sublabel is anchored to */
	value: string | number;
	/** The display value of the sublabel */
	subLabel: string;
	/** Alignment of the label, defaults to center */
	align?: LabelAlign;
	/** Font weight of the label, defaults to normal */
	fontWeight?: FontWeight;
};

export interface MarkProps extends BaseProps {
	children?: Children<MarkChildElement>;
	/** Key in the data that is used as the color facet */
	color?: string;
	/** Key in the data that is used as the metric */
	metric?: string;
}

export type StaticValue<T> = { value: T };

export type FacetType =
	| 'color'
	| 'linearColor'
	| 'lineType'
	| 'lineWidth'
	| 'opacity'
	| 'symbolShape'
	| 'symbolSize'
	| 'symbolPathWidth';

export type SecondaryFacetType =
	| 'secondaryColor'
	| 'secondaryLineType'
	| 'secondaryLineWidth'
	| 'secondaryOpacity'
	| 'secondarySymbolShape'
	| 'secondarySymbolSize'
	| 'secondarySymbolPathWidth';

export type FacetRef<T> = string | StaticValue<T>;

export type ColorFacet = FacetRef<string | SpectrumColor>;
export type LineTypeFacet = FacetRef<LineType>;
export type LineWidthFacet = FacetRef<LineWidth>;
export type OpacityFacet = FacetRef<number>;
export type PathWidthFacet = FacetRef<PathWidth>;
export type SymbolShapeFacet = FacetRef<ChartSymbolShape>;

export type DualFacet = [string, string]; // two keys used for a secondary facet on Bar charts

export interface AnnotationProps extends MarkProps {
	textKey?: string;
	/** @deprecated */
	style?: AnnotationStyleProps;
}

export interface AnnotationStyleProps extends MarkProps {
	width?: number;
}

export interface BarProps extends Omit<MarkProps, 'color'> {
	/** Bar color or key in the data that is used as the color facet */
	color?: ColorFacet | DualFacet;
	/** Data field used for the bar categories (x-axis for a vertical bar) */
	dimension?: string;
	/** Sets the inner padding between bars in a group */
	groupedPadding?: number;
	/** Should the top-left and top-right corners of the bars be square? Round by default */
	hasSquareCorners?: boolean;
	/** Line type or key in the data that is used as the line type facet */
	lineType?: LineTypeFacet | DualFacet;
	/** Border width of the bar */
	lineWidth?: LineWidth;
	/** callback that will be run when a bar item is selected */
	onClick?: (datum: Datum) => void;
	/** Optional field used to set the stack order of the bar (higher order = higher on bar) */
	order?: string;
	/** The direction of the bars. Defaults to "vertical". */
	orientation?: Orientation;
	/** Opacity or key in the data that is used as the opacity facet */
	opacity?: OpacityFacet | DualFacet;
	/** Sets inner padding (https://vega.github.io/vega/docs/scales/#band) */
	paddingRatio?: number;
	/** Sets the chart area padding, this is a ratio between 0 and 1 (https://vega.github.io/vega/docs/scales/#band) */
	paddingOuter?: number;
	/** The data field used for the trellis categories */
	trellis?: string;
	/** Orientation of the trellis. Only applicable if `trellis` is also defined. Defaults to "horizontal". */
	trellisOrientation?: Orientation;
	/** Padding between trellis groups; ratio between 0 and 1 (https://vega.github.io/vega/docs/scales/#band). Only applicable if `trellis` is also defined. Defaults to 0.2. */
	trellisPadding?: number;
	/** Bar type. */
	type?: BarType;
}

export type BarType = 'dodged' | 'stacked';

export interface LineProps extends Omit<MarkProps, 'color'> {
	/** Line color or key in the data that is used as the color facet */
	color?: ColorFacet;
	/** Data field that the value is trended against (x-axis) */
	dimension?: string;
	/** Line type or key in the data that is used as the line type facet */
	lineType?: LineTypeFacet;
	/** Opacity or key in the data that is used as the opacity facet */
	opacity?: OpacityFacet;
	/** Sets the chart area padding, this is a ratio from 0 to 1 for categorical scales (point) and a pixel value for continuous scales (time, linear) */
	padding?: number;
<<<<<<< HEAD
	scaleType?: ScaleType; // sets the type of scale that should be used for the trend
	staticPoint?: string; // key in the data that if it exists and the value resolves to true for each data object, a point will be drawn for that data point on the line.
	pointSize?: number;
	isSparkline?: boolean; // line to be interpreted and rendered as a sparkline. Changes the fill of static points, for example
	isMethodLast?: boolean; // sparkline's method is last - meaning that last element of data has the static point
=======
	/** Sets the type of scale that should be used for the trend */
	scaleType?: ScaleType;
	/** Key in the data that if it exists and the value resolves to true for each data object, a point will be drawn for that data point on the line. */
	staticPoint?: string;
	/** Sets the interaction mode for the line */
	interactionMode?: InteractionMode;
	/** Axis that the metric is trended against (y-axis) */
	metricAxis?: string;
>>>>>>> 37ffc8be
}

export type InteractionMode = `${INTERACTION_MODE}`;

export interface ScatterProps extends Omit<MarkProps, 'color'> {
	/**
	 * point fill and stroke color
	 * uses a key in the data that will map to the color scale or a static color value
	 */
	color?: ColorFacet;
	/**
	 * type of color scale that should be used for the points
	 * use ordinal if the key used for `color` maps to string values ('UT', 'CA', 'NY', etc.)
	 * use linear if the key used for `color` maps to numeric values (0, 1, 2, etc.)
	 */
	colorScaleType?: 'linear' | 'ordinal';
	/** data key for the x-axis */
	dimension?: string;
	/** scale type of the x-axis
	 * see https://vega.github.io/vega/docs/scales/#types for more information
	 */
	dimensionScaleType?: ScaleType;
	/**
	 * line type of the point border
	 * uses a key in the data that will map to the line type scale or a static line type value
	 */
	lineType?: LineTypeFacet;
	/**
	 * line width of the point border
	 * uses a key in the data that will map to the line width scale or a static line width value
	 */
	lineWidth?: LineWidthFacet;
	/**
	 * point fill and stroke opacity
	 * uses a key in the data that will map to the opacity scale or a opacity value
	 */
	opacity?: OpacityFacet;
	/**
	 * point size
	 * uses a key in the data that will map to the size scale (linear) or a static size value
	 */
	size?: SymbolSizeFacet;
}

export interface ScatterPathProps {
	/** The color of the links.*/
	color?: SpectrumColor | string;
	/** The width on the links. Link width can vary by point. */
	pathWidth?: PathWidthFacet;
	/** Data keys that should be used to create the groups that get connected by links. */
	groupBy?: string[];
	/** The opacity of the links. */
	opacity?: number;
}

export type TitlePosition = 'start' | 'middle' | 'end';
export type TitleOrient = 'top' | 'bottom' | 'left' | 'right';

export interface TitleProps extends MarkProps {
	/** The title text */
	text: string;
	/** The title position */
	position?: TitlePosition;
	/** The title font weight */
	fontWeight?: FontWeight;
	/** The location of the title relative to the chart */
	orient?: TitleOrient;
}

/**
 * Stroke dasharray for the line.
 *
 * solid: null,
 * dashed: 7 4,
 * dotted: 2 3,
 * dotDash: 2 3 7 4,
 * shortDash: 3 4,
 * longDash: 11 4,
 * twoDash: 5 2 11 2
 *
 * @see https://developer.mozilla.org/en-US/docs/Web/SVG/Attribute/stroke-dasharray
 */
export type LineType = 'solid' | 'dashed' | 'dotted' | 'dotDash' | 'shortDash' | 'longDash' | 'twoDash' | number[];

/**
 * Width of line in pixels
 *
 * XS: 1px,
 * S: 1.5px,
 * M: 2px,
 * L: 3px,
 * XL: 4px
 * */
export type LineWidth = 'XS' | 'S' | 'M' | 'L' | 'XL' | number;

/**
 * Width of the trail in pixels
 *
 * XS: 6px,
 * S: 8px,
 * M: 10px,
 * L: 12px,
 * XL: 16px
 * */
export type PathWidth = 'XS' | 'S' | 'M' | 'L' | 'XL' | number;

/**
 * Width of the symbol in pixels
 *
 * XS: 6px,
 * S: 8px,
 * M: 10px,
 * L: 12px,
 * XL: 16px
 * */
export type SymbolSize = 'XS' | 'S' | 'M' | 'L' | 'XL' | number;

export type SymbolSizeFacet = FacetRef<SymbolSize>;

export type ScaleType = 'linear' | 'point' | 'time' | 'band';
export type LegendDescription = { seriesName: string; description: string; title?: string };

export type LegendLabel = { seriesName: string | number; label: string; maxLength?: number };

export interface LegendProps extends BaseProps {
	/** color or key in the data that is used as the color facet for the symbols */
	color?: ColorFacet;
	/** series that should be hidden by default (uncontrolled) */
	defaultHiddenSeries?: string[];
	/** descriptions for each of the series */
	descriptions?: LegendDescription[];
	/** series names to hide from the legend */
	hiddenEntries?: string[];
	/** whether or not to include highlight interactions (controlled) */
	highlight?: boolean;
	/** allows the user to hide/show series by clicking on the legend entry (uncontrolled) */
	isToggleable?: boolean;
	/** keys from the data to generate the legend for. Defaults to all keys used to facet the data. */
	keys?: string[];
	/** labels for each of the series */
	legendLabels?: LegendLabel[];
	/** max width in pixels before truncating a legend label */
	labelLimit?: number;
	/** line type or key in the data that is used as the line type facet for the symbols */
	lineType?: LineTypeFacet;
	/** line type or key in the data that is used as the line type facet for the symbols */
	lineWidth?: LineWidthFacet;
	/** callback that will be run when a legend item is selected */
	onClick?: (seriesName: string) => void;
	/** callback that will be run when mousing out of a legend item */
	onMouseOut?: (seriesName: string) => void;
	/** callback that will be run when mousing over a legend item */
	onMouseOver?: (seriesName: string) => void;
	/** opacity or key in the data that is used as the opacity facet for the symbols */
	opacity?: OpacityFacet;
	/** where the legend should be displayed */
	position?: Position;
	/** customize the legend symbol shape */
	symbolShape?: SymbolShapeFacet;
	/** legend title */
	title?: string;
}

export type DialogProps = ChartTooltipProps | ChartPopoverProps;

export interface ChartTooltipProps {
	children?: TooltipHandler;
	/** The keys in the data that will disable the tooltip if they have truthy values */
	excludeDataKeys?: string[];
	/** Sets which marks should be highlighted when a tooltip is visible */
	highlightBy?: 'series' | 'dimension' | 'item' | string[];
}
export interface ChartPopoverProps {
	/** Callback used to control the content rendered in the popover */
	children?: PopoverHandler;
	/** Width of the popover */
	width?: number | 'auto';
	/** Minimum width of the popover */
	minWidth?: number;
	/** Maximum width of the popover */
	maxWidth?: number;
	/** Height of the popover */
	height?: number | 'auto';
	/** Minimum height of the popover */
	minHeight?: number;
	/** Maximum height of the popover */
	maxHeight?: number;
	/** handler that is called when the popover's open state changes */
	onOpenChange?: (isOpen: boolean) => void;
	/** The placement padding that should be applied between the popover and its surrounding container */
	containerPadding?: number;
	/** Sets which marks should be highlighted when a popover is visible.  This feature is incomplete. */
	UNSAFE_highlightBy?: 'series' | 'dimension' | 'item' | string[];
}

export interface ReferenceLineProps {
	value: number | string;
	icon?: Icon | string;
	/** Position the line on the value, or between the previous/next value. Only supported in Bar visualizations. */
	position?: 'before' | 'after' | 'center';
	label?: string;
	labelFontWeight?: FontWeight;
}

export type Icon = 'date' | 'sentimentNegative' | 'sentimentNeutral' | 'sentimentPositive';

export interface MetricRangeProps {
	children?: Children<ChartTooltipElement>;
	/** The color of the metric line and range. If undefined, will default to the color of the series that it represents. */
	color?: SpectrumColor | string;
	/** The line type of the metric line. (dashed, solid, etc..) */
	lineType?: LineType;
	/** The line width of the metric line. */
	lineWidth?: LineWidth;
	/** The opacity of the area around the metric */
	rangeOpacity?: number;
	/** The key for the upper range in the data */
	metricEnd: string;
	/** The key for the lower range in the data */
	metricStart: string;
	/** The key for the metric value in the data */
	metric?: string;
	/** Whether the metric range should only be visible when hovering over the parent line */
	displayOnHover?: boolean;
	/** Boolean indicating whether or not the y-axis should expand to include the entire metric range (if necessary). */
	scaleAxisToFit?: boolean;
}

export interface TrendlineProps {
	children?: Children<TrendlineChildElement>;
	/** The line color of the trendline. If undefined, will default to the color of the series that it represents. */
	color?: SpectrumColor | string;
	/**
	 * The dimenstion range to draw the trendline for. If undefined, the value will default to the value of dimensionRange.
	 *
	 * If 'domain' is used as a start or end value, this will extrapolate the trendline out to the beginning and end of the chart domain respectively.
	 *
	 * If null is used as a start or end value, the trendline will be be drawn from the first data point to the last data point respectively.
	 */
	dimensionExtent?: [number | 'domain' | null, number | 'domain' | null];
	/**
	 * The dimension range that the statistical transform should be calculated for. If undefined, the value will default to [null, null]
	 *
	 * If the start or end values are null, then the dimension range will not be bounded for the start or end respectively.
	 */
	dimensionRange?: [number | null, number | null];
	/** Whether the trendline should only be visible when hovering over the parent line */
	displayOnHover?: boolean;
	/** Data points where these keys have truthy values will not be included in the trendline calculation */
	excludeDataKeys?: string[];
	/** If there is a tooltip on this trendline, then this will highlight the raw point in addition to the hovered trendline point. */
	highlightRawPoint?: boolean;
	/** The line type of the trend line. */
	lineType?: LineType;
	/** The line width of the trend line. */
	lineWidth?: LineWidth;
	/** The type of statistical transform that will be calculated. */
	method?: TrendlineMethod;
	/** The opacity of the trendlines */
	opacity?: number;
	/** Orientation of the trendline. Only supported on scatter plots. */
	orientation?: Orientation;
}

export interface TrendlineAnnotationProps {
	/** Adds a badge around the annotation */
	badge?: boolean;
	/** where along the dimension scale to label the trendline value */
	dimensionValue?: number | 'start' | 'end';
	/** d3 number format specifier. Only valid if labelFormat is linear or undefined.
	 *
	 * @see https://d3js.org/d3-format#locale_format
	 */
	numberFormat?: string;
	/** text that will be prepended to the trendline value */
	prefix?: string;
}

/** trendline methods that use a joinaggregate transform */
export type AggregateMethod = 'average' | 'median';
/** trendline methods that use a regression transform */
export type RegressionMethod =
	| 'exponential'
	| 'linear'
	| 'logarithmic'
	| `polynomial-${number}`
	| 'power'
	| 'quadratic';
/** trendline methods that use a window transform */
export type WindowMethod = `movingAverage-${number}`;

/** avaliable methods for generating a trendline */
export type TrendlineMethod = AggregateMethod | RegressionMethod | WindowMethod;

export type AxisAnnotationFormat = 'span' | 'summary';

export interface AxisAnnotationProps {
	children?: Children<AxisAnnotationChildElement>;
	/** the color to use for the annotation icon and span lines if a color isn't specified in options or multiple annotations fall in the same icon */
	color?: SpectrumColor | string;
	/** data field where the annotation ids are listed for each data point */
	dataKey?: string;
	/** show annotations as a horizontal span of icons or a single summary icon */
	format?: AxisAnnotationFormat;
	/** unique name for this annotation */
	name?: string;
	/** how far from the bottom of the chart do the annotations display */
	offset?: number;
	/** options specific to each annotation in the data */
	options?: AxisAnnotationOptions[];
}

export type AxisAnnotationOptions = {
	/** The id of the annotation to apply these options to */
	id: string;
	/** The color of the icon and range lines  */
	color?: SpectrumColor | string;
};

export interface ComboProps extends BaseProps {
	children?: Children<ComboChildElement>;
	/** Data field that the metrics are trended against (x-axis for horizontal orientation) */
	dimension?: string;
}

export interface MarkBounds {
	x1: number;
	x2: number;
	y1: number;
	y2: number;
}

const DatumPredefinedKey = {
	markId: MARK_ID,
	seriesId: SERIES_ID,
	trendlineValue: TRENDLINE_VALUE,
	groupData: GROUP_DATA,
} as const;

export type Datum = object & {
	[DatumPredefinedKey.markId]: number;
	[DatumPredefinedKey.seriesId]: string;
	[DatumPredefinedKey.trendlineValue]?: number;
	[DatumPredefinedKey.groupData]?: Datum[];
	// eslint-disable-next-line @typescript-eslint/no-explicit-any
	[key: string]: any;
};

export type ColorScheme = 'light' | 'dark';

export type TooltipHandler = (datum: Datum) => ReactNode;

export type PopoverHandler = (datum: Datum, close: () => void) => ReactNode;

export type AxisAnnotationClickHandler = (annotations) => ReactNode;

export type Position = 'left' | 'right' | 'top' | 'bottom';

export type ChildElement<T> = T | string | boolean | Iterable<ReactNode>;
export type Children<T> = ChildElement<T> | ChildElement<T>[];

export type AxisChildElement = ReferenceLineElement | AxisAnnotationElement;
export type AxisAnnotationChildElement = ChartTooltipElement | ChartPopoverElement;

export type BigNumberChildElement = LineElement | IconElement;

export type TrendlineChildElement = ChartTooltipElement | TrendlineAnnotationElement;
export type ChartChildElement =
	| AreaElement
	| AxisElement
	| BarElement
	| BigNumberElement
	| LegendElement
	| LineElement
	| ScatterElement
	| TitleElement
	| ComboElement;
export type MarkChildElement =
	| AnnotationElement
	| ChartTooltipElement
	| ChartPopoverElement
	| ScatterPathElement
	| MetricRangeElement
	| DonutSummaryElement
	| SegmentLabelElement
	| TrendlineElement;
export type ComboChildElement = LineElement | BarElement;
export type RscElement = ChartChildElement | MarkChildElement;<|MERGE_RESOLUTION|>--- conflicted
+++ resolved
@@ -419,13 +419,11 @@
 	opacity?: OpacityFacet;
 	/** Sets the chart area padding, this is a ratio from 0 to 1 for categorical scales (point) and a pixel value for continuous scales (time, linear) */
 	padding?: number;
-<<<<<<< HEAD
-	scaleType?: ScaleType; // sets the type of scale that should be used for the trend
-	staticPoint?: string; // key in the data that if it exists and the value resolves to true for each data object, a point will be drawn for that data point on the line.
 	pointSize?: number;
-	isSparkline?: boolean; // line to be interpreted and rendered as a sparkline. Changes the fill of static points, for example
-	isMethodLast?: boolean; // sparkline's method is last - meaning that last element of data has the static point
-=======
+  /** line to be interpreted and rendered as a sparkline. For example, Changes the fill of static points. */
+	isSparkline?: boolean;
+  /** sparkline's method is last - meaning that last element of data has the static point */
+	isMethodLast?: boolean;
 	/** Sets the type of scale that should be used for the trend */
 	scaleType?: ScaleType;
 	/** Key in the data that if it exists and the value resolves to true for each data object, a point will be drawn for that data point on the line. */
@@ -434,7 +432,6 @@
 	interactionMode?: InteractionMode;
 	/** Axis that the metric is trended against (y-axis) */
 	metricAxis?: string;
->>>>>>> 37ffc8be
 }
 
 export type InteractionMode = `${INTERACTION_MODE}`;
