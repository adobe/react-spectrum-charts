/*
 * Copyright 2023 Adobe. All rights reserved.
 * This file is licensed to you under the Apache License, Version 2.0 (the "License");
 * you may not use this file except in compliance with the License. You may obtain a copy
 * of the License at http://www.apache.org/licenses/LICENSE-2.0
 *
 * Unless required by applicable law or agreed to in writing, software distributed under
 * the License is distributed on an "AS IS" BASIS, WITHOUT WARRANTIES OR REPRESENTATIONS
 * OF ANY KIND, either express or implied. See the License for the specific language
 * governing permissions and limitations under the License.
 */
import { JSXElementConstructor, MutableRefObject, ReactElement, ReactFragment, ReactNode } from 'react';

import { MARK_ID, SERIES_ID, TRENDLINE_VALUE } from '@constants';
import { Config, Data, FontWeight, Locale, NumberLocale, Padding, Spec, SymbolShape, TimeLocale, View } from 'vega';

import { Theme } from '@react-types/provider';

import { Colors, SpectrumColor } from './SpectrumVizColors';
import { LocaleCode, NumberLocaleCode, TimeLocaleCode } from './locales';

export type AnnotationElement = ReactElement<AnnotationProps, JSXElementConstructor<AnnotationProps>>;
export type AreaElement = ReactElement<AreaProps, JSXElementConstructor<AreaProps>>;
export type AxisElement = ReactElement<AxisProps, JSXElementConstructor<AxisProps>>;
export type AxisAnnotationElement = ReactElement<AxisAnnotationProps, JSXElementConstructor<AxisAnnotationProps>>;
export type BarElement = ReactElement<BarProps, JSXElementConstructor<BarProps>>;
export type ChartElement = ReactElement<ChartProps, JSXElementConstructor<ChartProps>>;
export type ChartPopoverElement = ReactElement<ChartPopoverProps, JSXElementConstructor<ChartPopoverProps>>;
export type ChartTooltipElement = ReactElement<ChartTooltipProps, JSXElementConstructor<ChartTooltipProps>>;
export type DonutElement = ReactElement<DonutProps, JSXElementConstructor<DonutProps>>;
export type LegendElement = ReactElement<LegendProps, JSXElementConstructor<LegendProps>>;
export type LineElement = ReactElement<LineProps, JSXElementConstructor<LineProps>>;
export type ScatterPathElement = ReactElement<ScatterPathProps, JSXElementConstructor<ScatterPathProps>>;
export type MetricRangeElement = ReactElement<MetricRangeProps, JSXElementConstructor<MetricRangeProps>>;
export type ReferenceLineElement = ReactElement<ReferenceLineProps, JSXElementConstructor<ReferenceLineProps>>;
export type ScatterElement = ReactElement<ScatterProps, JSXElementConstructor<ScatterProps>>;
export type TitleElement = ReactElement<TitleProps, JSXElementConstructor<TitleProps>>;
export type TrendlineAnnotationElement = ReactElement<
	TrendlineAnnotationProps,
	JSXElementConstructor<TrendlineAnnotationProps>
>;
export type TrendlineElement = ReactElement<TrendlineProps, JSXElementConstructor<TrendlineProps>>;

export type SimpleData = { [key: string]: unknown };
export type ChartData = SimpleData | Data;

export interface SpecProps {
	/** Background color of the chart. */
	backgroundColor?: string;
	// children is optional because it is a pain to make this required with how children get defined in stories
	// we have a check at the beginning of Chart to make sure this isn't undefined
	// if it is undefined, we log an error and render a fragment
	children?: Children<RscElement>;
	/** Color scale. Defaults to the `categorical16' color scale. */
	colors?: ChartColors;
	/** react-spectrum color scheme. @see https://react-spectrum.adobe.com/react-spectrum/Provider.html#props */
	colorScheme?: ColorScheme;
	/** Chart description. Sets the aria-label attribute for the chart container. @see https://vega.github.io/vega/docs/specification/ */
	description?: string;
	/** Symbol shape scale. */
	symbolShapes?: SymbolShapes;
	/** Symbol size scale. Values define the min and max size in that order. */
	symbolSizes?: [SymbolSize, SymbolSize];
	/** Line type scale. */
	lineTypes?: LineTypes;
	/** Line width scale. */
	lineWidths?: LineWidth[];
	/** Opacity scale*/
	opacities?: Opacities;
	/** Chart title. If the `Title` component is provided as a child, the component will override this prop. */
	title?: string;
	/** Vega spec to be used instead of generating one using the component API. */
	UNSAFE_vegaSpec?: Spec;
	/** Series names to hide from the chart (controlled). */
	hiddenSeries?: string[];
	/** Series name to highlight on the chart (controlled). */
	highlightedSeries?: string;
}

export interface SanitizedSpecProps extends SpecProps {
	/** Children with all non-RSC components removed */
	animations?: boolean;
	children: ChartChildElement[];
	previousData?: ChartData[];
	data?: ChartData[];
<<<<<<< HEAD
	previousData?: ChartData[];
=======
	animations?: boolean;
	animateFromZero?: boolean;
>>>>>>> fc12bef2
}

export type Orientation = 'vertical' | 'horizontal';
export type ChartColors = Colors | Colors[];
export type LineTypes = LineType[] | LineType[][];
export type Opacities = number[] | number[][];
export type SymbolShapes = ChartSymbolShape[] | ChartSymbolShape[][];
export type ChartSymbolShape = 'rounded-square' | SymbolShape;
export type NumberFormat = 'currency' | 'shortCurrency' | 'shortNumber' | 'standardNumber';

export interface SharedChartProps extends SpecProps {
	/** Vega config that can be used to tweak the style of the chart. @see https://vega.github.io/vega/docs/config/ */
	config?: Config;
	/** Chart data array. */
	data: ChartData[];
	previousData?: ChartData[];
	animations?: boolean;
	/** Enables debug mode which will console log things like the generated vega spec and the datums for tooltips. */
	previousData?: ChartData[];
	animations?: boolean;
	debug?: boolean;
	/** Chart height */
	height?: number;
	/** Number and time locales to use */
	locale?: Locale | LocaleCode | { number?: NumberLocaleCode | NumberLocale; time?: TimeLocaleCode | TimeLocale };
	/** Chart padding */
	padding?: Padding;
	/** Method to use for rendering the chart. 'canvas' is ideal for large data sets. */
	renderer?: 'svg' | 'canvas';
}

export interface RscChartProps extends SharedChartProps {
	chartId: MutableRefObject<string>;
	chartView: MutableRefObject<View | undefined>;
	chartWidth: number;
	popoverIsOpen?: boolean;
}

export interface ChartProps extends SharedChartProps {
	/** Test id */
	dataTestId?: string;
	/** Optional text to display when the data set is empty and loading is complete. */
	emptyStateText?: string;
	/** Loading state. If true, a spinner will render in place of the chart. */
	loading?: boolean;
	/** Maximum chart width */
	maxWidth?: number;
	/** Minimum chart width. */
	minWidth?: number;
	/** react-spectrum theme. This sets the react-spectrum theming on tooltips and popovers. */
	theme?: Theme;
	/** Chart width */
	width?: Width;
}

export interface BaseProps {
	/** Sets the name of the component. */
	name?: string;
}

export type Width = number | string | 'auto';

export interface ChartHandle {
	copy: () => Promise<string>;
	download: (customFileName?: string) => Promise<string>;
	getBase64Png: () => Promise<string>;
	getSvg: () => Promise<string>;
}

export interface AreaProps extends MarkProps {
	/** Data field that the metric is trended against (x-axis for horizontal orientation) */
	dimension?: string;
	/** Optional field used to set the stack order of the area (higher order = stacked on top/right) */
	order?: string;
	/** Optional field used to set the area opacity */
	opacity?: number;
	/** Sets the horizontal padding, this is a ratio from 0 to 1 for categorical scales (point) and a pixel value for continuous scales (time, linear) */
	padding?: number;
	/** Sets the type of scale that should be used for the trend */
	scaleType?: ScaleType;

	// define area using start/end
	/** Data field for the start of the area */
	metricStart?: string;
	/** Data field for the end of the area */
	metricEnd?: string;
}

export interface DonutProps extends MarkProps {
	/** Text label for the metric total */
	metricLabel?: string;
	/** The datum property for segments of the data */
	segment?: string;
	/** Start angle of the donut in radians (0 is top dead center, and default) */
	startAngle?: number;
	/** Ratio of the donut inner radius / donut outer radius. 0 is a pie chart. 0.85 is the default. */
	holeRatio?: number;
	/** Determines if it should display direct labels. If true, must also supply 'segment' prop. Default is false */
	hasDirectLabels?: boolean;
	/** Determines if the center metric should be displayed as a percent. if true, data should only be two data points, which sum to 1
	 * Also, if true, will display the first datapoint as a percent */
	isBoolean?: boolean;
}

export interface AxisProps extends BaseProps {
	/** Sets the where the axis is placed on the chart */
	position: Position;
	/** Adds a baseline rule for this axis */
	baseline?: boolean;
	/**
	 * Adds an offset to the baseline.
	 * If basline is false then this prop is ignored.
	 * If baseline is drawn relative to a categorical axis, this prop is ignored
	 */
	baselineOffset?: number;
	/** Child components that add supplemental content to the axis */
	children?: Children<AxisChildElement>;
	/** Sets the granularity of the primary axis labels for time axis. If this axis is not for a time axis, this prop is ignored. */
	granularity?: Granularity;
	/** Displays gridlines at each tick location */
	grid?: boolean;
	/** Hides the axis labels. If labels have been explicitly added using the `labels` prop, these will still be visible */
	hideDefaultLabels?: boolean;
	/** Sets the alignment of axis labels */
	labelAlign?: LabelAlign;
	/** Sets the font weight of axis labels */
	labelFontWeight?: FontWeight;
	/** Sets the format of the axis labels */
	labelFormat?: LabelFormat;
	/** Sets the orientation of the label. Defaults to horizontal. */
	labelOrientation?: Orientation;
	/** Explicityly sets the axis labels (controlled). Providing a Label object allows for more control over the label display. */
	labels?: (Label | string | number)[];
	/** d3 number format specifier. Only valid if labelFormat is linear or undefined.
	 *
	 * see {@link https://d3js.org/d3-format#locale_format}
	 */
	numberFormat?: NumberFormat | string;
	/** The minimum and maximum values for the axis, for example: `[-10, 10]`.
	 *
	 * Note: This prop is only supported for axes with `linear` or `time` scale types.
	 */
	range?: [number, number];
	/** Adds sublabels below the axis lables */
	subLabels?: SubLabel[];
	/** Displays ticks at each label location */
	ticks?: boolean;
	/**
	 * The minimum desired step between axis ticks, in terms of scale domain values.
	 * For example, a value of 1 indicates that ticks should not be less than 1 unit apart.
	 * https://vega.github.io/vega/docs/axes/
	 *
	 * Note: This prop is only supported for linear axes.
	 */
	tickMinStep?: number;
	/** Sets the axis title */
	title?: string;
	/** If the text is wider than the bandwidth that is labels, it will be truncated so that it stays within that bandwidth. */
	truncateLabels?: boolean;
}

export type Granularity = 'minute' | 'hour' | 'day' | 'week' | 'month' | 'quarter';
/**
 * `center` will set the align to `center` for horizontal axes and the baseline to `middle` for vertical axes.
 *
 * `start` will set the align to `left` for horizontal axes and the baseline to `top` for vertical axes.
 *
 * `end` will set the align to `right` for horizontal axes and the baseline to `bottom` for vertical axes.
 */
export type LabelAlign = 'center' | 'start' | 'end';
export type LabelFormat = 'duration' | 'linear' | 'percentage' | 'time';
export type Label = {
	/** The axis value that this label is anchored to */
	value: string | number;
	/** Sets the display value of the label, if undefined, the value will be the label */
	label?: string;
	/** Alignment of the label, defaults to center */
	align?: LabelAlign;
	/** Font weight of the label, defaults to normal */
	fontWeight?: FontWeight;
};
export type SubLabel = {
	/** The axis value that this sublabel is anchored to */
	value: string | number;
	/** The display value of the sublabel */
	subLabel: string;
	/** Alignment of the label, defaults to center */
	align?: LabelAlign;
	/** Font weight of the label, defaults to normal */
	fontWeight?: FontWeight;
};

export interface MarkProps extends BaseProps {
	animations?: boolean;
	children?: Children<MarkChildElement>;
	/** Key in the data that is used as the color facet */
	color?: string;
	/** Key in the data that is used as the metric */
	metric?: string;
}

export type StaticValue<T> = { value: T };

export type FacetType =
	| 'color'
	| 'linearColor'
	| 'lineType'
	| 'lineWidth'
	| 'opacity'
	| 'symbolShape'
	| 'symbolSize'
	| 'symbolPathWidth';

export type SecondaryFacetType =
	| 'secondaryColor'
	| 'secondaryLineType'
	| 'secondaryLineWidth'
	| 'secondaryOpacity'
	| 'secondarySymbolShape'
	| 'secondarySymbolSize'
	| 'secondarySymbolPathWidth';

export type FacetRef<T> = string | StaticValue<T>;

export type ColorFacet = FacetRef<string | SpectrumColor>;
export type LineTypeFacet = FacetRef<LineType>;
export type LineWidthFacet = FacetRef<LineWidth>;
export type OpacityFacet = FacetRef<number>;
export type PathWidthFacet = FacetRef<PathWidth>;
export type SymbolShapeFacet = FacetRef<ChartSymbolShape>;

export type DualFacet = [string, string]; // two keys used for a secondary facet on Bar charts

export interface AnnotationProps extends MarkProps {
	textKey?: string;
	style?: AnnotationStyleProps;
}

export interface AnnotationStyleProps extends MarkProps {
	width?: number;
}

export interface BarProps extends Omit<MarkProps, 'color'> {
	animations?: boolean;
	/** Bar color or key in the data that is used as the color facet */
	color?: ColorFacet | DualFacet;
	/** Data field used for the bar categories (x-axis for a vertical bar) */
	dimension?: string;
	/** Sets the inner padding between bars in a group */
	groupedPadding?: number;
	/** Line type or key in the data that is used as the line type facet */
	lineType?: LineTypeFacet | DualFacet;
	/** Border width of the bar */
	lineWidth?: LineWidth;
	/** Optional field used to set the stack order of the bar (higher order = higher on bar) */
	order?: string;
	/** The direction of the bars. Defaults to "vertical". */
	orientation?: Orientation;
	/** Opacity or key in the data that is used as the opacity facet */
	opacity?: OpacityFacet | DualFacet;
	/** Sets inner padding (https://vega.github.io/vega/docs/scales/#band) */
	paddingRatio?: number;
	/** Sets the chart area padding, this is a ratio between 0 and 1 (https://vega.github.io/vega/docs/scales/#band) */
	paddingOuter?: number;
	/** The data field used for the trellis categories */
	trellis?: string;
	/** Orientation of the trellis. Only applicable if `trellis` is also defined. Defaults to "horizontal". */
	trellisOrientation?: Orientation;
	/** Padding between trellis groups; ratio between 0 and 1 (https://vega.github.io/vega/docs/scales/#band). Only applicable if `trellis` is also defined. Defaults to 0.2. */
	trellisPadding?: number;
	/** Bar type. */
	type?: BarType;
}

export type BarType = 'dodged' | 'stacked';

export interface LineProps extends Omit<MarkProps, 'color'> {
	/** Line color or key in the data that is used as the color facet */
	color?: ColorFacet;
	/** Data field that the value is trended against (x-axis) */
	dimension?: string;
	/** Line type or key in the data that is used as the line type facet */
	lineType?: LineTypeFacet;
	/** Opacity or key in the data that is used as the opacity facet */
	opacity?: OpacityFacet;
	/** Sets the chart area padding, this is a ratio from 0 to 1 for categorical scales (point) and a pixel value for continuous scales (time, linear) */
	padding?: number;
	/** Sets the type of scale that should be used for the trend */
	scaleType?: ScaleType;
	/** Key in the data that if it exists and the value resolves to true for each data object, a point will be drawn for that data point on the line. */
	staticPoint?: string;
}

export interface ScatterProps extends Omit<MarkProps, 'color'> {
	/**
	 * point fill and stroke color
	 * uses a key in the data that will map to the color scale or a static color value
	 */
	color?: ColorFacet;
	/**
	 * type of color scale that should be used for the points
	 * use ordinal if the key used for `color` maps to string values ('UT', 'CA', 'NY', etc.)
	 * use linear if the key used for `color` maps to numeric values (0, 1, 2, etc.)
	 */
	colorScaleType?: 'linear' | 'ordinal';
	/** data key for the x-axis */
	dimension?: string;
	/** scale type of the x-axis
	 * see https://vega.github.io/vega/docs/scales/#types for more information
	 */
	dimensionScaleType?: ScaleType;
	/**
	 * line type of the point border
	 * uses a key in the data that will map to the line type scale or a static line type value
	 */
	lineType?: LineTypeFacet;
	/**
	 * line width of the point border
	 * uses a key in the data that will map to the line width scale or a static line width value
	 */
	lineWidth?: LineWidthFacet;
	/**
	 * point fill and stroke opacity
	 * uses a key in the data that will map to the opacity scale or a opacity value
	 */
	opacity?: OpacityFacet;
	/**
	 * point size
	 * uses a key in the data that will map to the size scale (linear) or a static size value
	 */
	size?: SymbolSizeFacet;
}

export interface ScatterPathProps {
	/** The color of the links.*/
	color?: SpectrumColor | string;
	/** The width on the links. Link width can vary by point. */
	pathWidth?: PathWidthFacet;
	/** Data keys that should be used to create the groups that get connected by links. */
	groupBy?: string[];
	/** The opacity of the links. */
	opacity?: number;
}

export type TitlePosition = 'start' | 'middle' | 'end';
export type TitleOrient = 'top' | 'bottom' | 'left' | 'right';

export interface TitleProps extends MarkProps {
	/** The title text */
	text: string;
	/** The title position */
	position?: TitlePosition;
	/** The title font weight */
	fontWeight?: FontWeight;
	/** The location of the title relative to the chart */
	orient?: TitleOrient;
}

/**
 * Stroke dasharray for the line.
 *
 * solid: null,
 * dashed: 7 4,
 * dotted: 2 3,
 * dotDash: 2 3 7 4,
 * shortDash: 3 4,
 * longDash: 11 4,
 * twoDash: 5 2 11 2
 *
 * @see https://developer.mozilla.org/en-US/docs/Web/SVG/Attribute/stroke-dasharray
 */
export type LineType = 'solid' | 'dashed' | 'dotted' | 'dotDash' | 'shortDash' | 'longDash' | 'twoDash' | number[];

/**
 * Width of line in pixels
 *
 * XS: 1px,
 * S: 1.5px,
 * M: 2px,
 * L: 3px,
 * XL: 4px
 * */
export type LineWidth = 'XS' | 'S' | 'M' | 'L' | 'XL' | number;

/**
 * Width of the trail in pixels
 *
 * XS: 6px,
 * S: 8px,
 * M: 10px,
 * L: 12px,
 * XL: 16px
 * */
export type PathWidth = 'XS' | 'S' | 'M' | 'L' | 'XL' | number;

/**
 * Width of the symbol in pixels
 *
 * XS: 6px,
 * S: 8px,
 * M: 10px,
 * L: 12px,
 * XL: 16px
 * */
export type SymbolSize = 'XS' | 'S' | 'M' | 'L' | 'XL' | number;

export type SymbolSizeFacet = FacetRef<SymbolSize>;

export type ScaleType = 'linear' | 'point' | 'time';
export type LegendDescription = { seriesName: string; description: string; title?: string };

export type LegendLabel = { seriesName: string | number; label: string; maxLength?: number };

export interface LegendProps extends BaseProps {
	animations?: boolean;
	/** color or key in the data that is used as the color facet for the symbols */
	color?: ColorFacet;
	/** series that should be hidden by default (uncontrolled) */
	defaultHiddenSeries?: string[];
	/** descriptions for each of the series */
	descriptions?: LegendDescription[];
	/** series names to hide from the legend */
	hiddenEntries?: string[];
	/** whether or not to include highlight interactions (controlled) */
	highlight?: boolean;
	/** allows the user to hide/show series by clicking on the legend entry (uncontrolled) */
	isToggleable?: boolean;
	/** keys from the data to generate the legend for. Defaults to all keys used to facet the data. */
	keys?: string[];
	/** labels for each of the series */
	legendLabels?: LegendLabel[];
	/** max characters before truncating a legend label */
	labelLimit?: number;
	/** line type or key in the data that is used as the line type facet for the symbols */
	lineType?: LineTypeFacet;
	/** line type or key in the data that is used as the line type facet for the symbols */
	lineWidth?: LineWidthFacet;
	/** callback that will be run when a legend item is selected */
	onClick?: (seriesName: string) => void;
	/** callback that will be run when mousing out of a legend item */
	onMouseOut?: (seriesName: string) => void;
	/** callback that will be run when mousing over a legend item */
	onMouseOver?: (seriesName: string) => void;
	/** opacity or key in the data that is used as the opacity facet for the symbols */
	opacity?: OpacityFacet;
	/** where the legend should be displayed */
	position?: Position;
	/** customize the legend symbol shape */
	symbolShape?: SymbolShapeFacet;
	/** legend title */
	title?: string;
}

export type DialogProps = ChartTooltipProps | ChartPopoverProps;

export interface ChartTooltipProps {
	children?: TooltipHandler;
}
export interface ChartPopoverProps {
	children?: PopoverHandler;
	width?: number;
}

export interface ReferenceLineProps {
	value: number | string;
	icon?: Icon | string;
	/** Position the line on the value, or between the previous/next value. Only supported in Bar visualizations. */
	position?: 'before' | 'after' | 'center';
	label?: string;
	labelFontWeight?: FontWeight;
}

export type Icon = 'date';

export interface MetricRangeProps {
	children?: Children<ChartTooltipElement>;
	/** The color of the metric line and range. If undefined, will default to the color of the series that it represents. */
	color?: SpectrumColor | string;
	/** The line type of the metric line. (dashed, solid, etc..) */
	lineType?: LineType;
	/** The line width of the metric line. */
	lineWidth?: LineWidth;
	/** The opacity of the area around the metric */
	rangeOpacity?: number;
	/** The key for the upper range in the data */
	metricEnd: string;
	/** The key for the lower range in the data */
	metricStart: string;
	/** The key for the metric value in the data */
	metric?: string;
	/** Whether the metric range should only be visible when hovering over the parent line */
	displayOnHover?: boolean;
	/** Boolean indicating whether or not the y-axis should expand to include the entire metric range (if necessary). */
	scaleAxisToFit?: boolean;
}

export interface TrendlineProps {
	children?: Children<TrendlineChildElement>;
	/** The line color of the trendline. If undefined, will default to the color of the series that it represents. */
	color?: SpectrumColor | string;
	/**
	 * The dimenstion range to draw the trendline for. If undefined, the value will default to the value of dimensionRange.
	 *
	 * If 'domain' is used as a start or end value, this will extrapolate the trendline out to the beginning and end of the chart domain respectively.
	 *
	 * If null is used as a start or end value, the trendline will be be drawn from the first data point to the last data point respectively.
	 */
	dimensionExtent?: [number | 'domain' | null, number | 'domain' | null];
	/**
	 * The dimension range that the statistical transform should be calculated for. If undefined, the value will default to [null, null]
	 *
	 * If the start or end values are null, then the dimension range will not be bounded for the start or end respectively.
	 */
	dimensionRange?: [number | null, number | null];
	/** Whether the trendline should only be visible when hovering over the parent line */
	displayOnHover?: boolean;
	/** If there is a tooltip on this trendline, then this will highlight the raw point in addition to the hovered trendline point. */
	highlightRawPoint?: boolean;
	/** The line type of the trend line. */
	lineType?: LineType;
	/** The line width of the trend line. */
	lineWidth?: LineWidth;
	/** The type of statistical transform that will be calculated. */
	method?: TrendlineMethod;
	/** The opacity of the trendlines */
	opacity?: number;
	/** Orientation of the trendline. Only supported on scatter plots. */
	orientation?: Orientation;
}

export interface TrendlineAnnotationProps {
	/** Adds a badge around the annotation */
	badge?: boolean;
	/** where along the dimension scale to label the trendline value */
	dimensionValue?: number | 'start' | 'end';
	/** d3 number format specifier. Only valid if labelFormat is linear or undefined.
	 *
	 * @see https://d3js.org/d3-format#locale_format
	 */
	numberFormat?: string;
	/** text that will be prepended to the trendline value */
	prefix?: string;
}

/** trendline methods that use a joinaggregate transform */
export type AggregateMethod = 'average' | 'median';
/** trendline methods that use a regression transform */
export type RegressionMethod =
	| 'exponential'
	| 'linear'
	| 'logarithmic'
	| `polynomial-${number}`
	| 'power'
	| 'quadratic';
/** trendline methods that use a window transform */
export type WindowMethod = `movingAverage-${number}`;

/** avaliable methods for generating a trendline */
export type TrendlineMethod = AggregateMethod | RegressionMethod | WindowMethod;

export type AxisAnnotationFormat = 'span' | 'summary';

export interface AxisAnnotationProps {
	children?: Children<AxisAnnotationChildElement>;
	/** the color to use for the annotation icon and span lines if a color isn't specified in options or multiple annotations fall in the same icon */
	color?: SpectrumColor | string;
	/** data field where the annotation ids are listed for each data point */
	dataKey?: string;
	/** show annotations as a horizontal span of icons or a single summary icon */
	format?: AxisAnnotationFormat;
	/** unique name for this annotation */
	name?: string;
	/** how far from the bottom of the chart do the annotations display */
	offset?: number;
	/** options specific to each annotation in the data */
	options?: AxisAnnotationOptions[];
}

export type AxisAnnotationOptions = {
	/** The id of the annotation to apply these options to */
	id: string;
	/** The color of the icon and range lines  */
	color?: SpectrumColor | string;
};

export interface MarkBounds {
	x1: number;
	x2: number;
	y1: number;
	y2: number;
}

export interface Datum {
	[MARK_ID]: number;
	[SERIES_ID]: string;
	[TRENDLINE_VALUE]?: number;
	[key: string]: unknown;
}

export type ColorScheme = 'light' | 'dark';

export type TooltipHandler = (datum: Datum) => ReactNode;

export type PopoverHandler = (datum: Datum, close: () => void) => ReactNode;

export type AxisAnnotationClickHandler = (annotations) => ReactNode;

export type Position = 'left' | 'right' | 'top' | 'bottom';

export type ChildElement<T> = T | string | boolean | ReactFragment;
export type Children<T> = ChildElement<T> | ChildElement<T>[];

export type AxisChildElement = ReferenceLineElement | AxisAnnotationElement;
export type AxisAnnotationChildElement = ChartTooltipElement | ChartPopoverElement;
export type TrendlineChildElement = ChartTooltipElement | TrendlineAnnotationElement;
export type ChartChildElement =
	| AreaElement
	| AxisElement
	| BarElement
	| LegendElement
	| LineElement
	| ScatterElement
	| TitleElement;
export type MarkChildElement =
	| AnnotationElement
	| ChartTooltipElement
	| ChartPopoverElement
	| ScatterPathElement
	| MetricRangeElement
	| TrendlineElement;
export type RscElement = ChartChildElement | MarkChildElement;<|MERGE_RESOLUTION|>--- conflicted
+++ resolved
@@ -79,16 +79,10 @@
 
 export interface SanitizedSpecProps extends SpecProps {
 	/** Children with all non-RSC components removed */
-	animations?: boolean;
-	children: ChartChildElement[];
-	previousData?: ChartData[];
 	data?: ChartData[];
-<<<<<<< HEAD
-	previousData?: ChartData[];
-=======
+	previousData: ChartData[];
 	animations?: boolean;
 	animateFromZero?: boolean;
->>>>>>> fc12bef2
 }
 
 export type Orientation = 'vertical' | 'horizontal';
@@ -107,8 +101,6 @@
 	previousData?: ChartData[];
 	animations?: boolean;
 	/** Enables debug mode which will console log things like the generated vega spec and the datums for tooltips. */
-	previousData?: ChartData[];
-	animations?: boolean;
 	debug?: boolean;
 	/** Chart height */
 	height?: number;
