--- conflicted
+++ resolved
@@ -14,7 +14,7 @@
 import { MARK_ID, SERIES_ID, TRENDLINE_VALUE } from '@constants';
 import { Config, Data, FontWeight, Locale, NumberLocale, Padding, Spec, SymbolShape, TimeLocale, View } from 'vega';
 
-import { Icon, IconProps, } from '@adobe/react-spectrum';
+import { Icon, IconProps } from '@adobe/react-spectrum';
 import { Theme } from '@react-types/provider';
 
 import { Colors, SpectrumColor } from './SpectrumVizColors';
@@ -185,16 +185,6 @@
 }
 
 export interface BigNumberProps {
-<<<<<<< HEAD
-	orientation: Orientation;
-	label: string;
-	dataKey: string;
-	children: Children<BigNumberChildElement> | undefined
-	icon?: IconElement;
-	rscChartProps?: RscChartProps
-	numberFormat?: string;
-	numberType?: 'linear' | 'percentage';
-=======
 	readonly orientation: Orientation;
 	readonly label: string;
 	readonly dataKey: string;
@@ -203,7 +193,6 @@
 	readonly numberFormat?: string;
 	readonly numberType?: 'linear' | 'percentage';
 	readonly method?: 'sum' | 'avg' | 'last';
->>>>>>> 9a972101
 }
 
 export type Granularity = 'minute' | 'hour' | 'day' | 'week' | 'month' | 'quarter';
@@ -546,7 +535,7 @@
 export type AxisChildElement = ReferenceLineElement | AxisAnnotationElement;
 export type AxisAnnotationChildElement = ChartTooltipElement | ChartPopoverElement;
 
-export type BigNumberChildElement = LineElement
+export type BigNumberChildElement = LineElement | IconElement
 
 export type ChartChildElement =
 	| AreaElement
