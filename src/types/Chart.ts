--- conflicted
+++ resolved
@@ -82,15 +82,8 @@
 	animations?: boolean;
 	data?: ChartData[];
 	/** Children with all non-RSC components removed */
-<<<<<<< HEAD
-	data?: ChartData[];
-	previousData: ChartData[];
-	animations?: boolean;
-	animateFromZero?: boolean;
-=======
 	children: ChartChildElement[];
 	previousData?: ChartData[];
->>>>>>> f15f4136
 }
 
 export type Orientation = 'vertical' | 'horizontal';
