--- conflicted
+++ resolved
@@ -273,12 +273,12 @@
 };
 
 export interface MarkProps extends BaseProps {
+	animations?: boolean;
 	children?: Children<MarkChildElement>;
 	/** Key in the data that is used as the color facet */
 	color?: string;
 	/** Key in the data that is used as the metric */
 	metric?: string;
-	animations?: boolean;
 }
 
 export type StaticValue<T> = { value: T };
@@ -313,15 +313,7 @@
 }
 
 export interface BarProps extends Omit<MarkProps, 'color'> {
-<<<<<<< HEAD
 	animations?: boolean;
-	color?: ColorFacet | DualFacet; // bar color or key in the data that is used as the color facet
-	dimension?: string; // data field used for the bar categories (x-axis for a vertical bar)
-	groupedPadding?: number; // sets the inner padding between bars in a group
-	lineType?: LineTypeFacet | DualFacet; // line type or key in the data that is used as the line type facet
-	lineWidth?: LineWidth; // border width of the bar
-	order?: string; // optional field used to set the stack order of the bar (higher order = higher on bar)
-=======
 	/** Bar color or key in the data that is used as the color facet */
 	color?: ColorFacet | DualFacet;
 	/** Data field used for the bar categories (x-axis for a vertical bar) */
@@ -334,7 +326,6 @@
 	lineWidth?: LineWidth;
 	/** Optional field used to set the stack order of the bar (higher order = higher on bar) */
 	order?: string;
->>>>>>> 1aa74902
 	/** The direction of the bars. Defaults to "vertical". */
 	orientation?: Orientation;
 	/** Opacity or key in the data that is used as the opacity facet */
@@ -366,16 +357,10 @@
 	opacity?: OpacityFacet;
 	/** Sets the chart area padding, this is a ratio from 0 to 1 for categorical scales (point) and a pixel value for continuous scales (time, linear) */
 	padding?: number;
-<<<<<<< HEAD
-	scaleType?: ScaleType; // sets the type of scale that should be used for the trend
-	staticPoint?: string; // key in the data that if it exists and the value resolves to true for each data object, a point will be drawn for that data point on the line.
-
-=======
 	/** Sets the type of scale that should be used for the trend */
 	scaleType?: ScaleType;
 	/** Key in the data that if it exists and the value resolves to true for each data object, a point will be drawn for that data point on the line. */
 	staticPoint?: string;
->>>>>>> 1aa74902
 }
 
 export interface ScatterProps extends Omit<MarkProps, 'color'> {
