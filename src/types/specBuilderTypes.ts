--- conflicted
+++ resolved
@@ -136,9 +136,6 @@
 
 export interface LegendSpecProps
 	extends PartiallyRequired<
-<<<<<<< HEAD
-		LegendProps & { colorScheme: ColorScheme; index: number; hiddenSeries: string[]; highlightedSeries?: string; animations?: boolean },
-=======
 		LegendProps & {
 			colorScheme: ColorScheme;
 			index: number;
@@ -146,7 +143,6 @@
 			highlightedSeries?: string;
 			animations?: boolean;
 		},
->>>>>>> f15f4136
 		LegendPropsWithDefaults
 	> {
 	color?: FacetRef<string>;
