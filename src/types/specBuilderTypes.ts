/*
 * Copyright 2023 Adobe. All rights reserved.
 * This file is licensed to you under the Apache License, Version 2.0 (the "License");
 * you may not use this file except in compliance with the License. You may obtain a copy
 * of the License at http://www.apache.org/licenses/LICENSE-2.0
 *
 * Unless required by applicable law or agreed to in writing, software distributed under
 * the License is distributed on an "AS IS" BASIS, WITHOUT WARRANTIES OR REPRESENTATIONS
 * OF ANY KIND, either express or implied. See the License for the specific language
 * governing permissions and limitations under the License.
 */
import { Align, Baseline, NumberValue, ScaleType } from 'vega';

import {
	AreaProps,
	AxisAnnotationChildElement,
	AxisAnnotationProps,
	AxisProps,
	BarProps, ChartData,
	ColorFacet,
	ColorScheme,
	DonutProps,
	FacetRef,
	LegendProps,
	LineProps,
	LineWidth,
	MarkChildElement,
	MetricRangeProps,
	Orientation,
	ScaleType as RscScaleType,
	ScatterPathProps,
	ScatterProps,
	TrendlineAnnotationProps,
	TrendlineChildElement,
	TrendlineProps
} from './Chart';

type PartiallyRequired<T, K extends keyof T> = Omit<T, K> & Required<Pick<T, K>>;

type AreaPropsWithDefaults = 'name' | 'dimension' | 'metric' | 'color' | 'scaleType' | 'opacity';

export interface AreaSpecProps
	extends PartiallyRequired<AreaProps & { colorScheme: ColorScheme; index: number }, AreaPropsWithDefaults> {
	data?: ChartData[],
	previousData?: ChartData[],
	animations?: boolean,
<<<<<<< HEAD
=======
	animateFromZero?: boolean,
>>>>>>> fc12bef2
	children: MarkChildElement[];
}

type AxisPropsWithDefaults =
	| 'baseline'
	| 'baselineOffset'
	| 'colorScheme'
	| 'granularity'
	| 'grid'
	| 'hideDefaultLabels'
	| 'labelAlign'
	| 'labelFontWeight'
	| 'labelOrientation'
	| 'labels'
	| 'numberFormat'
	| 'subLabels'
	| 'ticks';

/**
 * these are props that are used interally to control the axis spec
 */
export interface InternalAxisProps {
	vegaLabelAlign?: Align;
	vegaLabelBaseline?: Baseline;
	vegaLabelOffset?: NumberValue;
	vegaLabelPadding?: number;
}

export type AxisSpecProps = PartiallyRequired<
	AxisProps & { name: string; colorScheme: ColorScheme; index: number; scaleType: ScaleType } & InternalAxisProps,
	AxisPropsWithDefaults
>;

type AxisAnnotationPropsWithDefaults = 'name' | 'offset' | 'dataKey' | 'color' | 'options' | 'format';

export interface AxisAnnotationSpecProps
	extends PartiallyRequired<
		AxisAnnotationProps & { axisName: string; colorScheme: ColorScheme },
		AxisAnnotationPropsWithDefaults
	> {
	children: AxisAnnotationChildElement[];
}

type BarPropsWithDefaults =
	| 'color'
	| 'dimension'
	| 'lineType'
	| 'lineWidth'
	| 'metric'
	| 'name'
	| 'opacity'
	| 'paddingRatio'
	| 'orientation'
	| 'trellisOrientation'
	| 'trellisPadding'
	| 'type';

export interface BarSpecProps
<<<<<<< HEAD
	extends PartiallyRequired<BarProps & { colorScheme: ColorScheme; index: number, data?: ChartData[], previousData?: ChartData[], animations?: boolean }, BarPropsWithDefaults> {
=======
	extends PartiallyRequired<BarProps & { colorScheme: ColorScheme; index: number, data?: ChartData[], previousData?: ChartData[], animations?: boolean, animateFromZero?: boolean }, BarPropsWithDefaults> {
>>>>>>> fc12bef2
	children: MarkChildElement[];
}

type DonutPropsWithDefaults =
	| 'color'
	| 'metric'
	| 'name'
	| 'startAngle'
	| 'holeRatio'
	| 'hasDirectLabels'
	| 'isBoolean';

export interface DonutSpecProps
	extends PartiallyRequired<DonutProps & { colorScheme: ColorScheme; index: number }, DonutPropsWithDefaults> {
	children: MarkChildElement[];
}

type LegendPropsWithDefaults = 'hiddenEntries' | 'highlight' | 'isToggleable' | 'position' | 'name';

export interface LegendSpecProps
	extends PartiallyRequired<
		LegendProps & { colorScheme: ColorScheme; index: number; hiddenSeries: string[]; highlightedSeries?: string; animations?: boolean },
		LegendPropsWithDefaults
	> {
	color?: FacetRef<string>;
	lineType?: FacetRef<number[]>;
	lineWidth?: FacetRef<number>;
	symbolShape?: FacetRef<string>;
}

type LinePropsWithDefaults = 'name' | 'dimension' | 'metric' | 'color' | 'scaleType' | 'lineType' | 'opacity';

export interface LineSpecProps extends PartiallyRequired<LineProps, LinePropsWithDefaults> {
	children: MarkChildElement[];
	data?: ChartData[],
	previousData?: ChartData[],
<<<<<<< HEAD
=======
	animations?: boolean,
	animateFromZero?: boolean,
>>>>>>> fc12bef2
	colorScheme: ColorScheme;
	index: number;
	interactiveMarkName: string | undefined;
	lineWidth?: FacetRef<LineWidth>;
	popoverMarkName: string | undefined;
}

type ScatterPropsWithDefaults =
	| 'color'
	| 'colorScaleType'
	| 'dimension'
	| 'dimensionScaleType'
	| 'lineType'
	| 'lineWidth'
	| 'metric'
	| 'name'
	| 'opacity'
	| 'size';

export interface ScatterSpecProps extends PartiallyRequired<ScatterProps, ScatterPropsWithDefaults> {
	children: MarkChildElement[];
	colorScheme: ColorScheme;
	index: number;
	interactiveMarkName: string | undefined;
}

type ScatterPathPropsWithDefaults = 'color' | 'groupBy' | 'pathWidth' | 'opacity';

export interface ScatterPathSpecProps extends PartiallyRequired<ScatterPathProps, ScatterPathPropsWithDefaults> {
	colorScheme: ColorScheme;
	dimension: string;
	dimensionScaleType: RscScaleType;
	metric: string;
	index: number;
	name: string;
}

type MetricRangePropsWithDefaults = 'lineType' | 'lineWidth' | 'rangeOpacity' | 'metricEnd' | 'metricStart' | 'metric';
export interface MetricRangeSpecProps
	extends PartiallyRequired<MetricRangeProps & { name: string }, MetricRangePropsWithDefaults> {}

type TrendlinePropsWithDefaults =
	| 'dimensionExtent'
	| 'dimensionRange'
	| 'displayOnHover'
	| 'highlightRawPoint'
	| 'lineType'
	| 'lineWidth'
	| 'method'
	| 'metric'
	| 'opacity'
	| 'orientation';

export interface TrendlineSpecProps
	extends PartiallyRequired<TrendlineProps & { metric?: string }, TrendlinePropsWithDefaults> {
	children: TrendlineChildElement[];
	colorScheme: ColorScheme;
	dimensionScaleType: RscScaleType;
	isDimensionNormalized: boolean;
	name: string;
	trendlineColor: ColorFacet;
	trendlineDimension: string;
	trendlineMetric: string;
}

type TrendlineAnnotationPropsWithDefaults = 'badge' | 'dimensionValue' | 'numberFormat' | 'prefix';

export interface TrendlineAnnotationSpecProps
	extends PartiallyRequired<TrendlineAnnotationProps, TrendlineAnnotationPropsWithDefaults> {
	colorScheme: ColorScheme;
	displayOnHover: boolean;
	markName: string;
	name: string;
	trendlineColor: ColorFacet;
	trendlineDimension: string;
	trendlineDimensionExtent: TrendlineSpecProps['dimensionExtent'];
	trendlineDimensionScaleType: RscScaleType;
	trendlineName: string;
	trendlineOrientation: Orientation;
	trendlineWidth: number;
}<|MERGE_RESOLUTION|>--- conflicted
+++ resolved
@@ -44,10 +44,7 @@
 	data?: ChartData[],
 	previousData?: ChartData[],
 	animations?: boolean,
-<<<<<<< HEAD
-=======
 	animateFromZero?: boolean,
->>>>>>> fc12bef2
 	children: MarkChildElement[];
 }
 
@@ -106,11 +103,7 @@
 	| 'type';
 
 export interface BarSpecProps
-<<<<<<< HEAD
-	extends PartiallyRequired<BarProps & { colorScheme: ColorScheme; index: number, data?: ChartData[], previousData?: ChartData[], animations?: boolean }, BarPropsWithDefaults> {
-=======
 	extends PartiallyRequired<BarProps & { colorScheme: ColorScheme; index: number, data?: ChartData[], previousData?: ChartData[], animations?: boolean, animateFromZero?: boolean }, BarPropsWithDefaults> {
->>>>>>> fc12bef2
 	children: MarkChildElement[];
 }
 
@@ -147,11 +140,8 @@
 	children: MarkChildElement[];
 	data?: ChartData[],
 	previousData?: ChartData[],
-<<<<<<< HEAD
-=======
 	animations?: boolean,
 	animateFromZero?: boolean,
->>>>>>> fc12bef2
 	colorScheme: ColorScheme;
 	index: number;
 	interactiveMarkName: string | undefined;
