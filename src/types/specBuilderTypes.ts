--- conflicted
+++ resolved
@@ -42,16 +42,10 @@
 
 export interface AreaSpecProps
 	extends PartiallyRequired<AreaProps & { colorScheme: ColorScheme; index: number }, AreaPropsWithDefaults> {
-<<<<<<< HEAD
 	data?: ChartData[];
 	previousData?: ChartData[];
 	animations?: boolean;
-=======
-	data?: ChartData[],
-	previousData?: ChartData[],
-	animations?: boolean,
-	animateFromZero?: boolean,
->>>>>>> fc12bef2
+	animateFromZero?: boolean;
 	children: MarkChildElement[];
 }
 
@@ -110,7 +104,6 @@
 	| 'type';
 
 export interface BarSpecProps
-<<<<<<< HEAD
 	extends PartiallyRequired<
 		BarProps & {
 			colorScheme: ColorScheme;
@@ -118,12 +111,10 @@
 			data?: ChartData[];
 			previousData?: ChartData[];
 			animations?: boolean;
+			animateFromZero?: boolean;
 		},
 		BarPropsWithDefaults
 	> {
-=======
-	extends PartiallyRequired<BarProps & { colorScheme: ColorScheme; index: number, data?: ChartData[], previousData?: ChartData[], animations?: boolean, animateFromZero?: boolean }, BarPropsWithDefaults> {
->>>>>>> fc12bef2
 	children: MarkChildElement[];
 }
 
@@ -158,16 +149,10 @@
 
 export interface LineSpecProps extends PartiallyRequired<LineProps, LinePropsWithDefaults> {
 	children: MarkChildElement[];
-<<<<<<< HEAD
 	data?: ChartData[];
 	previousData?: ChartData[];
 	animations?: boolean;
-=======
-	data?: ChartData[],
-	previousData?: ChartData[],
-	animations?: boolean,
-	animateFromZero?: boolean,
->>>>>>> fc12bef2
+	animateFromZero?: boolean;
 	colorScheme: ColorScheme;
 	index: number;
 	interactiveMarkName: string | undefined;
