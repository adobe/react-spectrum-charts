/*
 * Copyright 2023 Adobe. All rights reserved.
 * This file is licensed to you under the Apache License, Version 2.0 (the "License");
 * you may not use this file except in compliance with the License. You may obtain a copy
 * of the License at http://www.apache.org/licenses/LICENSE-2.0
 *
 * Unless required by applicable law or agreed to in writing, software distributed under
 * the License is distributed on an "AS IS" BASIS, WITHOUT WARRANTIES OR REPRESENTATIONS
 * OF ANY KIND, either express or implied. See the License for the specific language
 * governing permissions and limitations under the License.
 */
import { Align, Baseline, NumberValue, ScaleType } from 'vega';

import {
	AreaProps,
	AxisAnnotationChildElement,
	AxisAnnotationProps,
	AxisProps,
	BarProps, ChartData,
	ColorFacet,
	ColorScheme,
	DonutProps,
	FacetRef,
	LegendProps,
	LineProps,
	LineWidth,
	MarkChildElement,
	MetricRangeProps,
<<<<<<< HEAD
=======
	Orientation,
>>>>>>> 1aa74902
	ScaleType as RscScaleType,
	ScatterProps,
	TrendlineAnnotationProps,
	TrendlineChildElement,
	TrendlineProps
} from './Chart';

type PartiallyRequired<T, K extends keyof T> = Omit<T, K> & Required<Pick<T, K>>;

type AreaPropsWithDefaults = 'name' | 'dimension' | 'metric' | 'color' | 'scaleType' | 'opacity';

export interface AreaSpecProps
	extends PartiallyRequired<AreaProps & { colorScheme: ColorScheme; index: number }, AreaPropsWithDefaults> {
	data?: ChartData[],
	previousData?: ChartData[],
	animations?: boolean,
	children: MarkChildElement[];
}

type AxisPropsWithDefaults =
	| 'baseline'
	| 'baselineOffset'
	| 'colorScheme'
	| 'granularity'
	| 'grid'
	| 'hideDefaultLabels'
	| 'labelAlign'
	| 'labelFontWeight'
	| 'labelOrientation'
	| 'labels'
	| 'numberFormat'
	| 'subLabels'
	| 'ticks';

/**
 * these are props that are used interally to control the axis spec
 */
export interface InternalAxisProps {
	vegaLabelAlign?: Align;
	vegaLabelBaseline?: Baseline;
	vegaLabelOffset?: NumberValue;
	vegaLabelPadding?: number;
}

export type AxisSpecProps = PartiallyRequired<
	AxisProps & { name: string; colorScheme: ColorScheme; index: number; scaleType: ScaleType } & InternalAxisProps,
	AxisPropsWithDefaults
>;

type AxisAnnotationPropsWithDefaults = 'name' | 'offset' | 'dataKey' | 'color' | 'options' | 'format';

export interface AxisAnnotationSpecProps
	extends PartiallyRequired<
		AxisAnnotationProps & { axisName: string; colorScheme: ColorScheme },
		AxisAnnotationPropsWithDefaults
	> {
	children: AxisAnnotationChildElement[];
}

type BarPropsWithDefaults =
	| 'color'
	| 'dimension'
	| 'lineType'
	| 'lineWidth'
	| 'metric'
	| 'name'
	| 'opacity'
	| 'paddingRatio'
	| 'orientation'
	| 'trellisOrientation'
	| 'trellisPadding'
	| 'type';

export interface BarSpecProps
	extends PartiallyRequired<BarProps & { colorScheme: ColorScheme; index: number, data?: ChartData[], previousData?: ChartData[], animations?: boolean }, BarPropsWithDefaults> {
	children: MarkChildElement[];
}

type DonutPropsWithDefaults =
	| 'color'
	| 'metric'
	| 'name'
	| 'startAngle'
	| 'holeRatio'
	| 'hasDirectLabels'
	| 'isBoolean';

export interface DonutSpecProps
	extends PartiallyRequired<DonutProps & { colorScheme: ColorScheme; index: number }, DonutPropsWithDefaults> {
	children: MarkChildElement[];
}

type LegendPropsWithDefaults = 'hiddenEntries' | 'highlight' | 'isToggleable' | 'position' | 'name';

export interface LegendSpecProps
	extends PartiallyRequired<
		LegendProps & { colorScheme: ColorScheme; index: number; hiddenSeries: string[]; highlightedSeries?: string },
		LegendPropsWithDefaults
	> {
	color?: FacetRef<string>;
	lineType?: FacetRef<number[]>;
	lineWidth?: FacetRef<number>;
	symbolShape?: FacetRef<string>;
}

type LinePropsWithDefaults = 'name' | 'dimension' | 'metric' | 'color' | 'scaleType' | 'lineType' | 'opacity';

export interface LineSpecProps extends PartiallyRequired<LineProps, LinePropsWithDefaults> {
	children: MarkChildElement[];
	data?: ChartData[],
	previousData?: ChartData[],
	animations?: boolean,
	colorScheme: ColorScheme;
	index: number;
	interactiveMarkName: string | undefined;
	lineWidth?: FacetRef<LineWidth>;
	popoverMarkName: string | undefined;
}

type ScatterPropsWithDefaults =
	| 'color'
	| 'colorScaleType'
	| 'dimension'
	| 'dimensionScaleType'
	| 'lineType'
	| 'lineWidth'
	| 'metric'
	| 'name'
	| 'opacity'
	| 'size';

export interface ScatterSpecProps extends PartiallyRequired<ScatterProps, ScatterPropsWithDefaults> {
	children: MarkChildElement[];
	colorScheme: ColorScheme;
	index: number;
	interactiveMarkName: string | undefined;
}

type MetricRangePropsWithDefaults = 'lineType' | 'lineWidth' | 'rangeOpacity' | 'metricEnd' | 'metricStart' | 'metric';
export interface MetricRangeSpecProps
	extends PartiallyRequired<MetricRangeProps & { name: string }, MetricRangePropsWithDefaults> {}

type TrendlinePropsWithDefaults =
	| 'dimensionExtent'
	| 'dimensionRange'
	| 'displayOnHover'
	| 'highlightRawPoint'
	| 'lineType'
	| 'lineWidth'
	| 'method'
	| 'metric'
	| 'opacity'
	| 'orientation';

export interface TrendlineSpecProps
<<<<<<< HEAD
	extends PartiallyRequired<TrendlineProps & { metric?: string; name: string }, TrendlinePropsWithDefaults> {
	children: ChartTooltipElement[];
	dimensionScaleType: RscScaleType;
=======
	extends PartiallyRequired<TrendlineProps & { metric?: string }, TrendlinePropsWithDefaults> {
	children: TrendlineChildElement[];
	colorScheme: ColorScheme;
	dimensionScaleType: RscScaleType;
	isDimensionNormalized: boolean;
	name: string;
	trendlineColor: ColorFacet;
	trendlineDimension: string;
	trendlineMetric: string;
}

type TrendlineAnnotationPropsWithDefaults = 'badge' | 'dimensionValue' | 'numberFormat' | 'prefix';

export interface TrendlineAnnotationSpecProps
	extends PartiallyRequired<TrendlineAnnotationProps, TrendlineAnnotationPropsWithDefaults> {
	colorScheme: ColorScheme;
	displayOnHover: boolean;
	markName: string;
	name: string;
	trendlineColor: ColorFacet;
	trendlineDimension: string;
	trendlineDimensionExtent: TrendlineSpecProps['dimensionExtent'];
	trendlineDimensionScaleType: RscScaleType;
	trendlineName: string;
	trendlineOrientation: Orientation;
	trendlineWidth: number;
>>>>>>> 1aa74902
}<|MERGE_RESOLUTION|>--- conflicted
+++ resolved
@@ -26,10 +26,7 @@
 	LineWidth,
 	MarkChildElement,
 	MetricRangeProps,
-<<<<<<< HEAD
-=======
 	Orientation,
->>>>>>> 1aa74902
 	ScaleType as RscScaleType,
 	ScatterProps,
 	TrendlineAnnotationProps,
@@ -185,11 +182,6 @@
 	| 'orientation';
 
 export interface TrendlineSpecProps
-<<<<<<< HEAD
-	extends PartiallyRequired<TrendlineProps & { metric?: string; name: string }, TrendlinePropsWithDefaults> {
-	children: ChartTooltipElement[];
-	dimensionScaleType: RscScaleType;
-=======
 	extends PartiallyRequired<TrendlineProps & { metric?: string }, TrendlinePropsWithDefaults> {
 	children: TrendlineChildElement[];
 	colorScheme: ColorScheme;
@@ -216,5 +208,4 @@
 	trendlineName: string;
 	trendlineOrientation: Orientation;
 	trendlineWidth: number;
->>>>>>> 1aa74902
 }