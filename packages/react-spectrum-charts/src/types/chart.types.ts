/*
 * Copyright 2025 Adobe. All rights reserved.
 * This file is licensed to you under the Apache License, Version 2.0 (the "License");
 * you may not use this file except in compliance with the License. You may obtain a copy
 * of the License at http://www.apache.org/licenses/LICENSE-2.0
 *
 * Unless required by applicable law or agreed to in writing, software distributed under
 * the License is distributed on an "AS IS" BASIS, WITHOUT WARRANTIES OR REPRESENTATIONS
 * OF ANY KIND, either express or implied. See the License for the specific language
 * governing permissions and limitations under the License.
 */
import { JSXElementConstructor, ReactElement } from 'react';

import { Config, Locale, NumberLocale, Padding, TimeLocale } from 'vega';

import { Theme } from '@react-types/provider';
import { LocaleCode, NumberLocaleCode, TimeLocaleCode } from '@spectrum-charts/locales';
import {
<<<<<<< HEAD
  ChartData,
	ChartOptions,
	Height,
	PartiallyRequired,
	TooltipAnchor,
	TooltipPlacement,
	Width,
=======
  ChartOptions,
  Height,
  PartiallyRequired,
  TooltipAnchor,
  TooltipPlacement,
  Width,
>>>>>>> fb7a0248
} from '@spectrum-charts/vega-spec-builder';

import { AxisElement } from './axis';
import { ChartPopoverElement, ChartTooltipElement } from './dialogs';
import { LegendElement } from './legend.types';
import {
<<<<<<< HEAD
	AreaElement,
	BarAnnotationElement,
	BarElement,
	BigNumberElement,
	ComboElement,
	DonutElement,
	DonutSummaryElement,
	LineElement,
	MetricRangeElement,
	ScatterElement,
	ScatterPathElement,
	SegmentLabelElement,
	TrendlineElement,
	VennElement,
=======
  AreaElement,
  BarAnnotationElement,
  BarElement,
  BigNumberElement,
  ComboElement,
  DonutElement,
  DonutSummaryElement,
  LineElement,
  MetricRangeElement,
  ScatterElement,
  ScatterPathElement,
  SegmentLabelElement,
  TrendlineElement,
>>>>>>> fb7a0248
} from './marks';
import { TitleElement } from './title.types';
import { Children } from './util.types';

export type ChartChildElement =
<<<<<<< HEAD
	| AreaElement
	| AxisElement
	| BarElement
	| BigNumberElement
	| DonutElement
	| ComboElement
	| LegendElement
	| LineElement
	| ScatterElement
	| TitleElement
	| VennElement;
=======
  | AreaElement
  | AxisElement
  | BarElement
  | BigNumberElement
  | DonutElement
  | ComboElement
  | LegendElement
  | LineElement
  | ScatterElement
  | TitleElement;
>>>>>>> fb7a0248
export type MarkChildElement =
  | BarAnnotationElement
  | ChartPopoverElement
  | ChartTooltipElement
  | DonutSummaryElement
  | MetricRangeElement
  | ScatterPathElement
  | SegmentLabelElement
  | TrendlineElement;

export interface SharedChartProps extends Omit<ChartOptions, 'axes' | 'legends' | 'marks' | 'titles'> {
  // children is optional because it is a pain to make this required with how children get defined in stories
  // we have a check at the beginning of Chart to make sure this isn't undefined
  // if it is undefined, we log an error and render a fragment
  children?: Children<ChartChildElement>;
  /** Vega config that can be used to tweak the style of the chart. @see https://vega.github.io/vega/docs/config/ */
  config?: Config;
  /** Chart data array. */
  data: ChartData[];
  /** Enables debug mode which will console log things like the generated vega spec and the datums for tooltips. */
  debug?: boolean;
  /** Number and time locales to use */
  locale?: Locale | LocaleCode | { number?: NumberLocaleCode | NumberLocale; time?: TimeLocaleCode | TimeLocale };
  /** Chart padding */
  padding?: Padding;
  /** Method to use for rendering the chart. 'canvas' is ideal for large data sets. */
  renderer?: 'svg' | 'canvas';
  /** Sets what the tooltip should be anchored to. Defaults to `cursor`. */
  tooltipAnchor?: TooltipAnchor;
  /** The placement of the tooltip with respect to the mark. Only applicable if `tooltipAnchor = 'mark'`. */
  tooltipPlacement?: TooltipPlacement;
}

type RscChartPropsWithDefaults =
  | 'backgroundColor'
  | 'colors'
  | 'colorScheme'
  | 'debug'
  | 'hiddenSeries'
  | 'idKey'
  | 'lineTypes'
  | 'lineWidths'
  | 'locale'
  | 'padding'
  | 'renderer'
  | 'tooltipAnchor'
  | 'tooltipPlacement';

export interface RscChartProps extends PartiallyRequired<SharedChartProps, RscChartPropsWithDefaults> {
  chartWidth: number;
  chartHeight: number;
}

type SpecPropsWithDefaults =
  | 'backgroundColor'
  | 'colors'
  | 'colorScheme'
  | 'hiddenSeries'
  | 'idKey'
  | 'lineTypes'
  | 'lineWidths'
  | 'symbolShapes'
  | 'symbolSizes';

export interface SanitizedSpecProps
  extends PartiallyRequired<Omit<ChartOptions, 'axes' | 'legends' | 'marks' | 'titles'>, SpecPropsWithDefaults> {
  /** Children with all non-RSC components removed */
  children: ChartChildElement[];
  data?: ChartData[];
}

export interface ChartProps extends SharedChartProps {
  /** Test id */
  dataTestId?: string;
  /** Optional text to display when the data set is empty and loading is complete. */
  emptyStateText?: string;
  /** Loading state. If true, a spinner will render in place of the chart. */
  loading?: boolean;
  /** Maximum chart width */
  maxWidth?: number;
  /** Minimum chart width. */
  minWidth?: number;
  /** Chart height */
  height?: Height;
  /** Maximum height of the chart */
  maxHeight?: number;
  /** Minimum height of the chart */
  minHeight?: number;
  /** react-spectrum theme. This sets the react-spectrum theming on tooltips and popovers. */
  theme?: Theme;
  /** Chart width */
  width?: Width;
}

export type ChartElement = ReactElement<ChartProps, JSXElementConstructor<ChartProps>>;

/**
 * @deprecated
 */
export interface MarkProps {
  name?: string;
  children?: Children<MarkChildElement>;
  color?: string;
  metric?: string;
}<|MERGE_RESOLUTION|>--- conflicted
+++ resolved
@@ -11,34 +11,23 @@
  */
 import { JSXElementConstructor, ReactElement } from 'react';
 
-import { Config, Locale, NumberLocale, Padding, TimeLocale } from 'vega';
+import { Config, Data, Locale, NumberLocale, Padding, TimeLocale } from 'vega';
 
 import { Theme } from '@react-types/provider';
 import { LocaleCode, NumberLocaleCode, TimeLocaleCode } from '@spectrum-charts/locales';
 import {
-<<<<<<< HEAD
-  ChartData,
-	ChartOptions,
-	Height,
-	PartiallyRequired,
-	TooltipAnchor,
-	TooltipPlacement,
-	Width,
-=======
   ChartOptions,
   Height,
   PartiallyRequired,
   TooltipAnchor,
   TooltipPlacement,
   Width,
->>>>>>> fb7a0248
 } from '@spectrum-charts/vega-spec-builder';
 
 import { AxisElement } from './axis';
 import { ChartPopoverElement, ChartTooltipElement } from './dialogs';
 import { LegendElement } from './legend.types';
 import {
-<<<<<<< HEAD
 	AreaElement,
 	BarAnnotationElement,
 	BarElement,
@@ -53,27 +42,15 @@
 	SegmentLabelElement,
 	TrendlineElement,
 	VennElement,
-=======
-  AreaElement,
-  BarAnnotationElement,
-  BarElement,
-  BigNumberElement,
-  ComboElement,
-  DonutElement,
-  DonutSummaryElement,
-  LineElement,
-  MetricRangeElement,
-  ScatterElement,
-  ScatterPathElement,
-  SegmentLabelElement,
-  TrendlineElement,
->>>>>>> fb7a0248
 } from './marks';
 import { TitleElement } from './title.types';
 import { Children } from './util.types';
 
+export type SimpleData = Record<string, unknown>;
+
+export type ChartData = SimpleData | Data;
+
 export type ChartChildElement =
-<<<<<<< HEAD
 	| AreaElement
 	| AxisElement
 	| BarElement
@@ -85,18 +62,6 @@
 	| ScatterElement
 	| TitleElement
 	| VennElement;
-=======
-  | AreaElement
-  | AxisElement
-  | BarElement
-  | BigNumberElement
-  | DonutElement
-  | ComboElement
-  | LegendElement
-  | LineElement
-  | ScatterElement
-  | TitleElement;
->>>>>>> fb7a0248
 export type MarkChildElement =
   | BarAnnotationElement
   | ChartPopoverElement
