--- conflicted
+++ resolved
@@ -64,7 +64,6 @@
 
   const sanitizedChildren = useMemo(() => sanitizeRscChartChildren(props.children), [props.children]);
 
-<<<<<<< HEAD
 	// THE MAGIC, builds our spec
 	const spec = useSpec({
 		backgroundColor,
@@ -87,28 +86,6 @@
 		title,
 		UNSAFE_vegaSpec,
 	});
-=======
-  // THE MAGIC, builds our spec
-  const spec = useSpec({
-    backgroundColor,
-    children: sanitizedChildren,
-    colors,
-    data,
-    description,
-    idKey,
-    hiddenSeries,
-    highlightedItem,
-    highlightedSeries,
-    symbolShapes,
-    symbolSizes,
-    lineTypes,
-    lineWidths,
-    opacities,
-    colorScheme,
-    title,
-    UNSAFE_vegaSpec,
-  });
->>>>>>> fb7a0248
 
   useSpecProps(spec);
 
