/*
 * Copyright 2023 Adobe. All rights reserved.
 * This file is licensed to you under the Apache License, Version 2.0 (the "License");
 * you may not use this file except in compliance with the License. You may obtain a copy
 * of the License at http://www.apache.org/licenses/LICENSE-2.0
 *
 * Unless required by applicable law or agreed to in writing, software distributed under
 * the License is distributed on an "AS IS" BASIS, WITHOUT WARRANTIES OR REPRESENTATIONS
 * OF ANY KIND, either express or implied. See the License for the specific language
 * governing permissions and limitations under the License.
 */
import { useEffect, useMemo, useRef } from 'react';

import { Data, Spec, ValuesData } from 'vega';

import { getColorValue } from '@spectrum-charts/themes';
import { ChartData, ChartSpecOptions, baseData, buildSpec } from '@spectrum-charts/vega-spec-builder';

import { Venn } from '../alpha';
import { rscPropsToSpecBuilderOptions } from '../rscToSbAdapter';
import { SanitizedSpecProps } from '../types';
import { chartHasChild } from '../utils';

export default function useSpec({
<<<<<<< HEAD
	backgroundColor,
	chartHeight,
	chartWidth,
	children,
	colors,
	colorScheme,
	data,
	description,
	hiddenSeries,
	highlightedItem,
	highlightedSeries,
	idKey,
	lineTypes,
	lineWidths,
	opacities,
	symbolShapes,
	symbolSizes,
	title,
	UNSAFE_vegaSpec,
}: SanitizedSpecProps): Spec {
	const prevSpec = useRef<Spec | null>(null);
	const hasVenn = useMemo(() => chartHasChild({ children, displayName: Venn.displayName as string }), [children]);

  // invalidate cache if changes to props other than width, height change
	useEffect(() => {
    prevSpec.current = null
	}, [
		UNSAFE_vegaSpec,
		backgroundColor,
		children,
		colors,
		colorScheme,
		description,
		hiddenSeries,
		highlightedItem,
		highlightedSeries,
		idKey,
		lineTypes,
		lineWidths,
		opacities,
		symbolShapes,
		symbolSizes,
		title,
		data,
	]);

	return useMemo(() => {
		// returned cached spec if there is a cached spec and if venn is not a child element
		if (!hasVenn && prevSpec.current !== null) {
			return prevSpec.current;
		}

		// They already supplied a spec, fill it in with defaults
		if (UNSAFE_vegaSpec) {
			const vegaSpecWithDefaults = initializeSpec(UNSAFE_vegaSpec, {
				backgroundColor,
				colorScheme,
				data,
				description,
				title,
			});

			// copy the spec so we don't mutate the original
			const spec = JSON.parse(JSON.stringify(vegaSpecWithDefaults));
			prevSpec.current = spec;
			return spec;
		}

		// or we need to build their spec
		const chartOptions = rscPropsToSpecBuilderOptions({
			backgroundColor,
			chartHeight,
			chartWidth,
			children,
			colorScheme,
			colors,
			data,
			description,
			hiddenSeries,
			highlightedItem,
			highlightedSeries,
			idKey,
			lineTypes,
			lineWidths,
			opacities,
			symbolShapes,
			symbolSizes,
			title,
		});

		// stringify-parse so that all immer stuff gets cleared out
		const spec = JSON.parse(JSON.stringify(buildSpec(chartOptions)));
		prevSpec.current = spec;

		return spec;
	}, [
		UNSAFE_vegaSpec,
		backgroundColor,
		children,
		colors,
		colorScheme,
		description,
		hiddenSeries,
		highlightedItem,
		highlightedSeries,
		idKey,
		lineTypes,
		lineWidths,
		opacities,
		symbolShapes,
		symbolSizes,
		title,
		data,
		chartHeight,
		chartWidth,
		hasVenn,
	]);
=======
  backgroundColor,
  children,
  colors,
  colorScheme,
  data,
  description,
  hiddenSeries,
  highlightedItem,
  highlightedSeries,
  idKey,
  lineTypes,
  lineWidths,
  opacities,
  symbolShapes,
  symbolSizes,
  title,
  UNSAFE_vegaSpec,
}: SanitizedSpecProps): Spec {
  return useMemo(() => {
    // They already supplied a spec, fill it in with defaults
    if (UNSAFE_vegaSpec) {
      const vegaSpecWithDefaults = initializeSpec(UNSAFE_vegaSpec, {
        backgroundColor,
        colorScheme,
        data,
        description,
        title,
      });

      // copy the spec so we don't mutate the original
      return JSON.parse(JSON.stringify(vegaSpecWithDefaults));
    }

    // or we need to build their spec
    const chartOptions = rscPropsToSpecBuilderOptions({
      backgroundColor,
      children,
      colors,
      colorScheme,
      description,
      hiddenSeries,
      highlightedItem,
      highlightedSeries,
      idKey,
      lineTypes,
      lineWidths,
      opacities,
      symbolShapes,
      symbolSizes,
      title,
    });

    // stringify-parse so that all immer stuff gets cleared out
    return buildSpec(chartOptions);
  }, [
    UNSAFE_vegaSpec,
    backgroundColor,
    children,
    colors,
    colorScheme,
    description,
    hiddenSeries,
    highlightedItem,
    highlightedSeries,
    idKey,
    lineTypes,
    lineWidths,
    opacities,
    symbolShapes,
    symbolSizes,
    title,
    data,
  ]);
>>>>>>> fb7a0248
}

const initializeSpec = (
  spec: Spec | null = {},
  chartOptions: Partial<ChartSpecOptions & { data: ChartData[] }> = {}
): Spec => {
  const { backgroundColor, colorScheme = 'light', data, description, title } = chartOptions;

  const baseSpec: Spec = {
    title: title || undefined,
    description,
    autosize: { type: 'fit', contains: 'padding', resize: true },
    data: isVegaData(data) ? data : baseData,
    background: backgroundColor ? getColorValue(backgroundColor, colorScheme) : undefined,
  };

  return { ...baseSpec, ...(spec || {}) };
};

/**
 * Check to see if an element in the data array is a Vega ValuesData object. Otherwise, treat it as
 * a normal array of values.
 * @param dataset An item in the data array we'll use to check if it's a Vega ValuesData object
 * @returns True if it's a Vega ValuesData object, false if it's a normal data object
 */
const isVegaValuesDataset = (dataset): dataset is ValuesData => Array.isArray(dataset.values);

/**
 * Check to see if the data array is an array of Vega datasets instead of an array of values.
 * @param data The data array to check
 * @returns True if it's an array of Vega datasets, false if it's an array of values
 */
export const isVegaData = (data): data is Data[] => data?.length && isVegaValuesDataset(data[0]);

/**
 * The inverse of `mergeValuesIntoData`. Given an array of Vega datasets, extract the values from
 * each dataset and return an object of key/value pairs where the key is the dataset name and the
 * value is the array of values.
 * @param data An array of Vega datasets with values contained within
 * @returns An object of key/value pairs where the key is the dataset name and the value is the
 * array of values
 */
export const extractValues = (data) =>
  data.reduce((memo, dataset) => {
    if (isVegaValuesDataset(dataset)) {
      const { name, values } = dataset;
      memo[name] = values;
    }
    return memo;
  }, {});<|MERGE_RESOLUTION|>--- conflicted
+++ resolved
@@ -22,7 +22,6 @@
 import { chartHasChild } from '../utils';
 
 export default function useSpec({
-<<<<<<< HEAD
 	backgroundColor,
 	chartHeight,
 	chartWidth,
@@ -97,8 +96,8 @@
 			chartHeight,
 			chartWidth,
 			children,
+			colors,
 			colorScheme,
-			colors,
 			data,
 			description,
 			hiddenSeries,
@@ -114,7 +113,7 @@
 		});
 
 		// stringify-parse so that all immer stuff gets cleared out
-		const spec = JSON.parse(JSON.stringify(buildSpec(chartOptions)));
+		const spec = buildSpec(chartOptions);
 		prevSpec.current = spec;
 
 		return spec;
@@ -140,81 +139,6 @@
 		chartWidth,
 		hasVenn,
 	]);
-=======
-  backgroundColor,
-  children,
-  colors,
-  colorScheme,
-  data,
-  description,
-  hiddenSeries,
-  highlightedItem,
-  highlightedSeries,
-  idKey,
-  lineTypes,
-  lineWidths,
-  opacities,
-  symbolShapes,
-  symbolSizes,
-  title,
-  UNSAFE_vegaSpec,
-}: SanitizedSpecProps): Spec {
-  return useMemo(() => {
-    // They already supplied a spec, fill it in with defaults
-    if (UNSAFE_vegaSpec) {
-      const vegaSpecWithDefaults = initializeSpec(UNSAFE_vegaSpec, {
-        backgroundColor,
-        colorScheme,
-        data,
-        description,
-        title,
-      });
-
-      // copy the spec so we don't mutate the original
-      return JSON.parse(JSON.stringify(vegaSpecWithDefaults));
-    }
-
-    // or we need to build their spec
-    const chartOptions = rscPropsToSpecBuilderOptions({
-      backgroundColor,
-      children,
-      colors,
-      colorScheme,
-      description,
-      hiddenSeries,
-      highlightedItem,
-      highlightedSeries,
-      idKey,
-      lineTypes,
-      lineWidths,
-      opacities,
-      symbolShapes,
-      symbolSizes,
-      title,
-    });
-
-    // stringify-parse so that all immer stuff gets cleared out
-    return buildSpec(chartOptions);
-  }, [
-    UNSAFE_vegaSpec,
-    backgroundColor,
-    children,
-    colors,
-    colorScheme,
-    description,
-    hiddenSeries,
-    highlightedItem,
-    highlightedSeries,
-    idKey,
-    lineTypes,
-    lineWidths,
-    opacities,
-    symbolShapes,
-    symbolSizes,
-    title,
-    data,
-  ]);
->>>>>>> fb7a0248
 }
 
 const initializeSpec = (
