--- conflicted
+++ resolved
@@ -48,7 +48,6 @@
 import { TrendlineAnnotation } from '../components/TrendlineAnnotation';
 import { Donut, DonutSummary, SegmentLabel } from '../rc';
 import {
-<<<<<<< HEAD
 	AreaProps,
 	AxisAnnotationProps,
 	AxisProps,
@@ -68,26 +67,6 @@
 	TrendlineAnnotationProps,
 	TrendlineProps,
 	VennProps,
-=======
-  AreaProps,
-  AxisAnnotationProps,
-  AxisProps,
-  BarProps,
-  ChartPopoverProps,
-  ChartTooltipProps,
-  ComboProps,
-  DonutProps,
-  DonutSummaryProps,
-  LegendProps,
-  LineProps,
-  ReferenceLineProps,
-  ScatterPathProps,
-  ScatterProps,
-  SegmentLabelProps,
-  TitleProps,
-  TrendlineAnnotationProps,
-  TrendlineProps,
->>>>>>> fb7a0248
 } from '../types';
 import { sanitizeChildren } from '../utils';
 import { getAreaOptions } from './areaAdapter';
@@ -123,143 +102,6 @@
   trendlines: TrendlineOptions[];
   trendlineAnnotations: TrendlineAnnotationOptions[];
 } => {
-<<<<<<< HEAD
-	const axes: AxisOptions[] = [];
-	const axisAnnotations: AxisAnnotationOptions[] = [];
-	const barAnnotations: BarAnnotationOptions[] = [];
-	const chartPopovers: ChartPopoverOptions[] = [];
-	const chartTooltips: ChartTooltipOptions[] = [];
-	const donutSummaries: DonutSummaryOptions[] = [];
-	const legends: LegendOptions[] = [];
-	const lines: LineOptions[] = [];
-	const marks: MarkOptions[] = [];
-	const metricRanges: MetricRangeOptions[] = [];
-	const referenceLines: ReferenceLineOptions[] = [];
-	const segmentLabels: SegmentLabelOptions[] = [];
-	const scatterPaths: ScatterPathOptions[] = [];
-	const titles: TitleOptions[] = [];
-	const trendlineAnnotations: TrendlineAnnotationOptions[] = [];
-	const trendlines: TrendlineOptions[] = [];
-
-	sanitizeChildren(children).forEach((child) => {
-		if (!('displayName' in child.type)) {
-			console.error('Invalid component type. Component is missing display name.');
-			return;
-		}
-		switch (child.type.displayName) {
-			case Area.displayName:
-				marks.push(getAreaOptions(child.props as AreaProps));
-				break;
-
-			case Annotation.displayName:
-				barAnnotations.push(child.props as BarAnnotationOptions);
-				break;
-
-			case Axis.displayName:
-				axes.push(getAxisOptions(child.props as AxisProps));
-				break;
-
-			case AxisAnnotation.displayName:
-				axisAnnotations.push(getAxisAnnotationOptions(child.props as AxisAnnotationProps));
-				break;
-
-			case Bar.displayName:
-				marks.push(getBarOptions(child.props as BarProps));
-				break;
-
-			case Bullet.displayName:
-				marks.push({ ...child.props, markType: 'bullet' } as BulletOptions);
-				break;
-
-			case ChartPopover.displayName:
-				chartPopovers.push(getChartPopoverOptions(child.props as ChartPopoverProps));
-				break;
-
-			case ChartTooltip.displayName:
-				chartTooltips.push(getChartTooltipOptions(child.props as ChartTooltipProps));
-				break;
-
-			case Combo.displayName:
-				marks.push(getComboOptions(child.props as ComboProps));
-				break;
-
-			case Donut.displayName:
-				marks.push(getDonutOptions(child.props as DonutProps));
-				break;
-
-			case DonutSummary.displayName:
-				donutSummaries.push(child.props as DonutSummaryProps);
-				break;
-
-			case MetricRange.displayName:
-				metricRanges.push(child.props as MetricRangeOptions);
-				break;
-
-			case Legend.displayName:
-				legends.push(getLegendOptions(child.props as LegendProps));
-				break;
-
-			case Line.displayName:
-				marks.push(getLineOptions(child.props as LineProps));
-				lines.push(getLineOptions(child.props as LineProps));
-				break;
-
-			case ReferenceLine.displayName:
-				referenceLines.push(child.props as ReferenceLineProps);
-				break;
-
-			case Scatter.displayName:
-				marks.push(getScatterOptions(child.props as ScatterProps));
-				break;
-
-			case ScatterPath.displayName:
-				scatterPaths.push(child.props as ScatterPathProps);
-				break;
-
-			case SegmentLabel.displayName:
-				segmentLabels.push(child.props as SegmentLabelProps);
-				break;
-
-			case Title.displayName:
-				titles.push(child.props as TitleProps);
-				break;
-
-			case Trendline.displayName:
-				trendlines.push(getTrendlineOptions(child.props as TrendlineProps));
-				break;
-
-			case TrendlineAnnotation.displayName:
-				trendlineAnnotations.push(child.props as TrendlineAnnotationProps);
-				break;
-
-			case Venn.displayName:
-				marks.push(getVennOptions(child.props as VennProps));
-				break;
-
-			default:
-				console.error('Invalid component type: ', child.type.displayName);
-		}
-	});
-
-	return {
-		axes,
-		axisAnnotations,
-		barAnnotations,
-		chartTooltips,
-		chartPopovers,
-		donutSummaries,
-		legends,
-		lines,
-		marks,
-		metricRanges,
-		referenceLines,
-		scatterPaths,
-		segmentLabels,
-		titles,
-		trendlines,
-		trendlineAnnotations,
-	};
-=======
   const axes: AxisOptions[] = [];
   const axisAnnotations: AxisAnnotationOptions[] = [];
   const barAnnotations: BarAnnotationOptions[] = [];
@@ -368,10 +210,14 @@
         trendlineAnnotations.push(child.props as TrendlineAnnotationProps);
         break;
 
-      default:
-        console.error('Invalid component type: ', child.type.displayName);
-    }
-  });
+			case Venn.displayName:
+				marks.push(getVennOptions(child.props as VennProps));
+				break;
+
+			default:
+				console.error('Invalid component type: ', child.type.displayName);
+		}
+	});
 
   return {
     axes,
@@ -391,5 +237,4 @@
     trendlines,
     trendlineAnnotations,
   };
->>>>>>> fb7a0248
 };