--- conflicted
+++ resolved
@@ -88,9 +88,5 @@
   color: 'static-pruple-900'
 }
 
-<<<<<<< HEAD
 
-export { Basic, GaugeVariation2, GaugeVariation3, Empty, Full };
-=======
-export { Basic, PerformanceRange, GaugeVariation3 };
->>>>>>> b084aa33
+export { Basic, PerformanceRange, GaugeVariation3, Empty, Full };