--- conflicted
+++ resolved
@@ -77,21 +77,6 @@
   color: 'fuchsia-900',
 };
 
-<<<<<<< HEAD
-const Empty = bindWithProps(GaugeStory);
-Empty.args = {
-  metric: 'currentAmount-60'
-}
-
-const Full = bindWithProps(GaugeStory);
-Full.args = {
-  metric: 'currentAmount+40',
-  color: 'static-pruple-900'
-}
-
-
-export { Basic, PerformanceRange, GaugeVariation3, Empty, Full };
-=======
 const GaugeLabelNoNeedleNoPercent = bindWithProps(GaugeStory);
 GaugeLabelNoNeedleNoPercent.args = {
   metric: 'currentAmount',
@@ -138,5 +123,4 @@
   GaugeLabelNeedleNoPercent, 
   GaugeLabelNoNeedlePercent,  
   GaugeLabelNeedlePercent 
-};
->>>>>>> f7851e5f
+};