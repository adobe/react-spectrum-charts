--- conflicted
+++ resolved
@@ -1,7 +1,6 @@
 {
-<<<<<<< HEAD
   "name": "@spectrum-charts/locales",
-  "version": "1.18.0",
+  "version": "1.18.1",
   "description": "Locales used in spectrum charts",
   "browser": "dist/index.js",
   "main": "dist/index.js",
@@ -28,34 +27,4 @@
   "dependencies": {
     "vega": "^5.32.0"
   }
-=======
-	"name": "@spectrum-charts/locales",
-	"version": "1.18.1",
-	"description": "Locales used in spectrum charts",
-	"browser": "dist/index.js",
-	"main": "dist/index.js",
-	"module": "dist/index.js",
-	"types": "dist/@types/index.d.ts",
-	"files": [
-		"dist"
-	],
-	"author": "marshallpete",
-	"license": "Apache-2.0",
-	"scripts": {
-		"build": "webpack --config ./webpack.config.js",
-		"clean": "rm -rf dist",
-		"pack-test": "yarn clean && yarn build && cross-env NODE_ENV=development npm pack",
-		"pack": "cross-env NODE_ENV=production npm pack",
-		"publish-package": "npm publish --access public"
-	},
-	"devDependencies": {
-		"ts-loader": "^9.4.2",
-		"typescript": "^5.4.5",
-		"webpack": "^5.75.0",
-		"webpack-cli": "^5.0.1"
-	},
-	"dependencies": {
-		"vega": "^5.32.0"
-	}
->>>>>>> 8e1912db
 }