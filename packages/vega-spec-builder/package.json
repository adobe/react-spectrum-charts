{
<<<<<<< HEAD
  "name": "@spectrum-charts/vega-spec-builder",
  "version": "1.18.0",
  "description": "Vega spec builder for spectrum charts",
  "browser": "dist/index.js",
  "main": "dist/index.js",
  "module": "dist/index.js",
  "types": "dist/@types/index.d.ts",
  "files": [
    "dist"
  ],
  "author": "marshallpete",
  "license": "Apache-2.0",
  "scripts": {
    "build": "webpack --config ./webpack.config.js",
    "clean": "rm -rf dist",
    "pack-test": "yarn clean && yarn build && cross-env NODE_ENV=development npm pack",
    "pack": "cross-env NODE_ENV=production npm pack",
    "publish-package": "npm publish --access public"
  },
  "dependencies": {
    "@spectrum-charts/constants": "1.18.0",
    "@spectrum-charts/locales": "1.18.0",
    "@spectrum-charts/themes": "1.18.0",
    "@spectrum-charts/utils": "1.18.0",
    "immer": "^10.1.1",
    "vega": ">= 5.32.0"
  },
  "devDependencies": {
    "ts-loader": "^9.4.2",
    "typescript": "^5.4.5",
    "webpack": "^5.75.0",
    "webpack-cli": "^5.0.1"
  }
=======
	"name": "@spectrum-charts/vega-spec-builder",
	"version": "1.18.1",
	"description": "Vega spec builder for spectrum charts",
	"browser": "dist/index.js",
	"main": "dist/index.js",
	"module": "dist/index.js",
	"types": "dist/@types/index.d.ts",
	"files": [
		"dist"
	],
	"author": "marshallpete",
	"license": "Apache-2.0",
	"scripts": {
		"build": "webpack --config ./webpack.config.js",
		"clean": "rm -rf dist",
		"pack-test": "yarn clean && yarn build && cross-env NODE_ENV=development npm pack",
		"pack": "cross-env NODE_ENV=production npm pack",
		"publish-package": "npm publish --access public"
	},
	"dependencies": {
		"@spectrum-charts/constants": "1.18.1",
		"@spectrum-charts/locales": "1.18.1",
		"@spectrum-charts/themes": "1.18.1",
		"@spectrum-charts/utils": "1.18.1",
		"immer": "^10.1.1",
		"vega": ">= 5.32.0"
	},
	"devDependencies": {
		"ts-loader": "^9.4.2",
		"typescript": "^5.4.5",
		"webpack": "^5.75.0",
		"webpack-cli": "^5.0.1"
	}
>>>>>>> 8e1912db
}<|MERGE_RESOLUTION|>--- conflicted
+++ resolved
@@ -1,7 +1,6 @@
 {
-<<<<<<< HEAD
   "name": "@spectrum-charts/vega-spec-builder",
-  "version": "1.18.0",
+  "version": "1.18.1",
   "description": "Vega spec builder for spectrum charts",
   "browser": "dist/index.js",
   "main": "dist/index.js",
@@ -20,10 +19,10 @@
     "publish-package": "npm publish --access public"
   },
   "dependencies": {
-    "@spectrum-charts/constants": "1.18.0",
-    "@spectrum-charts/locales": "1.18.0",
-    "@spectrum-charts/themes": "1.18.0",
-    "@spectrum-charts/utils": "1.18.0",
+    "@spectrum-charts/constants": "1.18.1",
+    "@spectrum-charts/locales": "1.18.1",
+    "@spectrum-charts/themes": "1.18.1",
+    "@spectrum-charts/utils": "1.18.1",
     "immer": "^10.1.1",
     "vega": ">= 5.32.0"
   },
@@ -33,39 +32,4 @@
     "webpack": "^5.75.0",
     "webpack-cli": "^5.0.1"
   }
-=======
-	"name": "@spectrum-charts/vega-spec-builder",
-	"version": "1.18.1",
-	"description": "Vega spec builder for spectrum charts",
-	"browser": "dist/index.js",
-	"main": "dist/index.js",
-	"module": "dist/index.js",
-	"types": "dist/@types/index.d.ts",
-	"files": [
-		"dist"
-	],
-	"author": "marshallpete",
-	"license": "Apache-2.0",
-	"scripts": {
-		"build": "webpack --config ./webpack.config.js",
-		"clean": "rm -rf dist",
-		"pack-test": "yarn clean && yarn build && cross-env NODE_ENV=development npm pack",
-		"pack": "cross-env NODE_ENV=production npm pack",
-		"publish-package": "npm publish --access public"
-	},
-	"dependencies": {
-		"@spectrum-charts/constants": "1.18.1",
-		"@spectrum-charts/locales": "1.18.1",
-		"@spectrum-charts/themes": "1.18.1",
-		"@spectrum-charts/utils": "1.18.1",
-		"immer": "^10.1.1",
-		"vega": ">= 5.32.0"
-	},
-	"devDependencies": {
-		"ts-loader": "^9.4.2",
-		"typescript": "^5.4.5",
-		"webpack": "^5.75.0",
-		"webpack-cli": "^5.0.1"
-	}
->>>>>>> 8e1912db
 }