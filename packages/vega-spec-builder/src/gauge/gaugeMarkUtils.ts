/*
 * Copyright 2025 Adobe. All rights reserved.
 * This file is licensed to you under the Apache License, Version 2.0 (the "License");
 * you may not use this file except in compliance with the License. You may obtain a copy
 * of the License at http://www.apache.org/licenses/LICENSE-2.0
 *
 * Unless required by applicable law or agreed to in writing, software distributed under
 * the License is distributed on an "AS IS" BASIS, WITHOUT WARRANTIES OR REPRESENTATIONS
 * OF ANY KIND, either express or implied. See the License for the specific language
 * governing permissions and limitations under the License.
 */
import { produce } from 'immer';
import { Mark } from 'vega';

import { DEFAULT_COLOR_SCHEME, BACKGROUND_COLOR } from '@spectrum-charts/constants';

import { GaugeSpecOptions } from '../types';
import { spectrumColors, getColorValue } from '@spectrum-charts/themes';
import { defaultGaugeOptions } from './gaugeTestUtils';

export const addGaugeMarks = produce<Mark[], [GaugeSpecOptions]>((marks, opt) => {
  const {
    name,
    colorScheme = DEFAULT_COLOR_SCHEME,
    needle,
    targetLine
  } = opt;
  const backgroundFill = spectrumColors[colorScheme]['gray-200'];
  const backgroundStroke = spectrumColors[colorScheme]['gray-300'];
  const fillerColorSignal = 'fillerColorToCurrVal';

  // Background arc
  marks.push(getBackgroundArc(name, backgroundFill));

  // Filler arc (fills to clampedValue)
  marks.push(getFillerArc(name, fillerColorSignal));
  marks.push(getStartCap(name, fillerColorSignal, backgroundFill));
  marks.push(getEndCap(name, fillerColorSignal, backgroundFill));

  // Needle to clampedValue
  if (needle) {
      marks.push(getNeedle(name));
      marks.push(getNeedleHole(name, BACKGROUND_COLOR));
  }
  if (targetLine){
    marks.push(getTargetLine(name));
  }
});

export function getBackgroundArc(name: string, fill: string): Mark {
  return {
    name: `${name}BackgroundArc`,
    description: 'Background Arc',
    type: 'arc',
    encode: {
      enter: {
        x:           { signal: 'centerX' },
        y:           { signal: 'centerY' },
        innerRadius: { signal: 'innerRadius' },
        outerRadius: { signal: 'outerRadius' },
        startAngle:  { signal: 'startAngle' },
        endAngle:    { signal: 'endAngle' },
        fill:        { value: fill },
      }
    }
  };
}

export function getFillerArc(name: string, fillerColorSignal: string): Mark {
  return {
    name: `${name}FillerArc`,
    description: 'Filler Arc',
    type: 'arc',
    encode: {
      enter: {
        x:           { signal: 'centerX' },
        y:           { signal: 'centerY' },
        innerRadius: { signal: 'innerRadius' },
        outerRadius: { signal: 'outerRadius' },
        startAngle:  { signal: 'startAngle' },
        endAngle:    { signal: 'endAngle' },
        fill:        { signal: fillerColorSignal },
        stroke:      { signal: fillerColorSignal }
      },
      update: {
        endAngle:     { signal: "scale('angleScale', clampedVal)" },
        stroke:       { signal: `currVal > arcMinVal ? ${fillerColorSignal} : ""`}
      }
    }
  };
}

export function getNeedle(name: string): Mark {
  return {
    name: `${name}Needle`,
    description: 'Needle',
    type: 'symbol',
    encode: {
      enter: {
        x: { signal: "centerX" },
        y: { signal: "centerY" }
      },
      update: {
        shape: {
          signal:
              "'M -4 0 A 4 4 0 1 0 4 0 L 2 -' + needleLength + 'A 2 2 0 1 0 -2 -' + needleLength + ' ' +  'L -4 0 Z'"
          },
        angle: { signal: "needleAngleDeg" },
        fill: { signal: "fillerColorToCurrVal" },
        stroke: { signal: "fillerColorToCurrVal" },
      }
    }
  };
}

export function getNeedleHole(name: string, backgroundColor): Mark {
  return {
    name: `${name}Needle Hole`,
    description: 'Needle Hole',
    type: 'symbol',
    encode: {
      enter: {
        x: { signal: "centerX" },
        y: { signal: "centerY" }
      },
      update: {
        shape: { value: "circle" },
        size: { value: 750 },
        fill: { signal: backgroundColor },
        stroke: { signal: backgroundColor },
      }
  }
  };
}

export function getTargetLine(name: string): Mark {
  const targetColor = getColorValue('gray-900', defaultGaugeOptions.colorScheme);
  return {
    name: `${name}Target Line`,
    description: 'Target Line',
    type: 'rule',
    encode: {
      enter: {
<<<<<<< HEAD
        stroke: { value: "black" },
=======
        stroke: { signal: 'targetLineStroke'  },
>>>>>>> bdc0848e
        strokeWidth: { value: 6 },
        strokeCap: { value: "round" }
      },
      update: {
<<<<<<< HEAD
=======
        stroke: { signal: 'targetLineStroke'  },
>>>>>>> bdc0848e
        x:  { signal: "targetLineX" },
        y:  { signal: "targetLineY" },
        x2: { signal: "targetLineX2" },
        y2: { signal: "targetLineY2" }
      }
    }
  }
<<<<<<< HEAD
};

export function getStartCap(name: string, fillColor: string, backgroundColor: string): Mark {
  const xOffset = 'centerX+(sin(startAngle)*((outerRadius+innerRadius)/2))'
  const yOffset = 'centerY-(cos(startAngle)*((outerRadius+innerRadius)/2))'
  return {
    name: `${name}Start Cap`,
    description: `Start Cap`,
    type: `arc`,
    encode: {
      enter: {
        "x":  { signal: xOffset },
        "y":  { signal: yOffset },
        "innerRadius":  { signal: '0' },
        "outerRadius": { signal: "(outerRadius - innerRadius) / 2 - 1" },
        "startAngle": { signal: "startAngle" },
        "endAngle": { signal: "startAngle-PI"},
        "stroke": { signal: fillColor },
        "strokeWidth": { signal: "2" },
      },
      update: {
        "fill": {signal: `currVal <= arcMinVal ? ${backgroundColor} : ${fillColor}`},
        "stroke": { signal: `currVal <= arcMinVal ? ${backgroundColor} : ${fillColor}`}
      }
    }
  }
}

export function getEndCap(name: string, fillColor: string, backgroundColor: string): Mark {
  const xOffset = 'centerX+(sin(endAngle)*((outerRadius+innerRadius)/2))'
  const yOffset = 'centerY-(cos(endAngle)*((outerRadius+innerRadius)/2))'
  return {
    name: `${name}End Cap`,
    description: `End Cap`,
    type: `arc`,
    encode: {
      enter: {
        "x":  { signal: xOffset },
        "y":  { signal: yOffset },
        "innerRadius":  { signal: '0' },
        "outerRadius": { signal: "((outerRadius - innerRadius) / 2)-1" },
        "startAngle": { signal: "endAngle" },
        "endAngle": { signal: "endAngle+PI"},
        "strokeWidth": { signal: "2" },
      },
      update: {
        "fill": {signal: `currVal >= arcMaxVal ? ${fillColor} : ${backgroundColor}`},
        "stroke": { signal: `currVal >= arcMaxVal ? ${fillColor} : ${backgroundColor}` }
      }
    }
  }
}
=======
};
>>>>>>> bdc0848e
<|MERGE_RESOLUTION|>--- conflicted
+++ resolved
@@ -141,19 +141,12 @@
     type: 'rule',
     encode: {
       enter: {
-<<<<<<< HEAD
-        stroke: { value: "black" },
-=======
         stroke: { signal: 'targetLineStroke'  },
->>>>>>> bdc0848e
         strokeWidth: { value: 6 },
         strokeCap: { value: "round" }
       },
       update: {
-<<<<<<< HEAD
-=======
         stroke: { signal: 'targetLineStroke'  },
->>>>>>> bdc0848e
         x:  { signal: "targetLineX" },
         y:  { signal: "targetLineY" },
         x2: { signal: "targetLineX2" },
@@ -161,7 +154,6 @@
       }
     }
   }
-<<<<<<< HEAD
 };
 
 export function getStartCap(name: string, fillColor: string, backgroundColor: string): Mark {
@@ -213,7 +205,4 @@
       }
     }
   }
-}
-=======
-};
->>>>>>> bdc0848e
+}