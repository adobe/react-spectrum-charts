--- conflicted
+++ resolved
@@ -29,15 +29,6 @@
   const backgroundStroke = spectrumColors[colorScheme]['gray-300'];
   const fillerColorSignal = 'fillerColorToCurrVal';
 
-<<<<<<< HEAD
-  // Background arc
-  marks.push(getBackgroundArc(name, backgroundFill));
-
-  // Filler arc (fills to clampedValue)
-  marks.push(getFillerArc(name, fillerColorSignal));
-  marks.push(getStartCap(name, fillerColorSignal, backgroundFill));
-  marks.push(getEndCap(name, fillerColorSignal, backgroundFill));
-=======
   // Performance ranges
   if (opt.showPerformanceRanges) {
     marks.push(...getPerformanceRangeMarks(name, opt.performanceRanges));
@@ -53,7 +44,6 @@
     const endCapColor = fillerColorSignal;
     const startCapColor = fillerColorSignal;
   }
->>>>>>> b084aa33
 
   // Needle to clampedValue
   if (needle || opt.showPerformanceRanges) {
@@ -97,12 +87,7 @@
         outerRadius: { signal: 'outerRadius' },
         startAngle:  { signal: 'startAngle' },
         endAngle:    { signal: 'endAngle' },
-<<<<<<< HEAD
-        fill:        { signal: fillerColorSignal },
-        stroke:      { signal: fillerColorSignal }
-=======
         fill:        { signal: 'fillerColorToCurrVal' }
->>>>>>> b084aa33
       },
       update: {
         endAngle:     { signal: "scale('angleScale', clampedVal)" },
