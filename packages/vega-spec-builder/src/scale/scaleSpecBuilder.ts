--- conflicted
+++ resolved
@@ -35,7 +35,6 @@
   scaleName?: string,
   domainDataKey?: string
 ): number => {
-<<<<<<< HEAD
 	const name = scaleName || toCamelCase(`${axis} ${type}`);
 	let index = scales.findIndex((scale) => scale.name === name);
 	if (index === -1) {
@@ -48,20 +47,6 @@
 		);
 	}
 	return index;
-=======
-  const name = scaleName || toCamelCase(`${axis} ${type}`);
-  let index = scales.findIndex((scale) => scale.name === name);
-  if (index === -1) {
-    index = scales.length;
-    scales.push(
-      generateScale(type, axis, {
-        name,
-        ...(domainDataKey ? { domain: { data: domainDataKey, fields: [] } } : {}),
-      })
-    );
-  }
-  return index;
->>>>>>> fb7a0248
 };
 
 /**
