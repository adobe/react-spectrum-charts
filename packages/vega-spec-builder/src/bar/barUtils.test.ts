/*
 * Copyright 2023 Adobe. All rights reserved.
 * This file is licensed to you under the Apache License, Version 2.0 (the "License");
 * you may not use this file except in compliance with the License. You may obtain a copy
 * of the License at http://www.apache.org/licenses/LICENSE-2.0
 *
 * Unless required by applicable law or agreed to in writing, software distributed under
 * the License is distributed on an "AS IS" BASIS, WITHOUT WARRANTIES OR REPRESENTATIONS
 * OF ANY KIND, either express or implied. See the License for the specific language
 * governing permissions and limitations under the License.
 */
import { RectEncodeEntry } from 'vega';

import {
  COLOR_SCALE,
  CORNER_RADIUS,
  DEFAULT_CATEGORICAL_DIMENSION,
  DEFAULT_COLOR,
  DEFAULT_METRIC,
  FILTERED_TABLE,
  MARK_ID,
  PADDING_RATIO,
  SELECTED_GROUP,
  SELECTED_ITEM,
  STACK_ID,
} from '@spectrum-charts/constants';

import { BarSpecOptions } from '../types';
import {
  defaultBarEnterEncodings,
  defaultBarOptions,
  defaultBarOptionsWithSecondayColor,
  defaultCornerRadiusEncodings,
  defaultDodgedCornerRadiusEncodings,
  defaultDodgedYEncodings,
  defaultStackedYEncodings,
} from './barTestUtils';
import {
  getBarPadding,
  getBaseBarEnterEncodings,
  getBaseScaleName,
  getCornerRadiusEncodings,
  getDimensionSelectionRing,
  getDodgedDimensionEncodings,
  getDodgedGroupMark,
  getMetricEncodings,
  getOrientationProperties,
  getStackedCornerRadiusEncodings,
  getStackedMetricEncodings,
  getStroke,
  getStrokeDash,
  getStrokeWidth,
} from './barUtils';

const defaultDodgedXEncodings: RectEncodeEntry = {
  x: { scale: 'bar0_position', field: 'bar0_dodgeGroup' },
  width: { scale: 'bar0_position', band: 1 },
};

describe('barUtils', () => {
<<<<<<< HEAD
	describe('getMetricEncodings()', () => {
		describe('vertical orientation', () => {
			test('defaultBarOptions, should return stacked encodings', () => {
				expect(getMetricEncodings(defaultBarOptions)).toStrictEqual(defaultStackedYEncodings);
			});
			test('dodged, should return dodged encodings', () => {
				expect(getMetricEncodings({ ...defaultBarOptions, type: 'dodged' })).toStrictEqual(
					defaultDodgedYEncodings
				);
			});
			test('dodged with secdondary color series, should return stacked encodings', () => {
				expect(getMetricEncodings({ ...defaultBarOptionsWithSecondayColor, type: 'dodged' })).toStrictEqual(
					defaultStackedYEncodings
				);
			});
		});

		describe('horizontal orientation', () => {
			test('defaultBarOptions should return encodings on x axis', () => {
				const domainEncodings = getMetricEncodings({ ...defaultBarOptions, orientation: 'horizontal' });
				const defaultStackedEncodingStartLength = (defaultStackedYEncodings.y as unknown[]).length;

				expect(domainEncodings.x).toHaveLength(defaultStackedEncodingStartLength);
				expect(domainEncodings.x2).toEqual({ scale: 'xLinear', field: `${DEFAULT_METRIC}1` });
			});
			test('dodged, should return dodged encodings on x axis', () => {
				const domainEncodings = getMetricEncodings({
					...defaultBarOptions,
					type: 'dodged',
					orientation: 'horizontal',
				});

				expect(domainEncodings.x).toEqual({ scale: 'xLinear', value: 0 });
				expect(domainEncodings.x2).toEqual({ scale: 'xLinear', field: DEFAULT_METRIC });
			});
			test('dodged with secdondary color series, should return stacked encodings on x axis', () => {
				const domainEncodings = getMetricEncodings({
					...defaultBarOptionsWithSecondayColor,
					type: 'dodged',
					orientation: 'horizontal',
				});
				const defaultStackedEncodingStartLength = (defaultStackedYEncodings.y as unknown[]).length;

				expect(domainEncodings.x).toHaveLength(defaultStackedEncodingStartLength);
				expect(domainEncodings.x2).toEqual({ scale: 'xLinear', field: `${DEFAULT_METRIC}1` });
			});
		});
	});

	describe('getStackedMetricEncodings()', () => {
		const startValue = `datum.${DEFAULT_METRIC}0`;
		const endValue = `datum.${DEFAULT_METRIC}1`;

		describe('vertical orientation', () => {
			test('defaultBarOptions, should return with keys "y" and "y2"', () => {
				const encodings = getStackedMetricEncodings(defaultBarOptions);
				expect(Object.keys(encodings)).toEqual(['y', 'y2']);
			});

			test('first should test for starting at 0', () => {
				const encodings = getStackedMetricEncodings(defaultBarOptions);
				expect(encodings.y?.[0]?.test).toEqual(`${startValue} === 0`);
				expect(encodings.y?.[0]?.signal).toEqual(`scale('yLinear', ${startValue})`);
			});

			test('should second test for ending positive value', () => {
				const encodings = getStackedMetricEncodings(defaultBarOptions);
				expect(encodings.y?.[1]?.test).toEqual(`${endValue} > 0`);
				expect(encodings.y?.[1]?.signal).toEqual(
					`max(scale('yLinear', ${startValue}) - 1.5, scale('yLinear', datum.${DEFAULT_METRIC}1))`
				);
			});

			test('should third assume ending negative value', () => {
				const encodings = getStackedMetricEncodings(defaultBarOptions);
				expect(encodings.y?.[2]?.test).toBeUndefined();
				expect(encodings.y?.[2]?.signal).toEqual(
					`min(scale('yLinear', ${startValue}) + 1.5, scale('yLinear', datum.${DEFAULT_METRIC}1))`
				);
			});

			test('should end on datum.metric1', () => {
				const encodings = getStackedMetricEncodings(defaultBarOptions);
				expect(encodings.y2).toEqual({ scale: 'yLinear', field: `${DEFAULT_METRIC}1` });
			});
		});

		describe('horizontal orientation', () => {
			const horizontalOptions: BarSpecOptions = { ...defaultBarOptions, orientation: 'horizontal' };

			test('defaultBarOptions, should return with keys "x" and "x2"', () => {
				const encodings = getStackedMetricEncodings(horizontalOptions);
				expect(Object.keys(encodings)).toEqual(['x', 'x2']);
			});

			test('first should test for starting at 0', () => {
				const encodings = getStackedMetricEncodings(horizontalOptions);
				expect(encodings.x?.[0]?.test).toEqual(`${startValue} === 0`);
				expect(encodings.x?.[0]?.signal).toEqual(`scale('xLinear', ${startValue})`);
			});

			test('should second test for ending positive value', () => {
				const encodings = getStackedMetricEncodings(horizontalOptions);
				expect(encodings.x?.[1]?.test).toEqual(`${endValue} > 0`);
				expect(encodings.x?.[1]?.signal).toEqual(
					`min(scale('xLinear', ${startValue}) + 1.5, scale('xLinear', datum.${DEFAULT_METRIC}1))`
				);
			});

			test('should third assume ending negative value', () => {
				const encodings = getStackedMetricEncodings(horizontalOptions);
				expect(encodings.x?.[2]?.test).toBeUndefined();
				expect(encodings.x?.[2]?.signal).toEqual(
					`max(scale('xLinear', ${startValue}) - 1.5, scale('xLinear', datum.${DEFAULT_METRIC}1))`
				);
			});

			test('should end on datum.metric1', () => {
				const encodings = getStackedMetricEncodings(horizontalOptions);
				expect(encodings.x2).toEqual({ scale: 'xLinear', field: `${DEFAULT_METRIC}1` });
			});
		});
	});

	describe('getCornerRadiusEncodings()', () => {
		test('defaultBarOptions, should return stacked radius encodings', () => {
			expect(getCornerRadiusEncodings(defaultBarOptions)).toStrictEqual(defaultCornerRadiusEncodings);
		});
		test('dodged, return simple radius encodings', () => {
			expect(getCornerRadiusEncodings({ ...defaultBarOptions, type: 'dodged' })).toStrictEqual(
				defaultDodgedCornerRadiusEncodings
			);
		});
		test('horizontal, should return stacked radius encodings rotated clockwise', () => {
			const vertical = getCornerRadiusEncodings(defaultBarOptions);
			const horizontal = getCornerRadiusEncodings({ ...defaultBarOptions, orientation: 'horizontal' });

			expect(horizontal?.cornerRadiusTopLeft).toEqual(vertical?.cornerRadiusBottomLeft);
			expect(horizontal?.cornerRadiusTopRight).toEqual(vertical?.cornerRadiusTopLeft);
			expect(horizontal?.cornerRadiusBottomRight).toEqual(vertical?.cornerRadiusTopRight);
			expect(horizontal?.cornerRadiusBottomLeft).toEqual(vertical?.cornerRadiusBottomRight);
		});
		test('horizontal dodged, should return stacked radius encodings rotated clockwise', () => {
			const vertical = getCornerRadiusEncodings({ ...defaultBarOptions, type: 'dodged' });
			const horizontal = getCornerRadiusEncodings({
				...defaultBarOptions,
				type: 'dodged',
				orientation: 'horizontal',
			});

			expect(horizontal?.cornerRadiusTopLeft).toEqual(vertical?.cornerRadiusBottomLeft);
			expect(horizontal?.cornerRadiusTopRight).toEqual(vertical?.cornerRadiusTopLeft);
			expect(horizontal?.cornerRadiusBottomRight).toEqual(vertical?.cornerRadiusTopRight);
			expect(horizontal?.cornerRadiusBottomLeft).toEqual(vertical?.cornerRadiusBottomRight);
		});
		test('corner radius should be 0 when the hasSquareCorners prop is true', () => {
			const squareRadius = getCornerRadiusEncodings({ ...defaultBarOptions, hasSquareCorners: true });

			// Square radius should have values of 0
			expect(squareRadius).toEqual(
				expect.objectContaining({
					cornerRadiusTopLeft: expect.arrayContaining([expect.objectContaining({ value: 0 })]),
					cornerRadiusTopRight: expect.arrayContaining([expect.objectContaining({ value: 0 })]),
				})
			);

			const roundRadius = getCornerRadiusEncodings({ ...defaultBarOptions });

			// Round radius should have values of 6
			expect(roundRadius).toEqual(
				expect.objectContaining({
					cornerRadiusTopLeft: expect.arrayContaining([expect.objectContaining({ value: CORNER_RADIUS })]),
					cornerRadiusTopRight: expect.arrayContaining([expect.objectContaining({ value: CORNER_RADIUS })]),
				})
			);
		});
	});

	describe('getStackedCorderRadiusEncodings()', () => {
		test('defaultBarOptions, should return default encodings', () => {
			expect(getStackedCornerRadiusEncodings(defaultBarOptions)).toStrictEqual(defaultCornerRadiusEncodings);
		});
		test('defaultBarOptions with secondary color, should include secondaryColor in singal path', () => {
			expect(
				getStackedCornerRadiusEncodings(defaultBarOptionsWithSecondayColor).cornerRadiusTopLeft
			).toStrictEqual([
				{
					test: `datum.${DEFAULT_METRIC}1 > 0 && data('bar0_stacks')[indexof(pluck(data('bar0_stacks'), '${STACK_ID}'), datum.${STACK_ID})].max_${DEFAULT_METRIC}1 === datum.${DEFAULT_METRIC}1`,
					value: CORNER_RADIUS,
				},
				{ value: 0 },
			]);
		});
		test('dodged with secondary color, should include secondaryColor in singal path', () => {
			expect(
				getStackedCornerRadiusEncodings({
					...defaultBarOptionsWithSecondayColor,
					type: 'dodged',
				}).cornerRadiusTopLeft
			).toStrictEqual([
				{
					test: `datum.${DEFAULT_METRIC}1 > 0 && data('bar0_stacks')[indexof(pluck(data('bar0_stacks'), '${STACK_ID}'), datum.${STACK_ID})].max_${DEFAULT_METRIC}1 === datum.${DEFAULT_METRIC}1`,
					value: CORNER_RADIUS,
				},
				{ value: 0 },
			]);
		});

		test('corner radius should be 0 when the hasSquareCorners prop is true', () => {
			const squareRadius = getStackedCornerRadiusEncodings({ ...defaultBarOptions, hasSquareCorners: true });

			// Square radius should have values of 0
			expect(squareRadius).toEqual(
				expect.objectContaining({
					cornerRadiusTopLeft: expect.arrayContaining([expect.objectContaining({ value: 0 })]),
					cornerRadiusTopRight: expect.arrayContaining([expect.objectContaining({ value: 0 })]),
				})
			);

			const roundRadius = getStackedCornerRadiusEncodings({ ...defaultBarOptions });

			// Round radius should have values of 6
			expect(roundRadius).toEqual(
				expect.objectContaining({
					cornerRadiusTopLeft: expect.arrayContaining([expect.objectContaining({ value: CORNER_RADIUS })]),
					cornerRadiusTopRight: expect.arrayContaining([expect.objectContaining({ value: CORNER_RADIUS })]),
				})
			);
		});
	});

	describe('getOrientationProperties()', () => {
		test('returns correct properties for vertical orientation', () => {
			expect(getOrientationProperties('vertical')).toEqual({
				metricAxis: 'y',
				dimensionAxis: 'x',
				metricScaleKey: 'yLinear',
				dimensionScaleKey: 'xBand',
				rangeScale: 'width',
			});
			expect(getOrientationProperties('vertical', 'scale1')).toEqual({
				metricAxis: 'y',
				dimensionAxis: 'x',
				metricScaleKey: 'scale1',
				dimensionScaleKey: 'xBand',
				rangeScale: 'width',
			});
		});
		test('returns correct properties for horizontal orientation', () => {
			expect(getOrientationProperties('horizontal')).toEqual({
				metricAxis: 'x',
				dimensionAxis: 'y',
				metricScaleKey: 'xLinear',
				dimensionScaleKey: 'yBand',
				rangeScale: 'height',
			});
			expect(getOrientationProperties('horizontal', 'scale2')).toEqual({
				metricAxis: 'x',
				dimensionAxis: 'y',
				metricScaleKey: 'scale2',
				dimensionScaleKey: 'yBand',
				rangeScale: 'height',
			});
		});
	});

	describe('getStroke()', () => {
		test('should return production rule with one item in array if there is not a popover', () => {
			const strokeRule = getStroke(defaultBarOptions);
			expect(strokeRule).toHaveLength(1);
			expect(strokeRule[0]).toStrictEqual({ scale: COLOR_SCALE, field: DEFAULT_COLOR });
		});
		test('should return rules for selected data if popover exists', () => {
			const strokeRule = getStroke({ ...defaultBarOptions, chartPopovers: [{}] });
			expect(strokeRule).toHaveLength(2);
			expect(strokeRule[0]).toStrictEqual({
				test: `(${SELECTED_ITEM} && ${SELECTED_ITEM} === datum.${MARK_ID}) || (${SELECTED_GROUP} && ${SELECTED_GROUP} === datum.bar0_selectedGroupId)`,
				value: 'rgb(20, 115, 230)',
			});
		});
	});

	describe('getDimensionSelectionRing()', () => {
		const barOptions: Partial<BarSpecOptions> = {
			name: 'bar0',
			colorScheme: 'light',
			orientation: 'vertical',
			paddingRatio: 0.3,
		};

		test('should return vertical selection ring', () => {
			const selectionRing = getDimensionSelectionRing(barOptions as BarSpecOptions);
			expect(selectionRing).toStrictEqual({
				encode: {
					enter: {
						cornerRadius: { value: 6 },
						fill: { value: 'transparent' },
						stroke: { value: 'rgb(20, 115, 230)' },
						strokeWidth: { value: 2 },
					},
					update: {
						width: { signal: "bandwidth('xBand')/(1 - 0.3 / 2)" },
						xc: { signal: "scale('xBand', datum.bar0_selectedGroupId) + bandwidth('xBand')/2" },
						y: { value: 0 },
						y2: { signal: 'height' },
					},
				},
				from: {
					data: 'bar0_selectedData',
				},
				interactive: false,
				name: 'bar0_selectionRing',
				type: 'rect',
			});
		});
		test('should return horizontal selection ring', () => {
			const selectionRing = getDimensionSelectionRing({
				...barOptions,
				orientation: 'horizontal',
			} as BarSpecOptions);
			expect(selectionRing).toStrictEqual({
				encode: {
					enter: {
						cornerRadius: { value: 6 },
						fill: { value: 'transparent' },
						stroke: { value: 'rgb(20, 115, 230)' },
						strokeWidth: { value: 2 },
					},
					update: {
						x: { value: 0 },
						x2: { signal: 'width' },
						yc: { signal: `scale('yBand', datum.bar0_selectedGroupId) + bandwidth('yBand')/2` },
						height: { signal: `bandwidth('yBand')/(1 - 0.3 / 2)` },
					},
				},
				from: {
					data: 'bar0_selectedData',
				},
				interactive: false,
				name: 'bar0_selectionRing',
				type: 'rect',
			});
		});
	});

	describe('getStrokeDash()', () => {
		test('should return production rule with one item in array if there is not a popover', () => {
			const strokeRule = getStrokeDash(defaultBarOptions);
			expect(strokeRule).toHaveLength(1);
			expect(strokeRule[0]).toStrictEqual({ value: [] });
		});
		test('should return rules for selected data if popover exists', () => {
			const strokeRule = getStrokeDash({ ...defaultBarOptions, chartPopovers: [{}] });
			expect(strokeRule).toHaveLength(2);
			expect(strokeRule[0]).toStrictEqual({
				test: `isValid(${SELECTED_ITEM}) && ${SELECTED_ITEM} === datum.${MARK_ID}`,
				value: [],
			});
		});
	});

	describe('getStrokeWidth()', () => {
		test('should return production rule with one item in array if there is not a popover', () => {
			const strokeRule = getStrokeWidth(defaultBarOptions);
			expect(strokeRule).toHaveLength(1);
			expect(strokeRule[0]).toStrictEqual({ value: 0 });
		});
		test('should return production rule with one item in array if there is a popover that highlights by dimension', () => {
			const strokeRule = getStrokeWidth({
				...defaultBarOptions,
				chartPopovers: [{ UNSAFE_highlightBy: 'dimension' }],
			});
			expect(strokeRule).toHaveLength(1);
			expect(strokeRule[0]).toStrictEqual({ value: 0 });
		});
		test('should return rules for selected data if popover exists', () => {
			const strokeRule = getStrokeWidth({ ...defaultBarOptions, chartPopovers: [{}] });
			expect(strokeRule).toHaveLength(2);
			expect(strokeRule[0]).toStrictEqual({
				test: `(isValid(${SELECTED_ITEM}) && ${SELECTED_ITEM} === datum.${MARK_ID}) || (isValid(${SELECTED_GROUP}) && ${SELECTED_GROUP} === datum.bar0_selectedGroupId)`,
				value: 2,
			});
		});
	});

	describe('getBaseBarEnterEncodings()', () => {
		test('default options', () => {
			expect(getBaseBarEnterEncodings(defaultBarOptions)).toStrictEqual(defaultBarEnterEncodings);
		});
	});

	describe('getDodgedGroupMark()', () => {
		test('should retrun group mark', () => {
			expect(getDodgedGroupMark(defaultBarOptions)).toStrictEqual({
				encode: { enter: { x: { field: DEFAULT_CATEGORICAL_DIMENSION, scale: 'xBand' } } },
				from: { facet: { data: FILTERED_TABLE, groupby: DEFAULT_CATEGORICAL_DIMENSION, name: 'bar0_facet' } },
				name: 'bar0_group',
				scales: [
					{
						domain: { data: FILTERED_TABLE, field: 'bar0_dodgeGroup' },
						name: 'bar0_position',
						paddingInner: PADDING_RATIO,
						range: 'width',
						type: 'band',
					},
				],
				signals: [{ name: 'width', update: 'bandwidth("xBand")' }],
				type: 'group',
			});
		});
		test('uses groupedPadding for paddingInner if it exists', () => {
			const groupedPadding = PADDING_RATIO + 0.1;
			expect(getDodgedGroupMark({ ...defaultBarOptions, groupedPadding })).toStrictEqual({
				encode: { enter: { x: { field: DEFAULT_CATEGORICAL_DIMENSION, scale: 'xBand' } } },
				from: { facet: { data: FILTERED_TABLE, groupby: DEFAULT_CATEGORICAL_DIMENSION, name: 'bar0_facet' } },
				name: 'bar0_group',
				scales: [
					{
						domain: { data: FILTERED_TABLE, field: 'bar0_dodgeGroup' },
						name: 'bar0_position',
						paddingInner: groupedPadding,
						range: 'width',
						type: 'band',
					},
				],
				signals: [{ name: 'width', update: 'bandwidth("xBand")' }],
				type: 'group',
			});
		});
	});

	describe('getDodgedDimensionEncodings()', () => {
		test('should return x and width', () => {
			expect(getDodgedDimensionEncodings(defaultBarOptions)).toStrictEqual(defaultDodgedXEncodings);
		});
	});

	describe('getBarPadding()', () => {
		test('should return correct inner and outer padding', () => {
			expect(getBarPadding(0.5)).toEqual({ paddingInner: 0.5, paddingOuter: 0.25 });
			expect(getBarPadding(0.5, 0.5)).toEqual({ paddingInner: 0.5, paddingOuter: 0.5 });
		});
	});

	describe('getBaseScaleName()', () => {
		test('should return metricAxis if provided', () => {
			const options: BarSpecOptions = {
				...defaultBarOptions,
				metricAxis: 'customScaleName',
				orientation: 'vertical',
			};
			expect(getBaseScaleName(options)).toEqual('customScaleName');
		});

		test('should return metricScaleKey from orientation properties if metricAxis is not provided (vertical)', () => {
			const options: BarSpecOptions = {
				...defaultBarOptions,
				orientation: 'vertical',
			};
			expect(getBaseScaleName(options)).toEqual('yLinear');
		});

		test('should return metricScaleKey from orientation properties if metricAxis is not provided (horizontal)', () => {
			const options: BarSpecOptions = {
				...defaultBarOptions,
				orientation: 'horizontal',
			};
			expect(getBaseScaleName(options)).toEqual('xLinear');
		});

		test('should handle undefined metricAxis', () => {
			const options: BarSpecOptions = {
				...defaultBarOptions,
				metricAxis: undefined,
				orientation: 'vertical',
			};
			expect(getBaseScaleName(options)).toEqual('yLinear');
		});

		test('should handle empty string metricAxis (fallback to orientation properties)', () => {
			const options: BarSpecOptions = {
				...defaultBarOptions,
				metricAxis: '',
				orientation: 'horizontal',
			};
			expect(getBaseScaleName(options)).toEqual('xLinear');
		});
	});
=======
  describe('getMetricEncodings()', () => {
    describe('vertical orientation', () => {
      test('defaultBarOptions, should return stacked encodings', () => {
        expect(getMetricEncodings(defaultBarOptions)).toStrictEqual(defaultStackedYEncodings);
      });
      test('dodged, should return dodged encodings', () => {
        expect(getMetricEncodings({ ...defaultBarOptions, type: 'dodged' })).toStrictEqual(defaultDodgedYEncodings);
      });
      test('dodged with secdondary color series, should return stacked encodings', () => {
        expect(getMetricEncodings({ ...defaultBarOptionsWithSecondayColor, type: 'dodged' })).toStrictEqual(
          defaultStackedYEncodings
        );
      });
    });

    describe('horizontal orientation', () => {
      test('defaultBarOptions should return encodings on x axis', () => {
        const domainEncodings = getMetricEncodings({ ...defaultBarOptions, orientation: 'horizontal' });
        const defaultStackedEncodingStartLength = (defaultStackedYEncodings.y as unknown[]).length;

        expect(domainEncodings.x).toHaveLength(defaultStackedEncodingStartLength);
        expect(domainEncodings.x2).toEqual({ scale: 'xLinear', field: `${DEFAULT_METRIC}1` });
      });
      test('dodged, should return dodged encodings on x axis', () => {
        const domainEncodings = getMetricEncodings({
          ...defaultBarOptions,
          type: 'dodged',
          orientation: 'horizontal',
        });

        expect(domainEncodings.x).toEqual({ scale: 'xLinear', value: 0 });
        expect(domainEncodings.x2).toEqual({ scale: 'xLinear', field: DEFAULT_METRIC });
      });
      test('dodged with secdondary color series, should return stacked encodings on x axis', () => {
        const domainEncodings = getMetricEncodings({
          ...defaultBarOptionsWithSecondayColor,
          type: 'dodged',
          orientation: 'horizontal',
        });
        const defaultStackedEncodingStartLength = (defaultStackedYEncodings.y as unknown[]).length;

        expect(domainEncodings.x).toHaveLength(defaultStackedEncodingStartLength);
        expect(domainEncodings.x2).toEqual({ scale: 'xLinear', field: `${DEFAULT_METRIC}1` });
      });
    });
  });

  describe('getStackedMetricEncodings()', () => {
    const startValue = `datum.${DEFAULT_METRIC}0`;
    const endValue = `datum.${DEFAULT_METRIC}1`;

    describe('vertical orientation', () => {
      test('defaultBarOptions, should return with keys "y" and "y2"', () => {
        const encodings = getStackedMetricEncodings(defaultBarOptions);
        expect(Object.keys(encodings)).toEqual(['y', 'y2']);
      });

      test('first should test for starting at 0', () => {
        const encodings = getStackedMetricEncodings(defaultBarOptions);
        expect(encodings.y?.[0]?.test).toEqual(`${startValue} === 0`);
        expect(encodings.y?.[0]?.signal).toEqual(`scale('yLinear', ${startValue})`);
      });

      test('should second test for ending positive value', () => {
        const encodings = getStackedMetricEncodings(defaultBarOptions);
        expect(encodings.y?.[1]?.test).toEqual(`${endValue} > 0`);
        expect(encodings.y?.[1]?.signal).toEqual(
          `max(scale('yLinear', ${startValue}) - 1.5, scale('yLinear', datum.${DEFAULT_METRIC}1))`
        );
      });

      test('should third assume ending negative value', () => {
        const encodings = getStackedMetricEncodings(defaultBarOptions);
        expect(encodings.y?.[2]?.test).toBeUndefined();
        expect(encodings.y?.[2]?.signal).toEqual(
          `min(scale('yLinear', ${startValue}) + 1.5, scale('yLinear', datum.${DEFAULT_METRIC}1))`
        );
      });

      test('should end on datum.metric1', () => {
        const encodings = getStackedMetricEncodings(defaultBarOptions);
        expect(encodings.y2).toEqual({ scale: 'yLinear', field: `${DEFAULT_METRIC}1` });
      });
    });

    describe('horizontal orientation', () => {
      const horizontalOptions: BarSpecOptions = { ...defaultBarOptions, orientation: 'horizontal' };

      test('defaultBarOptions, should return with keys "x" and "x2"', () => {
        const encodings = getStackedMetricEncodings(horizontalOptions);
        expect(Object.keys(encodings)).toEqual(['x', 'x2']);
      });

      test('first should test for starting at 0', () => {
        const encodings = getStackedMetricEncodings(horizontalOptions);
        expect(encodings.x?.[0]?.test).toEqual(`${startValue} === 0`);
        expect(encodings.x?.[0]?.signal).toEqual(`scale('xLinear', ${startValue})`);
      });

      test('should second test for ending positive value', () => {
        const encodings = getStackedMetricEncodings(horizontalOptions);
        expect(encodings.x?.[1]?.test).toEqual(`${endValue} > 0`);
        expect(encodings.x?.[1]?.signal).toEqual(
          `min(scale('xLinear', ${startValue}) + 1.5, scale('xLinear', datum.${DEFAULT_METRIC}1))`
        );
      });

      test('should third assume ending negative value', () => {
        const encodings = getStackedMetricEncodings(horizontalOptions);
        expect(encodings.x?.[2]?.test).toBeUndefined();
        expect(encodings.x?.[2]?.signal).toEqual(
          `max(scale('xLinear', ${startValue}) - 1.5, scale('xLinear', datum.${DEFAULT_METRIC}1))`
        );
      });

      test('should end on datum.metric1', () => {
        const encodings = getStackedMetricEncodings(horizontalOptions);
        expect(encodings.x2).toEqual({ scale: 'xLinear', field: `${DEFAULT_METRIC}1` });
      });
    });
  });

  describe('getCornerRadiusEncodings()', () => {
    test('defaultBarOptions, should return stacked radius encodings', () => {
      expect(getCornerRadiusEncodings(defaultBarOptions)).toStrictEqual(defaultCornerRadiusEncodings);
    });
    test('dodged, return simple radius encodings', () => {
      expect(getCornerRadiusEncodings({ ...defaultBarOptions, type: 'dodged' })).toStrictEqual(
        defaultDodgedCornerRadiusEncodings
      );
    });
    test('horizontal, should return stacked radius encodings rotated clockwise', () => {
      const vertical = getCornerRadiusEncodings(defaultBarOptions);
      const horizontal = getCornerRadiusEncodings({ ...defaultBarOptions, orientation: 'horizontal' });

      expect(horizontal?.cornerRadiusTopLeft).toEqual(vertical?.cornerRadiusBottomLeft);
      expect(horizontal?.cornerRadiusTopRight).toEqual(vertical?.cornerRadiusTopLeft);
      expect(horizontal?.cornerRadiusBottomRight).toEqual(vertical?.cornerRadiusTopRight);
      expect(horizontal?.cornerRadiusBottomLeft).toEqual(vertical?.cornerRadiusBottomRight);
    });
    test('horizontal dodged, should return stacked radius encodings rotated clockwise', () => {
      const vertical = getCornerRadiusEncodings({ ...defaultBarOptions, type: 'dodged' });
      const horizontal = getCornerRadiusEncodings({
        ...defaultBarOptions,
        type: 'dodged',
        orientation: 'horizontal',
      });

      expect(horizontal?.cornerRadiusTopLeft).toEqual(vertical?.cornerRadiusBottomLeft);
      expect(horizontal?.cornerRadiusTopRight).toEqual(vertical?.cornerRadiusTopLeft);
      expect(horizontal?.cornerRadiusBottomRight).toEqual(vertical?.cornerRadiusTopRight);
      expect(horizontal?.cornerRadiusBottomLeft).toEqual(vertical?.cornerRadiusBottomRight);
    });
    test('corner radius should be 0 when the hasSquareCorners prop is true', () => {
      const squareRadius = getCornerRadiusEncodings({ ...defaultBarOptions, hasSquareCorners: true });

      // Square radius should have values of 0
      expect(squareRadius).toEqual(
        expect.objectContaining({
          cornerRadiusTopLeft: expect.arrayContaining([expect.objectContaining({ value: 0 })]),
          cornerRadiusTopRight: expect.arrayContaining([expect.objectContaining({ value: 0 })]),
        })
      );

      const roundRadius = getCornerRadiusEncodings({ ...defaultBarOptions });

      // Round radius should have values of 6
      expect(roundRadius).toEqual(
        expect.objectContaining({
          cornerRadiusTopLeft: expect.arrayContaining([expect.objectContaining({ value: CORNER_RADIUS })]),
          cornerRadiusTopRight: expect.arrayContaining([expect.objectContaining({ value: CORNER_RADIUS })]),
        })
      );
    });
  });

  describe('getStackedCorderRadiusEncodings()', () => {
    test('defaultBarOptions, should return default encodings', () => {
      expect(getStackedCornerRadiusEncodings(defaultBarOptions)).toStrictEqual(defaultCornerRadiusEncodings);
    });
    test('defaultBarOptions with secondary color, should include secondaryColor in singal path', () => {
      expect(getStackedCornerRadiusEncodings(defaultBarOptionsWithSecondayColor).cornerRadiusTopLeft).toStrictEqual([
        {
          test: `datum.${DEFAULT_METRIC}1 > 0 && data('bar0_stacks')[indexof(pluck(data('bar0_stacks'), '${STACK_ID}'), datum.${STACK_ID})].max_${DEFAULT_METRIC}1 === datum.${DEFAULT_METRIC}1`,
          value: CORNER_RADIUS,
        },
        { value: 0 },
      ]);
    });
    test('dodged with secondary color, should include secondaryColor in singal path', () => {
      expect(
        getStackedCornerRadiusEncodings({
          ...defaultBarOptionsWithSecondayColor,
          type: 'dodged',
        }).cornerRadiusTopLeft
      ).toStrictEqual([
        {
          test: `datum.${DEFAULT_METRIC}1 > 0 && data('bar0_stacks')[indexof(pluck(data('bar0_stacks'), '${STACK_ID}'), datum.${STACK_ID})].max_${DEFAULT_METRIC}1 === datum.${DEFAULT_METRIC}1`,
          value: CORNER_RADIUS,
        },
        { value: 0 },
      ]);
    });

    test('corner radius should be 0 when the hasSquareCorners prop is true', () => {
      const squareRadius = getStackedCornerRadiusEncodings({ ...defaultBarOptions, hasSquareCorners: true });

      // Square radius should have values of 0
      expect(squareRadius).toEqual(
        expect.objectContaining({
          cornerRadiusTopLeft: expect.arrayContaining([expect.objectContaining({ value: 0 })]),
          cornerRadiusTopRight: expect.arrayContaining([expect.objectContaining({ value: 0 })]),
        })
      );

      const roundRadius = getStackedCornerRadiusEncodings({ ...defaultBarOptions });

      // Round radius should have values of 6
      expect(roundRadius).toEqual(
        expect.objectContaining({
          cornerRadiusTopLeft: expect.arrayContaining([expect.objectContaining({ value: CORNER_RADIUS })]),
          cornerRadiusTopRight: expect.arrayContaining([expect.objectContaining({ value: CORNER_RADIUS })]),
        })
      );
    });
  });

  describe('getOrientationProperties()', () => {
    test('returns correct properties for vertical orientation', () => {
      expect(getOrientationProperties('vertical')).toEqual({
        metricAxis: 'y',
        dimensionAxis: 'x',
        metricScaleKey: 'yLinear',
        dimensionScaleKey: 'xBand',
        rangeScale: 'width',
      });
      expect(getOrientationProperties('vertical', 'scale1')).toEqual({
        metricAxis: 'y',
        dimensionAxis: 'x',
        metricScaleKey: 'scale1',
        dimensionScaleKey: 'xBand',
        rangeScale: 'width',
      });
    });
    test('returns correct properties for horizontal orientation', () => {
      expect(getOrientationProperties('horizontal')).toEqual({
        metricAxis: 'x',
        dimensionAxis: 'y',
        metricScaleKey: 'xLinear',
        dimensionScaleKey: 'yBand',
        rangeScale: 'height',
      });
      expect(getOrientationProperties('horizontal', 'scale2')).toEqual({
        metricAxis: 'x',
        dimensionAxis: 'y',
        metricScaleKey: 'scale2',
        dimensionScaleKey: 'yBand',
        rangeScale: 'height',
      });
    });
  });

  describe('getStroke()', () => {
    test('should return production rule with one item in array if there is not a popover', () => {
      const strokeRule = getStroke(defaultBarOptions);
      expect(strokeRule).toHaveLength(1);
      expect(strokeRule[0]).toStrictEqual({ scale: COLOR_SCALE, field: DEFAULT_COLOR });
    });
    test('should return rules for selected data if popover exists', () => {
      const strokeRule = getStroke({ ...defaultBarOptions, chartPopovers: [{}] });
      expect(strokeRule).toHaveLength(2);
      expect(strokeRule[0]).toStrictEqual({
        test: `(${SELECTED_ITEM} && ${SELECTED_ITEM} === datum.${MARK_ID}) || (${SELECTED_GROUP} && ${SELECTED_GROUP} === datum.bar0_selectedGroupId)`,
        value: 'rgb(20, 115, 230)',
      });
    });
  });

  describe('getDimensionSelectionRing()', () => {
    const barOptions: Partial<BarSpecOptions> = {
      name: 'bar0',
      colorScheme: 'light',
      orientation: 'vertical',
      paddingRatio: 0.3,
    };

    test('should return vertical selection ring', () => {
      const selectionRing = getDimensionSelectionRing(barOptions as BarSpecOptions);
      expect(selectionRing).toStrictEqual({
        encode: {
          enter: {
            cornerRadius: { value: 6 },
            fill: { value: 'transparent' },
            stroke: { value: 'rgb(20, 115, 230)' },
            strokeWidth: { value: 2 },
          },
          update: {
            width: { signal: "bandwidth('xBand')/(1 - 0.3 / 2)" },
            xc: { signal: "scale('xBand', datum.bar0_selectedGroupId) + bandwidth('xBand')/2" },
            y: { value: 0 },
            y2: { signal: 'height' },
          },
        },
        from: {
          data: 'bar0_selectedData',
        },
        interactive: false,
        name: 'bar0_selectionRing',
        type: 'rect',
      });
    });
    test('should return horizontal selection ring', () => {
      const selectionRing = getDimensionSelectionRing({
        ...barOptions,
        orientation: 'horizontal',
      } as BarSpecOptions);
      expect(selectionRing).toStrictEqual({
        encode: {
          enter: {
            cornerRadius: { value: 6 },
            fill: { value: 'transparent' },
            stroke: { value: 'rgb(20, 115, 230)' },
            strokeWidth: { value: 2 },
          },
          update: {
            x: { value: 0 },
            x2: { signal: 'width' },
            yc: { signal: `scale('yBand', datum.bar0_selectedGroupId) + bandwidth('yBand')/2` },
            height: { signal: `bandwidth('yBand')/(1 - 0.3 / 2)` },
          },
        },
        from: {
          data: 'bar0_selectedData',
        },
        interactive: false,
        name: 'bar0_selectionRing',
        type: 'rect',
      });
    });
  });

  describe('getStrokeDash()', () => {
    test('should return production rule with one item in array if there is not a popover', () => {
      const strokeRule = getStrokeDash(defaultBarOptions);
      expect(strokeRule).toHaveLength(1);
      expect(strokeRule[0]).toStrictEqual({ value: [] });
    });
    test('should return rules for selected data if popover exists', () => {
      const strokeRule = getStrokeDash({ ...defaultBarOptions, chartPopovers: [{}] });
      expect(strokeRule).toHaveLength(2);
      expect(strokeRule[0]).toStrictEqual({
        test: `isValid(${SELECTED_ITEM}) && ${SELECTED_ITEM} === datum.${MARK_ID}`,
        value: [],
      });
    });
  });

  describe('getStrokeWidth()', () => {
    test('should return production rule with one item in array if there is not a popover', () => {
      const strokeRule = getStrokeWidth(defaultBarOptions);
      expect(strokeRule).toHaveLength(1);
      expect(strokeRule[0]).toStrictEqual({ value: 0 });
    });
    test('should return production rule with one item in array if there is a popover that highlights by dimension', () => {
      const strokeRule = getStrokeWidth({
        ...defaultBarOptions,
        chartPopovers: [{ UNSAFE_highlightBy: 'dimension' }],
      });
      expect(strokeRule).toHaveLength(1);
      expect(strokeRule[0]).toStrictEqual({ value: 0 });
    });
    test('should return rules for selected data if popover exists', () => {
      const strokeRule = getStrokeWidth({ ...defaultBarOptions, chartPopovers: [{}] });
      expect(strokeRule).toHaveLength(2);
      expect(strokeRule[0]).toStrictEqual({
        test: `(isValid(${SELECTED_ITEM}) && ${SELECTED_ITEM} === datum.${MARK_ID}) || (isValid(${SELECTED_GROUP}) && ${SELECTED_GROUP} === datum.bar0_selectedGroupId)`,
        value: 2,
      });
    });
  });

  describe('getBaseBarEnterEncodings()', () => {
    test('default options', () => {
      expect(getBaseBarEnterEncodings(defaultBarOptions)).toStrictEqual(defaultBarEnterEncodings);
    });
  });

  describe('getDodgedGroupMark()', () => {
    test('should retrun group mark', () => {
      expect(getDodgedGroupMark(defaultBarOptions)).toStrictEqual({
        encode: { enter: { x: { field: DEFAULT_CATEGORICAL_DIMENSION, scale: 'xBand' } } },
        from: { facet: { data: FILTERED_TABLE, groupby: DEFAULT_CATEGORICAL_DIMENSION, name: 'bar0_facet' } },
        name: 'bar0_group',
        scales: [
          {
            domain: { data: FILTERED_TABLE, field: 'bar0_dodgeGroup' },
            name: 'bar0_position',
            paddingInner: PADDING_RATIO,
            range: 'width',
            type: 'band',
          },
        ],
        signals: [{ name: 'width', update: 'bandwidth("xBand")' }],
        type: 'group',
      });
    });
    test('uses groupedPadding for paddingInner if it exists', () => {
      const groupedPadding = PADDING_RATIO + 0.1;
      expect(getDodgedGroupMark({ ...defaultBarOptions, groupedPadding })).toStrictEqual({
        encode: { enter: { x: { field: DEFAULT_CATEGORICAL_DIMENSION, scale: 'xBand' } } },
        from: { facet: { data: FILTERED_TABLE, groupby: DEFAULT_CATEGORICAL_DIMENSION, name: 'bar0_facet' } },
        name: 'bar0_group',
        scales: [
          {
            domain: { data: FILTERED_TABLE, field: 'bar0_dodgeGroup' },
            name: 'bar0_position',
            paddingInner: groupedPadding,
            range: 'width',
            type: 'band',
          },
        ],
        signals: [{ name: 'width', update: 'bandwidth("xBand")' }],
        type: 'group',
      });
    });
  });

  describe('getDodgedDimensionEncodings()', () => {
    test('should return x and width', () => {
      expect(getDodgedDimensionEncodings(defaultBarOptions)).toStrictEqual(defaultDodgedXEncodings);
    });
  });

  describe('getBarPadding()', () => {
    test('should return correct inner and outer padding', () => {
      expect(getBarPadding(0.5)).toEqual({ paddingInner: 0.5, paddingOuter: 0.25 });
      expect(getBarPadding(0.5, 0.5)).toEqual({ paddingInner: 0.5, paddingOuter: 0.5 });
    });
  });

  describe('getBaseScaleName()', () => {
    test('should return metricAxis if provided', () => {
      const options: BarSpecOptions = {
        ...defaultBarOptions,
        metricAxis: 'customScaleName',
        orientation: 'vertical',
      };
      expect(getBaseScaleName(options)).toEqual('customScaleName');
    });

    test('should return metricScaleKey from orientation properties if metricAxis is not provided (vertical)', () => {
      const options: BarSpecOptions = {
        ...defaultBarOptions,
        orientation: 'vertical',
      };
      expect(getBaseScaleName(options)).toEqual('yLinear');
    });

    test('should return metricScaleKey from orientation properties if metricAxis is not provided (horizontal)', () => {
      const options: BarSpecOptions = {
        ...defaultBarOptions,
        orientation: 'horizontal',
      };
      expect(getBaseScaleName(options)).toEqual('xLinear');
    });

    test('should handle undefined metricAxis', () => {
      const options: BarSpecOptions = {
        ...defaultBarOptions,
        metricAxis: undefined,
        orientation: 'vertical',
      };
      expect(getBaseScaleName(options)).toEqual('yLinear');
    });

    test('should handle empty string metricAxis (fallback to orientation properties)', () => {
      const options: BarSpecOptions = {
        ...defaultBarOptions,
        metricAxis: '',
        orientation: 'horizontal',
      };
      expect(getBaseScaleName(options)).toEqual('xLinear');
    });
  });
>>>>>>> fb7a0248
});<|MERGE_RESOLUTION|>--- conflicted
+++ resolved
@@ -58,496 +58,6 @@
 };
 
 describe('barUtils', () => {
-<<<<<<< HEAD
-	describe('getMetricEncodings()', () => {
-		describe('vertical orientation', () => {
-			test('defaultBarOptions, should return stacked encodings', () => {
-				expect(getMetricEncodings(defaultBarOptions)).toStrictEqual(defaultStackedYEncodings);
-			});
-			test('dodged, should return dodged encodings', () => {
-				expect(getMetricEncodings({ ...defaultBarOptions, type: 'dodged' })).toStrictEqual(
-					defaultDodgedYEncodings
-				);
-			});
-			test('dodged with secdondary color series, should return stacked encodings', () => {
-				expect(getMetricEncodings({ ...defaultBarOptionsWithSecondayColor, type: 'dodged' })).toStrictEqual(
-					defaultStackedYEncodings
-				);
-			});
-		});
-
-		describe('horizontal orientation', () => {
-			test('defaultBarOptions should return encodings on x axis', () => {
-				const domainEncodings = getMetricEncodings({ ...defaultBarOptions, orientation: 'horizontal' });
-				const defaultStackedEncodingStartLength = (defaultStackedYEncodings.y as unknown[]).length;
-
-				expect(domainEncodings.x).toHaveLength(defaultStackedEncodingStartLength);
-				expect(domainEncodings.x2).toEqual({ scale: 'xLinear', field: `${DEFAULT_METRIC}1` });
-			});
-			test('dodged, should return dodged encodings on x axis', () => {
-				const domainEncodings = getMetricEncodings({
-					...defaultBarOptions,
-					type: 'dodged',
-					orientation: 'horizontal',
-				});
-
-				expect(domainEncodings.x).toEqual({ scale: 'xLinear', value: 0 });
-				expect(domainEncodings.x2).toEqual({ scale: 'xLinear', field: DEFAULT_METRIC });
-			});
-			test('dodged with secdondary color series, should return stacked encodings on x axis', () => {
-				const domainEncodings = getMetricEncodings({
-					...defaultBarOptionsWithSecondayColor,
-					type: 'dodged',
-					orientation: 'horizontal',
-				});
-				const defaultStackedEncodingStartLength = (defaultStackedYEncodings.y as unknown[]).length;
-
-				expect(domainEncodings.x).toHaveLength(defaultStackedEncodingStartLength);
-				expect(domainEncodings.x2).toEqual({ scale: 'xLinear', field: `${DEFAULT_METRIC}1` });
-			});
-		});
-	});
-
-	describe('getStackedMetricEncodings()', () => {
-		const startValue = `datum.${DEFAULT_METRIC}0`;
-		const endValue = `datum.${DEFAULT_METRIC}1`;
-
-		describe('vertical orientation', () => {
-			test('defaultBarOptions, should return with keys "y" and "y2"', () => {
-				const encodings = getStackedMetricEncodings(defaultBarOptions);
-				expect(Object.keys(encodings)).toEqual(['y', 'y2']);
-			});
-
-			test('first should test for starting at 0', () => {
-				const encodings = getStackedMetricEncodings(defaultBarOptions);
-				expect(encodings.y?.[0]?.test).toEqual(`${startValue} === 0`);
-				expect(encodings.y?.[0]?.signal).toEqual(`scale('yLinear', ${startValue})`);
-			});
-
-			test('should second test for ending positive value', () => {
-				const encodings = getStackedMetricEncodings(defaultBarOptions);
-				expect(encodings.y?.[1]?.test).toEqual(`${endValue} > 0`);
-				expect(encodings.y?.[1]?.signal).toEqual(
-					`max(scale('yLinear', ${startValue}) - 1.5, scale('yLinear', datum.${DEFAULT_METRIC}1))`
-				);
-			});
-
-			test('should third assume ending negative value', () => {
-				const encodings = getStackedMetricEncodings(defaultBarOptions);
-				expect(encodings.y?.[2]?.test).toBeUndefined();
-				expect(encodings.y?.[2]?.signal).toEqual(
-					`min(scale('yLinear', ${startValue}) + 1.5, scale('yLinear', datum.${DEFAULT_METRIC}1))`
-				);
-			});
-
-			test('should end on datum.metric1', () => {
-				const encodings = getStackedMetricEncodings(defaultBarOptions);
-				expect(encodings.y2).toEqual({ scale: 'yLinear', field: `${DEFAULT_METRIC}1` });
-			});
-		});
-
-		describe('horizontal orientation', () => {
-			const horizontalOptions: BarSpecOptions = { ...defaultBarOptions, orientation: 'horizontal' };
-
-			test('defaultBarOptions, should return with keys "x" and "x2"', () => {
-				const encodings = getStackedMetricEncodings(horizontalOptions);
-				expect(Object.keys(encodings)).toEqual(['x', 'x2']);
-			});
-
-			test('first should test for starting at 0', () => {
-				const encodings = getStackedMetricEncodings(horizontalOptions);
-				expect(encodings.x?.[0]?.test).toEqual(`${startValue} === 0`);
-				expect(encodings.x?.[0]?.signal).toEqual(`scale('xLinear', ${startValue})`);
-			});
-
-			test('should second test for ending positive value', () => {
-				const encodings = getStackedMetricEncodings(horizontalOptions);
-				expect(encodings.x?.[1]?.test).toEqual(`${endValue} > 0`);
-				expect(encodings.x?.[1]?.signal).toEqual(
-					`min(scale('xLinear', ${startValue}) + 1.5, scale('xLinear', datum.${DEFAULT_METRIC}1))`
-				);
-			});
-
-			test('should third assume ending negative value', () => {
-				const encodings = getStackedMetricEncodings(horizontalOptions);
-				expect(encodings.x?.[2]?.test).toBeUndefined();
-				expect(encodings.x?.[2]?.signal).toEqual(
-					`max(scale('xLinear', ${startValue}) - 1.5, scale('xLinear', datum.${DEFAULT_METRIC}1))`
-				);
-			});
-
-			test('should end on datum.metric1', () => {
-				const encodings = getStackedMetricEncodings(horizontalOptions);
-				expect(encodings.x2).toEqual({ scale: 'xLinear', field: `${DEFAULT_METRIC}1` });
-			});
-		});
-	});
-
-	describe('getCornerRadiusEncodings()', () => {
-		test('defaultBarOptions, should return stacked radius encodings', () => {
-			expect(getCornerRadiusEncodings(defaultBarOptions)).toStrictEqual(defaultCornerRadiusEncodings);
-		});
-		test('dodged, return simple radius encodings', () => {
-			expect(getCornerRadiusEncodings({ ...defaultBarOptions, type: 'dodged' })).toStrictEqual(
-				defaultDodgedCornerRadiusEncodings
-			);
-		});
-		test('horizontal, should return stacked radius encodings rotated clockwise', () => {
-			const vertical = getCornerRadiusEncodings(defaultBarOptions);
-			const horizontal = getCornerRadiusEncodings({ ...defaultBarOptions, orientation: 'horizontal' });
-
-			expect(horizontal?.cornerRadiusTopLeft).toEqual(vertical?.cornerRadiusBottomLeft);
-			expect(horizontal?.cornerRadiusTopRight).toEqual(vertical?.cornerRadiusTopLeft);
-			expect(horizontal?.cornerRadiusBottomRight).toEqual(vertical?.cornerRadiusTopRight);
-			expect(horizontal?.cornerRadiusBottomLeft).toEqual(vertical?.cornerRadiusBottomRight);
-		});
-		test('horizontal dodged, should return stacked radius encodings rotated clockwise', () => {
-			const vertical = getCornerRadiusEncodings({ ...defaultBarOptions, type: 'dodged' });
-			const horizontal = getCornerRadiusEncodings({
-				...defaultBarOptions,
-				type: 'dodged',
-				orientation: 'horizontal',
-			});
-
-			expect(horizontal?.cornerRadiusTopLeft).toEqual(vertical?.cornerRadiusBottomLeft);
-			expect(horizontal?.cornerRadiusTopRight).toEqual(vertical?.cornerRadiusTopLeft);
-			expect(horizontal?.cornerRadiusBottomRight).toEqual(vertical?.cornerRadiusTopRight);
-			expect(horizontal?.cornerRadiusBottomLeft).toEqual(vertical?.cornerRadiusBottomRight);
-		});
-		test('corner radius should be 0 when the hasSquareCorners prop is true', () => {
-			const squareRadius = getCornerRadiusEncodings({ ...defaultBarOptions, hasSquareCorners: true });
-
-			// Square radius should have values of 0
-			expect(squareRadius).toEqual(
-				expect.objectContaining({
-					cornerRadiusTopLeft: expect.arrayContaining([expect.objectContaining({ value: 0 })]),
-					cornerRadiusTopRight: expect.arrayContaining([expect.objectContaining({ value: 0 })]),
-				})
-			);
-
-			const roundRadius = getCornerRadiusEncodings({ ...defaultBarOptions });
-
-			// Round radius should have values of 6
-			expect(roundRadius).toEqual(
-				expect.objectContaining({
-					cornerRadiusTopLeft: expect.arrayContaining([expect.objectContaining({ value: CORNER_RADIUS })]),
-					cornerRadiusTopRight: expect.arrayContaining([expect.objectContaining({ value: CORNER_RADIUS })]),
-				})
-			);
-		});
-	});
-
-	describe('getStackedCorderRadiusEncodings()', () => {
-		test('defaultBarOptions, should return default encodings', () => {
-			expect(getStackedCornerRadiusEncodings(defaultBarOptions)).toStrictEqual(defaultCornerRadiusEncodings);
-		});
-		test('defaultBarOptions with secondary color, should include secondaryColor in singal path', () => {
-			expect(
-				getStackedCornerRadiusEncodings(defaultBarOptionsWithSecondayColor).cornerRadiusTopLeft
-			).toStrictEqual([
-				{
-					test: `datum.${DEFAULT_METRIC}1 > 0 && data('bar0_stacks')[indexof(pluck(data('bar0_stacks'), '${STACK_ID}'), datum.${STACK_ID})].max_${DEFAULT_METRIC}1 === datum.${DEFAULT_METRIC}1`,
-					value: CORNER_RADIUS,
-				},
-				{ value: 0 },
-			]);
-		});
-		test('dodged with secondary color, should include secondaryColor in singal path', () => {
-			expect(
-				getStackedCornerRadiusEncodings({
-					...defaultBarOptionsWithSecondayColor,
-					type: 'dodged',
-				}).cornerRadiusTopLeft
-			).toStrictEqual([
-				{
-					test: `datum.${DEFAULT_METRIC}1 > 0 && data('bar0_stacks')[indexof(pluck(data('bar0_stacks'), '${STACK_ID}'), datum.${STACK_ID})].max_${DEFAULT_METRIC}1 === datum.${DEFAULT_METRIC}1`,
-					value: CORNER_RADIUS,
-				},
-				{ value: 0 },
-			]);
-		});
-
-		test('corner radius should be 0 when the hasSquareCorners prop is true', () => {
-			const squareRadius = getStackedCornerRadiusEncodings({ ...defaultBarOptions, hasSquareCorners: true });
-
-			// Square radius should have values of 0
-			expect(squareRadius).toEqual(
-				expect.objectContaining({
-					cornerRadiusTopLeft: expect.arrayContaining([expect.objectContaining({ value: 0 })]),
-					cornerRadiusTopRight: expect.arrayContaining([expect.objectContaining({ value: 0 })]),
-				})
-			);
-
-			const roundRadius = getStackedCornerRadiusEncodings({ ...defaultBarOptions });
-
-			// Round radius should have values of 6
-			expect(roundRadius).toEqual(
-				expect.objectContaining({
-					cornerRadiusTopLeft: expect.arrayContaining([expect.objectContaining({ value: CORNER_RADIUS })]),
-					cornerRadiusTopRight: expect.arrayContaining([expect.objectContaining({ value: CORNER_RADIUS })]),
-				})
-			);
-		});
-	});
-
-	describe('getOrientationProperties()', () => {
-		test('returns correct properties for vertical orientation', () => {
-			expect(getOrientationProperties('vertical')).toEqual({
-				metricAxis: 'y',
-				dimensionAxis: 'x',
-				metricScaleKey: 'yLinear',
-				dimensionScaleKey: 'xBand',
-				rangeScale: 'width',
-			});
-			expect(getOrientationProperties('vertical', 'scale1')).toEqual({
-				metricAxis: 'y',
-				dimensionAxis: 'x',
-				metricScaleKey: 'scale1',
-				dimensionScaleKey: 'xBand',
-				rangeScale: 'width',
-			});
-		});
-		test('returns correct properties for horizontal orientation', () => {
-			expect(getOrientationProperties('horizontal')).toEqual({
-				metricAxis: 'x',
-				dimensionAxis: 'y',
-				metricScaleKey: 'xLinear',
-				dimensionScaleKey: 'yBand',
-				rangeScale: 'height',
-			});
-			expect(getOrientationProperties('horizontal', 'scale2')).toEqual({
-				metricAxis: 'x',
-				dimensionAxis: 'y',
-				metricScaleKey: 'scale2',
-				dimensionScaleKey: 'yBand',
-				rangeScale: 'height',
-			});
-		});
-	});
-
-	describe('getStroke()', () => {
-		test('should return production rule with one item in array if there is not a popover', () => {
-			const strokeRule = getStroke(defaultBarOptions);
-			expect(strokeRule).toHaveLength(1);
-			expect(strokeRule[0]).toStrictEqual({ scale: COLOR_SCALE, field: DEFAULT_COLOR });
-		});
-		test('should return rules for selected data if popover exists', () => {
-			const strokeRule = getStroke({ ...defaultBarOptions, chartPopovers: [{}] });
-			expect(strokeRule).toHaveLength(2);
-			expect(strokeRule[0]).toStrictEqual({
-				test: `(${SELECTED_ITEM} && ${SELECTED_ITEM} === datum.${MARK_ID}) || (${SELECTED_GROUP} && ${SELECTED_GROUP} === datum.bar0_selectedGroupId)`,
-				value: 'rgb(20, 115, 230)',
-			});
-		});
-	});
-
-	describe('getDimensionSelectionRing()', () => {
-		const barOptions: Partial<BarSpecOptions> = {
-			name: 'bar0',
-			colorScheme: 'light',
-			orientation: 'vertical',
-			paddingRatio: 0.3,
-		};
-
-		test('should return vertical selection ring', () => {
-			const selectionRing = getDimensionSelectionRing(barOptions as BarSpecOptions);
-			expect(selectionRing).toStrictEqual({
-				encode: {
-					enter: {
-						cornerRadius: { value: 6 },
-						fill: { value: 'transparent' },
-						stroke: { value: 'rgb(20, 115, 230)' },
-						strokeWidth: { value: 2 },
-					},
-					update: {
-						width: { signal: "bandwidth('xBand')/(1 - 0.3 / 2)" },
-						xc: { signal: "scale('xBand', datum.bar0_selectedGroupId) + bandwidth('xBand')/2" },
-						y: { value: 0 },
-						y2: { signal: 'height' },
-					},
-				},
-				from: {
-					data: 'bar0_selectedData',
-				},
-				interactive: false,
-				name: 'bar0_selectionRing',
-				type: 'rect',
-			});
-		});
-		test('should return horizontal selection ring', () => {
-			const selectionRing = getDimensionSelectionRing({
-				...barOptions,
-				orientation: 'horizontal',
-			} as BarSpecOptions);
-			expect(selectionRing).toStrictEqual({
-				encode: {
-					enter: {
-						cornerRadius: { value: 6 },
-						fill: { value: 'transparent' },
-						stroke: { value: 'rgb(20, 115, 230)' },
-						strokeWidth: { value: 2 },
-					},
-					update: {
-						x: { value: 0 },
-						x2: { signal: 'width' },
-						yc: { signal: `scale('yBand', datum.bar0_selectedGroupId) + bandwidth('yBand')/2` },
-						height: { signal: `bandwidth('yBand')/(1 - 0.3 / 2)` },
-					},
-				},
-				from: {
-					data: 'bar0_selectedData',
-				},
-				interactive: false,
-				name: 'bar0_selectionRing',
-				type: 'rect',
-			});
-		});
-	});
-
-	describe('getStrokeDash()', () => {
-		test('should return production rule with one item in array if there is not a popover', () => {
-			const strokeRule = getStrokeDash(defaultBarOptions);
-			expect(strokeRule).toHaveLength(1);
-			expect(strokeRule[0]).toStrictEqual({ value: [] });
-		});
-		test('should return rules for selected data if popover exists', () => {
-			const strokeRule = getStrokeDash({ ...defaultBarOptions, chartPopovers: [{}] });
-			expect(strokeRule).toHaveLength(2);
-			expect(strokeRule[0]).toStrictEqual({
-				test: `isValid(${SELECTED_ITEM}) && ${SELECTED_ITEM} === datum.${MARK_ID}`,
-				value: [],
-			});
-		});
-	});
-
-	describe('getStrokeWidth()', () => {
-		test('should return production rule with one item in array if there is not a popover', () => {
-			const strokeRule = getStrokeWidth(defaultBarOptions);
-			expect(strokeRule).toHaveLength(1);
-			expect(strokeRule[0]).toStrictEqual({ value: 0 });
-		});
-		test('should return production rule with one item in array if there is a popover that highlights by dimension', () => {
-			const strokeRule = getStrokeWidth({
-				...defaultBarOptions,
-				chartPopovers: [{ UNSAFE_highlightBy: 'dimension' }],
-			});
-			expect(strokeRule).toHaveLength(1);
-			expect(strokeRule[0]).toStrictEqual({ value: 0 });
-		});
-		test('should return rules for selected data if popover exists', () => {
-			const strokeRule = getStrokeWidth({ ...defaultBarOptions, chartPopovers: [{}] });
-			expect(strokeRule).toHaveLength(2);
-			expect(strokeRule[0]).toStrictEqual({
-				test: `(isValid(${SELECTED_ITEM}) && ${SELECTED_ITEM} === datum.${MARK_ID}) || (isValid(${SELECTED_GROUP}) && ${SELECTED_GROUP} === datum.bar0_selectedGroupId)`,
-				value: 2,
-			});
-		});
-	});
-
-	describe('getBaseBarEnterEncodings()', () => {
-		test('default options', () => {
-			expect(getBaseBarEnterEncodings(defaultBarOptions)).toStrictEqual(defaultBarEnterEncodings);
-		});
-	});
-
-	describe('getDodgedGroupMark()', () => {
-		test('should retrun group mark', () => {
-			expect(getDodgedGroupMark(defaultBarOptions)).toStrictEqual({
-				encode: { enter: { x: { field: DEFAULT_CATEGORICAL_DIMENSION, scale: 'xBand' } } },
-				from: { facet: { data: FILTERED_TABLE, groupby: DEFAULT_CATEGORICAL_DIMENSION, name: 'bar0_facet' } },
-				name: 'bar0_group',
-				scales: [
-					{
-						domain: { data: FILTERED_TABLE, field: 'bar0_dodgeGroup' },
-						name: 'bar0_position',
-						paddingInner: PADDING_RATIO,
-						range: 'width',
-						type: 'band',
-					},
-				],
-				signals: [{ name: 'width', update: 'bandwidth("xBand")' }],
-				type: 'group',
-			});
-		});
-		test('uses groupedPadding for paddingInner if it exists', () => {
-			const groupedPadding = PADDING_RATIO + 0.1;
-			expect(getDodgedGroupMark({ ...defaultBarOptions, groupedPadding })).toStrictEqual({
-				encode: { enter: { x: { field: DEFAULT_CATEGORICAL_DIMENSION, scale: 'xBand' } } },
-				from: { facet: { data: FILTERED_TABLE, groupby: DEFAULT_CATEGORICAL_DIMENSION, name: 'bar0_facet' } },
-				name: 'bar0_group',
-				scales: [
-					{
-						domain: { data: FILTERED_TABLE, field: 'bar0_dodgeGroup' },
-						name: 'bar0_position',
-						paddingInner: groupedPadding,
-						range: 'width',
-						type: 'band',
-					},
-				],
-				signals: [{ name: 'width', update: 'bandwidth("xBand")' }],
-				type: 'group',
-			});
-		});
-	});
-
-	describe('getDodgedDimensionEncodings()', () => {
-		test('should return x and width', () => {
-			expect(getDodgedDimensionEncodings(defaultBarOptions)).toStrictEqual(defaultDodgedXEncodings);
-		});
-	});
-
-	describe('getBarPadding()', () => {
-		test('should return correct inner and outer padding', () => {
-			expect(getBarPadding(0.5)).toEqual({ paddingInner: 0.5, paddingOuter: 0.25 });
-			expect(getBarPadding(0.5, 0.5)).toEqual({ paddingInner: 0.5, paddingOuter: 0.5 });
-		});
-	});
-
-	describe('getBaseScaleName()', () => {
-		test('should return metricAxis if provided', () => {
-			const options: BarSpecOptions = {
-				...defaultBarOptions,
-				metricAxis: 'customScaleName',
-				orientation: 'vertical',
-			};
-			expect(getBaseScaleName(options)).toEqual('customScaleName');
-		});
-
-		test('should return metricScaleKey from orientation properties if metricAxis is not provided (vertical)', () => {
-			const options: BarSpecOptions = {
-				...defaultBarOptions,
-				orientation: 'vertical',
-			};
-			expect(getBaseScaleName(options)).toEqual('yLinear');
-		});
-
-		test('should return metricScaleKey from orientation properties if metricAxis is not provided (horizontal)', () => {
-			const options: BarSpecOptions = {
-				...defaultBarOptions,
-				orientation: 'horizontal',
-			};
-			expect(getBaseScaleName(options)).toEqual('xLinear');
-		});
-
-		test('should handle undefined metricAxis', () => {
-			const options: BarSpecOptions = {
-				...defaultBarOptions,
-				metricAxis: undefined,
-				orientation: 'vertical',
-			};
-			expect(getBaseScaleName(options)).toEqual('yLinear');
-		});
-
-		test('should handle empty string metricAxis (fallback to orientation properties)', () => {
-			const options: BarSpecOptions = {
-				...defaultBarOptions,
-				metricAxis: '',
-				orientation: 'horizontal',
-			};
-			expect(getBaseScaleName(options)).toEqual('xLinear');
-		});
-	});
-=======
   describe('getMetricEncodings()', () => {
     describe('vertical orientation', () => {
       test('defaultBarOptions, should return stacked encodings', () => {
@@ -988,49 +498,48 @@
     });
   });
 
-  describe('getBaseScaleName()', () => {
-    test('should return metricAxis if provided', () => {
-      const options: BarSpecOptions = {
-        ...defaultBarOptions,
-        metricAxis: 'customScaleName',
-        orientation: 'vertical',
-      };
-      expect(getBaseScaleName(options)).toEqual('customScaleName');
-    });
-
-    test('should return metricScaleKey from orientation properties if metricAxis is not provided (vertical)', () => {
-      const options: BarSpecOptions = {
-        ...defaultBarOptions,
-        orientation: 'vertical',
-      };
-      expect(getBaseScaleName(options)).toEqual('yLinear');
-    });
-
-    test('should return metricScaleKey from orientation properties if metricAxis is not provided (horizontal)', () => {
-      const options: BarSpecOptions = {
-        ...defaultBarOptions,
-        orientation: 'horizontal',
-      };
-      expect(getBaseScaleName(options)).toEqual('xLinear');
-    });
-
-    test('should handle undefined metricAxis', () => {
-      const options: BarSpecOptions = {
-        ...defaultBarOptions,
-        metricAxis: undefined,
-        orientation: 'vertical',
-      };
-      expect(getBaseScaleName(options)).toEqual('yLinear');
-    });
-
-    test('should handle empty string metricAxis (fallback to orientation properties)', () => {
-      const options: BarSpecOptions = {
-        ...defaultBarOptions,
-        metricAxis: '',
-        orientation: 'horizontal',
-      };
-      expect(getBaseScaleName(options)).toEqual('xLinear');
-    });
-  });
->>>>>>> fb7a0248
+	describe('getBaseScaleName()', () => {
+		test('should return metricAxis if provided', () => {
+			const options: BarSpecOptions = {
+				...defaultBarOptions,
+				metricAxis: 'customScaleName',
+				orientation: 'vertical',
+			};
+			expect(getBaseScaleName(options)).toEqual('customScaleName');
+		});
+
+		test('should return metricScaleKey from orientation properties if metricAxis is not provided (vertical)', () => {
+			const options: BarSpecOptions = {
+				...defaultBarOptions,
+				orientation: 'vertical',
+			};
+			expect(getBaseScaleName(options)).toEqual('yLinear');
+		});
+
+		test('should return metricScaleKey from orientation properties if metricAxis is not provided (horizontal)', () => {
+			const options: BarSpecOptions = {
+				...defaultBarOptions,
+				orientation: 'horizontal',
+			};
+			expect(getBaseScaleName(options)).toEqual('xLinear');
+		});
+
+		test('should handle undefined metricAxis', () => {
+			const options: BarSpecOptions = {
+				...defaultBarOptions,
+				metricAxis: undefined,
+				orientation: 'vertical',
+			};
+			expect(getBaseScaleName(options)).toEqual('yLinear');
+		});
+
+		test('should handle empty string metricAxis (fallback to orientation properties)', () => {
+			const options: BarSpecOptions = {
+				...defaultBarOptions,
+				metricAxis: '',
+				orientation: 'horizontal',
+			};
+			expect(getBaseScaleName(options)).toEqual('xLinear');
+		});
+	});
 });