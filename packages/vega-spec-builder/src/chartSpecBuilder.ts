/*
 * Copyright 2023 Adobe. All rights reserved.
 * This file is licensed to you under the Apache License, Version 2.0 (the "License");
 * you may not use this file except in compliance with the License. You may obtain a copy
 * of the License at http://www.apache.org/licenses/LICENSE-2.0
 *
 * Unless required by applicable law or agreed to in writing, software distributed under
 * the License is distributed on an "AS IS" BASIS, WITHOUT WARRANTIES OR REPRESENTATIONS
 * OF ANY KIND, either express or implied. See the License for the specific language
 * governing permissions and limitations under the License.
 */
import { produce } from 'immer';
import { Data, LinearScale, OrdinalScale, PointScale, Scale, Signal } from 'vega';

import {
  BACKGROUND_COLOR,
  DEFAULT_BACKGROUND_COLOR,
  DEFAULT_COLOR_SCHEME,
  DEFAULT_LINE_TYPES,
  FILTERED_TABLE,
  HIGHLIGHTED_GROUP,
  HIGHLIGHTED_ITEM,
  HIGHLIGHTED_SERIES,
  LINEAR_COLOR_SCALE,
  LINE_TYPE_SCALE,
  LINE_WIDTH_SCALE,
  MARK_ID,
  OPACITY_SCALE,
  SELECTED_GROUP,
  SELECTED_ITEM,
  SELECTED_SERIES,
  SERIES_ID,
  SYMBOL_PATH_WIDTH_SCALE,
  SYMBOL_SHAPE_SCALE,
  SYMBOL_SIZE_SCALE,
  TABLE,
} from '@spectrum-charts/constants';
import { colorSchemes, getColorValue } from '@spectrum-charts/themes';

import { addArea } from './area/areaSpecBuilder';
import { addAxis } from './axis/axisSpecBuilder';
import { addBar } from './bar/barSpecBuilder';
import { addBullet } from './bullet/bulletSpecBuilder';
import { addCombo } from './combo/comboSpecBuilder';
import { getSeriesIdTransform } from './data/dataUtils';
import { addDonut } from './donut/donutSpecBuilder';
import { setHoverOpacityForMarks } from './legend/legendHighlightUtils';
import { addLegend } from './legend/legendSpecBuilder';
import { addLine } from './line/lineSpecBuilder';
import { getOrdinalScale } from './scale/scaleSpecBuilder';
import { addScatter } from './scatter/scatterSpecBuilder';
import { getGenericValueSignal } from './signal/signalSpecBuilder';
import {
  getFacetsFromScales,
  getLineWidthPixelsFromLineWidth,
  getPathFromSymbolShape,
  getStrokeDashFromLineType,
  getSymbolWidthFromRscSymbolSize,
  getVegaSymbolSizeFromRscSymbolSize,
  initializeSpec,
} from './specUtils';
import { addTitle } from './title/titleSpecBuilder';
import {
  ChartColors,
  ChartOptions,
  ChartSpecOptions,
  ChartSymbolShape,
  ColorScale,
  ColorScheme,
  Colors,
  LineType,
  LineTypes,
  LineWidth,
  Opacities,
  ScSpec,
  SymbolShapes,
  SymbolSize,
} from './types';
import { addVenn } from './venn/vennSpecBuilder';

export function buildSpec({
<<<<<<< HEAD
	axes = [],
	backgroundColor = DEFAULT_BACKGROUND_COLOR,
	chartHeight,
	chartWidth,
	colors = 'categorical12',
	colorScheme = DEFAULT_COLOR_SCHEME,
	data,
	description,
	hiddenSeries = [],
	highlightedItem,
	highlightedSeries,
	idKey = MARK_ID,
	legends = [],
	lineTypes = DEFAULT_LINE_TYPES as LineType[],
	lineWidths = ['M'],
	marks = [],
	opacities,
	symbolShapes = ['rounded-square'],
	symbolSizes = ['XS', 'XL'],
	title,
	titles = [],
}: ChartOptions) {
	const options: ChartSpecOptions = {
		axes,
		backgroundColor,
		chartHeight,
		chartWidth,
		colors,
		colorScheme,
		data,
		description,
		hiddenSeries,
		highlightedItem,
		highlightedSeries,
		idKey,
		legends,
		lineTypes,
		lineWidths,
		marks,
		opacities,
		symbolShapes,
		symbolSizes,
		title,
		titles,
	};
	let spec = initializeSpec(null, { backgroundColor, colorScheme, description, title });
	spec.signals = getDefaultSignals(options);
	spec.scales = getDefaultScales(colors, colorScheme, lineTypes, lineWidths, opacities, symbolShapes, symbolSizes);

	let { areaCount, barCount, bulletCount, comboCount, donutCount, lineCount, scatterCount, vennCount } =
		initializeComponentCounts();
	const specOptions = { colorScheme, idKey, highlightedItem };
	spec = [...marks].reduce((acc: ScSpec, mark) => {
		switch (mark.markType) {
			case 'area':
				areaCount++;
				return addArea(acc, { ...mark, ...specOptions, index: areaCount });
			case 'bar':
				barCount++;
				return addBar(acc, { ...mark, ...specOptions, index: barCount });
			case 'bullet':
				bulletCount++;
				return addBullet(acc, { ...mark, ...specOptions, index: bulletCount });
			case 'combo':
				comboCount++;
				return addCombo(acc, { ...mark, ...specOptions, index: comboCount });
			case 'donut':
				donutCount++;
				return addDonut(acc, { ...mark, ...specOptions, index: donutCount });
			case 'line':
				lineCount++;
				return addLine(acc, { ...mark, ...specOptions, index: lineCount });
			case 'scatter':
				scatterCount++;
				return addScatter(acc, { ...mark, ...specOptions, index: scatterCount });
			case 'venn':
				vennCount++;
				return addVenn(acc, { ...mark, ...specOptions, index: vennCount, data, chartWidth, chartHeight });

			case 'bigNumber':
				// Do nothing and do not throw an error
				return acc;
			default:
				console.error(`Invalid component type: ${mark} is not a supported chart mark option child`);
				return acc;
		}
	}, spec);

	spec = [...legends].reduce((acc: ScSpec, legend, index) => {
		return addLegend(acc, {
			...legend,
			...specOptions,
			index,
			hiddenSeries,
			highlightedSeries,
		});
	}, spec);

	spec = [...axes].reduce((acc: ScSpec, axis, index) => {
		return addAxis(acc, {
			...axis,
			...specOptions,
			index,
		});
	}, spec);

	if (titles.length) {
		spec = addTitle(spec, titles[0]);
	}

	// copy the spec so we don't mutate the original
	spec = JSON.parse(JSON.stringify(spec));
	spec.data = addData(spec.data ?? [], { facets: getFacetsFromScales(spec.scales) });

	// add signals and update marks for controlled highlighting if there isn't a legend with highlight enabled
	if (highlightedSeries) {
		setHoverOpacityForMarks(spec.marks ?? []);
	}

	// clear out all scales that don't have any fields on the domain
	spec = removeUnusedScales(spec);

	return spec;
=======
  axes = [],
  backgroundColor = DEFAULT_BACKGROUND_COLOR,
  colors = 'categorical12',
  colorScheme = DEFAULT_COLOR_SCHEME,
  description,
  hiddenSeries = [],
  highlightedItem,
  highlightedSeries,
  idKey = MARK_ID,
  legends = [],
  lineTypes = DEFAULT_LINE_TYPES as LineType[],
  lineWidths = ['M'],
  marks = [],
  opacities,
  symbolShapes = ['rounded-square'],
  symbolSizes = ['XS', 'XL'],
  title,
  titles = [],
}: ChartOptions) {
  const options: ChartSpecOptions = {
    axes,
    backgroundColor,
    colors,
    colorScheme,
    description,
    hiddenSeries,
    highlightedItem,
    highlightedSeries,
    idKey,
    legends,
    lineTypes,
    lineWidths,
    marks,
    opacities,
    symbolShapes,
    symbolSizes,
    title,
    titles,
  };
  let spec = initializeSpec(null, { backgroundColor, colorScheme, description, title });
  spec.signals = getDefaultSignals(options);
  spec.scales = getDefaultScales(colors, colorScheme, lineTypes, lineWidths, opacities, symbolShapes, symbolSizes);

  let { areaCount, barCount, bulletCount, comboCount, donutCount, lineCount, scatterCount } =
    initializeComponentCounts();
  const specOptions = { colorScheme, idKey, highlightedItem };
  spec = [...marks].reduce((acc: ScSpec, mark) => {
    switch (mark.markType) {
      case 'area':
        areaCount++;
        return addArea(acc, { ...mark, ...specOptions, index: areaCount });
      case 'bar':
        barCount++;
        return addBar(acc, { ...mark, ...specOptions, index: barCount });
      case 'bullet':
        bulletCount++;
        return addBullet(acc, { ...mark, ...specOptions, index: bulletCount });
      case 'combo':
        comboCount++;
        return addCombo(acc, { ...mark, ...specOptions, index: comboCount });
      case 'donut':
        donutCount++;
        return addDonut(acc, { ...mark, ...specOptions, index: donutCount });
      case 'line':
        lineCount++;
        return addLine(acc, { ...mark, ...specOptions, index: lineCount });
      case 'scatter':
        scatterCount++;
        return addScatter(acc, { ...mark, ...specOptions, index: scatterCount });
      case 'bigNumber':
        // Do nothing and do not throw an error
        return acc;
      default:
        console.error(`Invalid component type: ${mark} is not a supported chart mark option child`);
        return acc;
    }
  }, spec);

  spec = [...legends].reduce((acc: ScSpec, legend, index) => {
    return addLegend(acc, {
      ...legend,
      ...specOptions,
      index,
      hiddenSeries,
      highlightedSeries,
    });
  }, spec);

  spec = [...axes].reduce((acc: ScSpec, axis, index) => {
    return addAxis(acc, {
      ...axis,
      ...specOptions,
      index,
    });
  }, spec);

  if (titles.length) {
    spec = addTitle(spec, titles[0]);
  }

  // copy the spec so we don't mutate the original
  spec = JSON.parse(JSON.stringify(spec));
  spec.data = addData(spec.data ?? [], { facets: getFacetsFromScales(spec.scales) });

  // add signals and update marks for controlled highlighting if there isn't a legend with highlight enabled
  if (highlightedSeries) {
    setHoverOpacityForMarks(spec.marks ?? []);
  }

  // clear out all scales that don't have any fields on the domain
  spec = removeUnusedScales(spec);

  return safeClone(spec);
>>>>>>> fb7a0248
}

export const removeUnusedScales = produce<ScSpec>((spec) => {
  spec.scales = spec.scales?.filter((scale) => {
    return !('domain' in scale && scale.domain && 'fields' in scale.domain && scale.domain.fields.length === 0);
  });
});

const initializeComponentCounts = () => {
<<<<<<< HEAD
	return {
		areaCount: -1,
		barCount: -1,
		comboCount: -1,
		donutCount: -1,
		bulletCount: -1,
		lineCount: -1,
		scatterCount: -1,
		vennCount: -1,
	};
=======
  return {
    areaCount: -1,
    barCount: -1,
    comboCount: -1,
    donutCount: -1,
    bulletCount: -1,
    lineCount: -1,
    scatterCount: -1,
  };
>>>>>>> fb7a0248
};

export const getDefaultSignals = ({
  backgroundColor,
  colors,
  colorScheme,
  lineTypes,
  opacities,
  hiddenSeries,
  highlightedItem,
  highlightedSeries,
}: ChartSpecOptions): Signal[] => {
  // if the background color is transparent, then we want to set the signal background color to gray-50
  // if the signal background color were transparent then backgroundMarks and annotation fill would also be transparent
  const signalBackgroundColor = backgroundColor === 'transparent' ? 'gray-50' : backgroundColor;
  return [
    getGenericValueSignal(BACKGROUND_COLOR, getColorValue(signalBackgroundColor, colorScheme)),
    getGenericValueSignal('colors', getTwoDimensionalColorScheme(colors, colorScheme)),
    getGenericValueSignal('lineTypes', getTwoDimensionalLineTypes(lineTypes)),
    getGenericValueSignal('opacities', getTwoDimensionalOpacities(opacities)),
    getGenericValueSignal('hiddenSeries', hiddenSeries ?? []),
    getGenericValueSignal(HIGHLIGHTED_ITEM, highlightedItem),
    getGenericValueSignal(HIGHLIGHTED_GROUP),
    getGenericValueSignal(HIGHLIGHTED_SERIES, highlightedSeries),
    getGenericValueSignal(SELECTED_ITEM),
    getGenericValueSignal(SELECTED_SERIES),
    getGenericValueSignal(SELECTED_GROUP),
  ];
};

export const getTwoDimensionalColorScheme = (colors: ChartColors, colorScheme: ColorScheme): string[][] => {
  if (isColors(colors)) {
    return getColors(colors, colorScheme).map((color) => [color]);
  }
  return colors.map((color) => getColors(color, colorScheme));
};

export const getTwoDimensionalLineTypes = (lineTypes: LineTypes): number[][][] => {
  // 1D array of line types
  if (isLineTypeArray(lineTypes)) {
    return getStrokeDashesFromLineTypes(lineTypes).map((strokeDash) => [strokeDash]);
  }
  // 2D array of line types
  return lineTypes.map((lineTypeArray) => getStrokeDashesFromLineTypes(lineTypeArray));
};

export const getTwoDimensionalOpacities = (opacities: Opacities | undefined): number[][] => {
  if (!opacities) return [[1]];
  // 1D array of line types
  if (isNumberArray(opacities)) {
    return opacities.map((opacity) => [opacity]);
  }
  // 2D array of line types
  return opacities;
};

const getDefaultScales = (
  colors: ChartColors,
  colorScheme: ColorScheme,
  lineTypes: LineTypes,
  lineWidths: LineWidth[],
  opacities: Opacities | undefined,
  symbolShapes: SymbolShapes,
  symbolSizes: [SymbolSize, SymbolSize]
): Scale[] => [
  getColorScale(colors, colorScheme),
  getLinearColorScale(colors, colorScheme),
  getLineTypeScale(lineTypes),
  getLineWidthScale(lineWidths),
  getOpacityScale(opacities),
  getSymbolShapeScale(symbolShapes),
  getSymbolSizeScale(symbolSizes),
  getSymbolPathWidthScale(symbolSizes),
];

export const getColorScale = (colors: ChartColors, colorScheme: ColorScheme): OrdinalScale => {
  // if a two dimensional scale was provided, then just grab the first color in each scale and set that as the scale range
  const range = isColors(colors) ? getColors(colors, colorScheme) : colors.map((c) => getColors(c, colorScheme)[0]);
  return getOrdinalScale('color', range);
};

export const getLinearColorScale = (colors: ChartColors, colorScheme: ColorScheme): LinearScale => {
  // if a two dimensional scale was provided, then just grab the first color in each scale and set that as the scale range
  const range = isColors(colors) ? getColors(colors, colorScheme) : colors.map((c) => getColors(c, colorScheme)[0]);
  return {
    name: LINEAR_COLOR_SCALE,
    type: 'linear',
    range,
    domain: { data: TABLE, fields: [] },
  };
};

export const getLineTypeScale = (lineTypes: LineTypes): OrdinalScale => {
  // if a two dimensional scale was provided, then just grab the first color in each scale and set that as the scale range
  const range = isLineTypeArray(lineTypes)
    ? getStrokeDashesFromLineTypes(lineTypes)
    : lineTypes.map((lineTypesArray) => getStrokeDashFromLineType(lineTypesArray[0]));
  return getOrdinalScale(LINE_TYPE_SCALE, range);
};

export const getSymbolShapeScale = (symbolShapes: SymbolShapes): OrdinalScale => {
  // if a two dimensional scale was provided, then just grab the first color in each scale and set that as the scale range
  const range = isSymbolShapeArray(symbolShapes)
    ? getPathsFromSymbolShapes(symbolShapes)
    : symbolShapes.map((symbolShape) => getPathFromSymbolShape(symbolShape[0]));
  return getOrdinalScale(SYMBOL_SHAPE_SCALE, range);
};

/**
 * returns the symbol size scale
 * @param symbolSizes
 * @returns LinearScale
 */
export const getSymbolSizeScale = (symbolSizes: [SymbolSize, SymbolSize]): LinearScale => ({
  name: SYMBOL_SIZE_SCALE,
  type: 'linear',
  zero: false,
  range: symbolSizes.map((symbolSize) => getVegaSymbolSizeFromRscSymbolSize(symbolSize)),
  domain: { data: TABLE, fields: [] },
});

/**
 * returns the path width scale
 * @param symbolSizes
 * @returns LinearScale
 */
export const getSymbolPathWidthScale = (symbolSizes: [SymbolSize, SymbolSize]): LinearScale => ({
  name: SYMBOL_PATH_WIDTH_SCALE,
  type: 'linear',
  zero: false,
  range: symbolSizes.map((symbolSize) => getSymbolWidthFromRscSymbolSize(symbolSize)),
  domain: { data: TABLE, fields: [] },
});

export const getLineWidthScale = (lineWidths: LineWidth[]): OrdinalScale => {
  const range = lineWidths.map((lineWidth) => getLineWidthPixelsFromLineWidth(lineWidth));
  return getOrdinalScale(LINE_WIDTH_SCALE, range);
};

export const getOpacityScale = (opacities?: Opacities): OrdinalScale | PointScale => {
  if (opacities?.length) {
    const range = isNumberArray(opacities) ? opacities : opacities.map((opacityArray) => opacityArray[0]);
    return getOrdinalScale(OPACITY_SCALE, range);
  }
  return {
    name: OPACITY_SCALE,
    type: 'point',
    range: [1, 0],
    padding: 1,
    align: 1,
    domain: { data: TABLE, fields: [] },
  };
};

function getColors(colors: Colors, colorScheme: ColorScheme): string[] {
  if (Array.isArray(colors)) {
    return colors.map((color: string) => getColorValue(color, colorScheme));
  }
  return colorSchemes[colors];
}

function getStrokeDashesFromLineTypes(lineTypes: LineType[]): number[][] {
  return lineTypes.map((lineType) => getStrokeDashFromLineType(lineType));
}

function getPathsFromSymbolShapes(symbolShapes: ChartSymbolShape[]) {
  return symbolShapes.map((symbolShape) => getPathFromSymbolShape(symbolShape));
}

/**
 * Adds a formula transform to the TABLE data that combines all the facets into a single key
 */
export const addData = produce<Data[], [{ facets: string[] }]>((data, { facets }) => {
  if (facets.length === 0) return;
  data[0]?.transform?.push(...getSeriesIdTransform(facets));

  // add a filter transform to the TABLE data that filters out any hidden series
  const index = data.findIndex((datum) => datum.name === FILTERED_TABLE);
  if (index !== -1) {
    data[index].transform = [
      { type: 'filter', expr: `indexof(hiddenSeries, datum.${SERIES_ID}) === -1` },
      ...(data[index].transform ?? []),
    ];
  }
});

export const isColorScale = (colors: ChartColors): colors is ColorScale => {
  return Boolean(!Array.isArray(colors) && colors in colorSchemes);
};

export const isColors = (colors: ChartColors): colors is Colors => {
  return isColorScale(colors) || colors.some((color) => !isColorScale(color) && typeof color === 'string');
};

export const isLineTypeArray = (lineTypes: LineTypes): lineTypes is LineType[] => {
  return lineTypes.some((lineType) => typeof lineType === 'string' || isStrokeDashArray(lineType));
};

export const isStrokeDashArray = (lineType: LineType | LineType[]): lineType is number[] => {
  return Array.isArray(lineType) && !lineType.some((value) => typeof value !== 'number');
};

export const isNumberArray = (opacities: Opacities): opacities is number[] => {
  return !opacities.some((opacity) => Array.isArray(opacity));
};

export const isSymbolShapeArray = (symbolShapes: SymbolShapes): symbolShapes is ChartSymbolShape[] => {
  return !symbolShapes.some((symbolShape) => Array.isArray(symbolShape));
};

const safeClone = <T>(obj: T): T => {
  if (typeof structuredClone === 'function') {
    return structuredClone(obj);
  }
  return JSON.parse(JSON.stringify(obj));
};<|MERGE_RESOLUTION|>--- conflicted
+++ resolved
@@ -79,7 +79,6 @@
 import { addVenn } from './venn/vennSpecBuilder';
 
 export function buildSpec({
-<<<<<<< HEAD
 	axes = [],
 	backgroundColor = DEFAULT_BACKGROUND_COLOR,
 	chartHeight,
@@ -168,120 +167,6 @@
 		}
 	}, spec);
 
-	spec = [...legends].reduce((acc: ScSpec, legend, index) => {
-		return addLegend(acc, {
-			...legend,
-			...specOptions,
-			index,
-			hiddenSeries,
-			highlightedSeries,
-		});
-	}, spec);
-
-	spec = [...axes].reduce((acc: ScSpec, axis, index) => {
-		return addAxis(acc, {
-			...axis,
-			...specOptions,
-			index,
-		});
-	}, spec);
-
-	if (titles.length) {
-		spec = addTitle(spec, titles[0]);
-	}
-
-	// copy the spec so we don't mutate the original
-	spec = JSON.parse(JSON.stringify(spec));
-	spec.data = addData(spec.data ?? [], { facets: getFacetsFromScales(spec.scales) });
-
-	// add signals and update marks for controlled highlighting if there isn't a legend with highlight enabled
-	if (highlightedSeries) {
-		setHoverOpacityForMarks(spec.marks ?? []);
-	}
-
-	// clear out all scales that don't have any fields on the domain
-	spec = removeUnusedScales(spec);
-
-	return spec;
-=======
-  axes = [],
-  backgroundColor = DEFAULT_BACKGROUND_COLOR,
-  colors = 'categorical12',
-  colorScheme = DEFAULT_COLOR_SCHEME,
-  description,
-  hiddenSeries = [],
-  highlightedItem,
-  highlightedSeries,
-  idKey = MARK_ID,
-  legends = [],
-  lineTypes = DEFAULT_LINE_TYPES as LineType[],
-  lineWidths = ['M'],
-  marks = [],
-  opacities,
-  symbolShapes = ['rounded-square'],
-  symbolSizes = ['XS', 'XL'],
-  title,
-  titles = [],
-}: ChartOptions) {
-  const options: ChartSpecOptions = {
-    axes,
-    backgroundColor,
-    colors,
-    colorScheme,
-    description,
-    hiddenSeries,
-    highlightedItem,
-    highlightedSeries,
-    idKey,
-    legends,
-    lineTypes,
-    lineWidths,
-    marks,
-    opacities,
-    symbolShapes,
-    symbolSizes,
-    title,
-    titles,
-  };
-  let spec = initializeSpec(null, { backgroundColor, colorScheme, description, title });
-  spec.signals = getDefaultSignals(options);
-  spec.scales = getDefaultScales(colors, colorScheme, lineTypes, lineWidths, opacities, symbolShapes, symbolSizes);
-
-  let { areaCount, barCount, bulletCount, comboCount, donutCount, lineCount, scatterCount } =
-    initializeComponentCounts();
-  const specOptions = { colorScheme, idKey, highlightedItem };
-  spec = [...marks].reduce((acc: ScSpec, mark) => {
-    switch (mark.markType) {
-      case 'area':
-        areaCount++;
-        return addArea(acc, { ...mark, ...specOptions, index: areaCount });
-      case 'bar':
-        barCount++;
-        return addBar(acc, { ...mark, ...specOptions, index: barCount });
-      case 'bullet':
-        bulletCount++;
-        return addBullet(acc, { ...mark, ...specOptions, index: bulletCount });
-      case 'combo':
-        comboCount++;
-        return addCombo(acc, { ...mark, ...specOptions, index: comboCount });
-      case 'donut':
-        donutCount++;
-        return addDonut(acc, { ...mark, ...specOptions, index: donutCount });
-      case 'line':
-        lineCount++;
-        return addLine(acc, { ...mark, ...specOptions, index: lineCount });
-      case 'scatter':
-        scatterCount++;
-        return addScatter(acc, { ...mark, ...specOptions, index: scatterCount });
-      case 'bigNumber':
-        // Do nothing and do not throw an error
-        return acc;
-      default:
-        console.error(`Invalid component type: ${mark} is not a supported chart mark option child`);
-        return acc;
-    }
-  }, spec);
-
   spec = [...legends].reduce((acc: ScSpec, legend, index) => {
     return addLegend(acc, {
       ...legend,
@@ -317,7 +202,6 @@
   spec = removeUnusedScales(spec);
 
   return safeClone(spec);
->>>>>>> fb7a0248
 }
 
 export const removeUnusedScales = produce<ScSpec>((spec) => {
@@ -327,7 +211,6 @@
 });
 
 const initializeComponentCounts = () => {
-<<<<<<< HEAD
 	return {
 		areaCount: -1,
 		barCount: -1,
@@ -338,17 +221,6 @@
 		scatterCount: -1,
 		vennCount: -1,
 	};
-=======
-  return {
-    areaCount: -1,
-    barCount: -1,
-    comboCount: -1,
-    donutCount: -1,
-    bulletCount: -1,
-    lineCount: -1,
-    scatterCount: -1,
-  };
->>>>>>> fb7a0248
 };
 
 export const getDefaultSignals = ({
