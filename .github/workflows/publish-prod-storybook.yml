--- conflicted
+++ resolved
@@ -36,13 +36,6 @@
               run: |
                   git config user.name "evargast"
                   git config user.email "52969178+evargast@users.noreply.github.com"
-<<<<<<< HEAD
-                  git checkout -B gh-pages
-                  git ls-files | grep -v '^PR-/' | xargs git rm -r
-                  rm -rf node_modules  # Explicitly remove the node_modules directory
-                  git commit --allow-empty -m "Update gh-pages with latest Storybook build"
-                  git push -f origin gh-pages
-=======
 
                   # Fetch the existing gh-pages branch
                   git fetch origin gh-pages
@@ -58,7 +51,6 @@
                   
                   # Explicitly remove the node_modules directory
                   rm -rf node_modules  
->>>>>>> c8968a6e
 
             - name: Copy 'dist-storybook' to 'gh-pages' branch
               run: |
