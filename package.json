--- conflicted
+++ resolved
@@ -68,10 +68,7 @@
 		"@testing-library/react": "12.1.5",
 		"@testing-library/user-event": "^14.4.3",
 		"@trivago/prettier-plugin-sort-imports": "^4.3.0",
-<<<<<<< HEAD
-=======
 		"@types/d3-format": "^3.0.4",
->>>>>>> 1aa74902
 		"@types/node": "^20.8.2",
 		"@types/react": "17.0.50",
 		"@types/react-dom": "17.0.17",
